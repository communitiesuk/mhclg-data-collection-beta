--- conflicted
+++ resolved
@@ -24,10 +24,6 @@
           This is a multi-line test comment
           - With GitHub **Markdown** :sparkles:
           - Created by [create-or-update-comment][1]
-<<<<<<< HEAD
-
-=======
->>>>>>> 9ac197bf
           [1]: https://github.com/peter-evans/create-or-update-comment
         reactions: '+1'
   test:
@@ -189,3 +185,56 @@
       - name: Audit
         run: |
           bundle exec bundler-audit
+
+  deploy:
+    name: Deploy
+    concurrency: staging
+    runs-on: ubuntu-latest
+    environment: staging
+    if: github.ref == 'refs/heads/main'
+    needs: [lint, test, feature_test, audit]
+
+    steps:
+      - name: Checkout code
+        uses: actions/checkout@v3
+
+      - name: Install Cloud Foundry CLI
+        run: |
+          wget -q -O - https://packages.cloudfoundry.org/debian/cli.cloudfoundry.org.key | sudo apt-key add -
+          echo "deb https://packages.cloudfoundry.org/debian stable main" | sudo tee /etc/apt/sources.list.d/cloudfoundry-cli.list
+          sudo apt-get update
+          sudo apt-get install cf8-cli
+
+      - name: Deploy
+        env:
+          CF_USERNAME: ${{ secrets.CF_USERNAME }}
+          CF_PASSWORD: ${{ secrets.CF_PASSWORD }}
+          CF_API_ENDPOINT: ${{ secrets.CF_API_ENDPOINT }}
+          CF_SPACE: ${{ secrets.CF_SPACE }}
+          CF_ORG: ${{ secrets.CF_ORG }}
+          API_USER: ${{ secrets.API_USER }}
+          API_KEY: ${{ secrets.API_KEY }}
+          APP_NAME: dluhc-core-staging
+          GOVUK_NOTIFY_API_KEY: ${{ secrets.GOVUK_NOTIFY_API_KEY }}
+          APP_HOST: ${{ secrets.APP_HOST }}
+          RAILS_MASTER_KEY: ${{ secrets.RAILS_MASTER_KEY }}
+          IMPORT_PAAS_INSTANCE: ${{ secrets.IMPORT_PAAS_INSTANCE }}
+          EXPORT_PAAS_INSTANCE: ${{ secrets.EXPORT_PAAS_INSTANCE }}
+          S3_CONFIG: ${{ secrets.S3_CONFIG }}
+          CSV_DOWNLOAD_PAAS_INSTANCE: ${{ secrets.CSV_DOWNLOAD_PAAS_INSTANCE }}
+          SENTRY_DSN: ${{ secrets.SENTRY_DSN }}
+        run: |
+          cf api $CF_API_ENDPOINT
+          cf auth
+          cf target -o $CF_ORG -s $CF_SPACE
+          cf set-env $APP_NAME API_USER $API_USER
+          cf set-env $APP_NAME API_KEY $API_KEY
+          cf set-env $APP_NAME GOVUK_NOTIFY_API_KEY $GOVUK_NOTIFY_API_KEY
+          cf set-env $APP_NAME APP_HOST $APP_HOST
+          cf set-env $APP_NAME RAILS_MASTER_KEY $RAILS_MASTER_KEY
+          cf set-env $APP_NAME IMPORT_PAAS_INSTANCE $IMPORT_PAAS_INSTANCE
+          cf set-env $APP_NAME EXPORT_PAAS_INSTANCE $EXPORT_PAAS_INSTANCE
+          cf set-env $APP_NAME S3_CONFIG $S3_CONFIG
+          cf set-env $APP_NAME CSV_DOWNLOAD_PAAS_INSTANCE $CSV_DOWNLOAD_PAAS_INSTANCE
+          cf set-env $APP_NAME SENTRY_DSN $SENTRY_DSN
+          cf push $APP_NAME --strategy rolling