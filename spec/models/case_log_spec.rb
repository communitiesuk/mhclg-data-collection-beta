require "rails_helper"

RSpec.describe Form, type: :model do
  describe "#new" do
    it "validates age is a number" do
      expect { CaseLog.create!(tenant_age: "random") }.to raise_error(ActiveRecord::RecordInvalid)
    end

    it "validates age is under 120" do
      expect { CaseLog.create!(tenant_age: 121) }.to raise_error(ActiveRecord::RecordInvalid)
    end

    it "validates age is over 0" do
      expect { CaseLog.create!(tenant_age: 0) }.to raise_error(ActiveRecord::RecordInvalid)
    end

    it "validates number of relets is a number" do
      expect { CaseLog.create!(property_number_of_times_relet: "random") }.to raise_error(ActiveRecord::RecordInvalid)
    end

    it "validates number of relets is under 20" do
      expect { CaseLog.create!(property_number_of_times_relet: 21) }.to raise_error(ActiveRecord::RecordInvalid)
    end

    it "validates number of relets is over 0" do
      expect { CaseLog.create!(property_number_of_times_relet: 0) }.to raise_error(ActiveRecord::RecordInvalid)
    end

<<<<<<< HEAD
    describe "reasonable preference validation" do
      it "if given reasonable preference is yes a reason must be selected" do
        expect { 
          CaseLog.create!(reasonable_preference: "Yes",
            reasonable_preference_reason_homeless: nil,
            reasonable_preference_reason_unsatisfactory_housing: nil,
            reasonable_preference_reason_medical_grounds: nil,
            reasonable_preference_reason_avoid_hardship: nil,
            reasonable_preference_reason_do_not_know: nil
          ) 
        }.to raise_error(ActiveRecord::RecordInvalid)
      end

      it "if not previously homeless reasonable preference should not be selected" do
        expect { 
          CaseLog.create!(
            homelessness: "No",
            reasonable_preference: "Yes"
          ) 
        }.to raise_error(ActiveRecord::RecordInvalid)
      end

      it "if not given reasonable preference a reason should not be selected" do
        expect { 
          CaseLog.create!(
            homelessness: "Yes",
            reasonable_preference: "No",
            reasonable_preference_reason_homeless: true
          ) 
=======
    context "other reason for leaving last settled home validation" do
      it "must be provided if main reason for leaving last settled home was given as other" do
        expect {
          CaseLog.create!(reason_for_leaving_last_settled_home: "Other",
                          other_reason_for_leaving_last_settled_home: nil)
        }.to raise_error(ActiveRecord::RecordInvalid)
      end

      it "must not be provided if the main reason for leaving settled home is not other" do
        expect {
          CaseLog.create!(reason_for_leaving_last_settled_home: "Repossession",
                          other_reason_for_leaving_last_settled_home: "the other reason provided")
>>>>>>> 5b75e9ff
        }.to raise_error(ActiveRecord::RecordInvalid)
      end
    end
  end

  describe "status" do
    let!(:empty_case_log) { FactoryBot.create(:case_log) }
    let!(:in_progress_case_log) { FactoryBot.create(:case_log, :in_progress) }

    it "is set to not started for an empty case log" do
      expect(empty_case_log.not_started?).to be(true)
      expect(empty_case_log.in_progress?).to be(false)
      expect(empty_case_log.completed?).to be(false)
    end

    it "is set to not started for an empty case log" do
      expect(in_progress_case_log.in_progress?).to be(true)
      expect(in_progress_case_log.not_started?).to be(false)
      expect(in_progress_case_log.completed?).to be(false)
    end
  end
end<|MERGE_RESOLUTION|>--- conflicted
+++ resolved
@@ -26,7 +26,6 @@
       expect { CaseLog.create!(property_number_of_times_relet: 0) }.to raise_error(ActiveRecord::RecordInvalid)
     end
 
-<<<<<<< HEAD
     describe "reasonable preference validation" do
       it "if given reasonable preference is yes a reason must be selected" do
         expect { 
@@ -55,8 +54,10 @@
             homelessness: "Yes",
             reasonable_preference: "No",
             reasonable_preference_reason_homeless: true
-          ) 
-=======
+          )
+        }.to raise_error(ActiveRecord::RecordInvalid)
+      end
+    end
     context "other reason for leaving last settled home validation" do
       it "must be provided if main reason for leaving last settled home was given as other" do
         expect {
@@ -69,7 +70,6 @@
         expect {
           CaseLog.create!(reason_for_leaving_last_settled_home: "Repossession",
                           other_reason_for_leaving_last_settled_home: "the other reason provided")
->>>>>>> 5b75e9ff
         }.to raise_error(ActiveRecord::RecordInvalid)
       end
     end
