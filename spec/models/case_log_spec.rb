--- conflicted
+++ resolved
@@ -96,8 +96,6 @@
         }.to raise_error(ActiveRecord::RecordInvalid)
       end
     end
-<<<<<<< HEAD
-=======
 
     context "outstanding rent or charges validation" do
       it "must be anwered if answered yes to outstanding rent or charges" do
@@ -115,7 +113,6 @@
       end
     end
 
->>>>>>> 56288349
     context "tenant’s income is from Universal Credit, state pensions or benefits" do
       it "Cannot be All if person 1 works full time" do
         expect {
