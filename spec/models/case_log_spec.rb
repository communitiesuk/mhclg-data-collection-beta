require "rails_helper"

RSpec.describe Form, type: :model do
  describe "#new" do
    it "validates age is a number" do
      expect { CaseLog.create!(person_1_age: "random") }.to raise_error(ActiveRecord::RecordInvalid)
    end

    it "validates age is under 120" do
      expect { CaseLog.create!(person_1_age: 121) }.to raise_error(ActiveRecord::RecordInvalid)
    end

    it "validates age is over 0" do
      expect { CaseLog.create!(person_1_age: 0) }.to raise_error(ActiveRecord::RecordInvalid)
    end

    it "validates number of relets is a number" do
      expect { CaseLog.create!(property_number_of_times_relet: "random") }.to raise_error(ActiveRecord::RecordInvalid)
    end

    it "validates number of relets is under 20" do
      expect { CaseLog.create!(property_number_of_times_relet: 21) }.to raise_error(ActiveRecord::RecordInvalid)
    end

    it "validates number of relets is over 0" do
      expect { CaseLog.create!(property_number_of_times_relet: 0) }.to raise_error(ActiveRecord::RecordInvalid)
    end

    context "reasonable preference validation" do
      it "if given reasonable preference is yes a reason must be selected" do
        expect {
          CaseLog.create!(reasonable_preference: "Yes",
                          reasonable_preference_reason_homeless: nil,
                          reasonable_preference_reason_unsatisfactory_housing: nil,
                          reasonable_preference_reason_medical_grounds: nil,
                          reasonable_preference_reason_avoid_hardship: nil,
                          reasonable_preference_reason_do_not_know: nil)
        }.to raise_error(ActiveRecord::RecordInvalid)
      end

      it "if not previously homeless reasonable preference should not be selected" do
        expect {
          CaseLog.create!(
            homelessness: "No",
            reasonable_preference: "Yes",
          )
        }.to raise_error(ActiveRecord::RecordInvalid)
      end

      it "if not given reasonable preference a reason should not be selected" do
        expect {
          CaseLog.create!(
            homelessness: "Yes",
            reasonable_preference: "No",
            reasonable_preference_reason_homeless: true,
          )
        }.to raise_error(ActiveRecord::RecordInvalid)
      end
    end
    context "reason for leaving last settled home validation" do
      it "Reason for leaving must be don't know if reason for leaving settled home (Q9a) is don't know." do
        expect {
          CaseLog.create!(reason_for_leaving_last_settled_home: "Do not know",
                          benefit_cap_spare_room_subsidy: "Yes - benefit cap")
        }.to raise_error(ActiveRecord::RecordInvalid)
      end
    end
    context "other reason for leaving last settled home validation" do
      it "must be provided if main reason for leaving last settled home was given as other" do
        expect {
          CaseLog.create!(reason_for_leaving_last_settled_home: "Other",
                          other_reason_for_leaving_last_settled_home: nil)
        }.to raise_error(ActiveRecord::RecordInvalid)
      end

      it "must not be provided if the main reason for leaving settled home is not other" do
        expect {
          CaseLog.create!(reason_for_leaving_last_settled_home: "Repossession",
                          other_reason_for_leaving_last_settled_home: "the other reason provided")
        }.to raise_error(ActiveRecord::RecordInvalid)
      end
    end

    context "armed forces injured validation" do
      it "must be answered if tenant was a regular or reserve in armed forces" do
        expect {
          CaseLog.create!(armed_forces: "Yes - a regular",
                          armed_forces_injured: nil)
        }.to raise_error(ActiveRecord::RecordInvalid)
      end

      it "must be answered if tenant was not a regular or reserve in armed forces" do
        expect {
          CaseLog.create!(armed_forces: "No",
                          armed_forces_injured: "Yes")
        }.to raise_error(ActiveRecord::RecordInvalid)
      end
    end

<<<<<<< HEAD
    context "outstanding rent or charges validation" do
      it "must be anwered if answered yes to outstanding rent or charges" do
        expect {
          CaseLog.create!(outstanding_rent_or_charges: "Yes",
                          outstanding_amount: nil)
        }.to raise_error(ActiveRecord::RecordInvalid)
      end

      it "must be not be anwered if answered no to outstanding rent or charges" do
        expect {
          CaseLog.create!(outstanding_rent_or_charges: "No",
                          outstanding_amount: 99)
        }.to raise_error(ActiveRecord::RecordInvalid)
      end
=======
    context "tenant’s income is from Universal Credit, state pensions or benefits" do
      it "Cannot be All if person 1 works full time" do
        expect {
          CaseLog.create!(net_income_uc_proportion: "All", person_1_economic_status: "Full-time - 30 hours or more")
        }.to raise_error(ActiveRecord::RecordInvalid)
      end

      it "Cannot be All if person 1 works part time" do
        expect {
          CaseLog.create!(net_income_uc_proportion: "All", person_1_economic_status: "Part-time - Less than 30 hours")
        }.to raise_error(ActiveRecord::RecordInvalid)
      end

      it "Cannot be 1 All if any of persons 2-4 are person 1's partner and work part or full time" do
        expect {
          CaseLog.create!(net_income_uc_proportion: "All", person_2_relationship: "Partner", person_2_economic_status: "Part-time - Less than 30 hours")
        }.to raise_error(ActiveRecord::RecordInvalid)
      end
    end
    context "fixed term tenancy length" do
      it "Must not be completed if Type of main tenancy is not responded with either Secure or Assured shorthold " do
        expect {
          CaseLog.create!(tenancy_type: "Other",
                          fixed_term_tenancy: 10)
        }.to raise_error(ActiveRecord::RecordInvalid)
      end

      it "Must be completed and between 2 and 99 if type of tenancy is Assured shorthold" do
        expect {
          CaseLog.create!(tenancy_type: "Fixed term – Assured Shorthold Tenancy (AST)",
                          fixed_term_tenancy: 1)
        }.to raise_error(ActiveRecord::RecordInvalid)

        expect {
          CaseLog.create!(tenancy_type: "Fixed term – Assured Shorthold Tenancy (AST)",
                          fixed_term_tenancy: nil)
        }.to raise_error(ActiveRecord::RecordInvalid)

        expect {
          CaseLog.create!(tenancy_type: "Fixed term – Assured Shorthold Tenancy (AST)",
                          fixed_term_tenancy: 2)
        }.not_to raise_error
      end

      it "Must be empty or between 2 and 99 if type of tenancy is Secure" do
        expect {
          CaseLog.create!(tenancy_type: "Fixed term – Secure",
                          fixed_term_tenancy: 1)
        }.to raise_error(ActiveRecord::RecordInvalid)

        expect {
          CaseLog.create!(tenancy_type: "Fixed term – Secure",
                          fixed_term_tenancy: 100)
        }.to raise_error(ActiveRecord::RecordInvalid)

        expect {
          CaseLog.create!(tenancy_type: "Fixed term – Secure",
                          fixed_term_tenancy: nil)
        }.not_to raise_error

        expect {
          CaseLog.create!(tenancy_type: "Fixed term – Secure",
                          fixed_term_tenancy: 2)
        }.not_to raise_error
      end
>>>>>>> c5e6506e
    end
  end

  describe "status" do
    let!(:empty_case_log) { FactoryBot.create(:case_log) }
    let!(:in_progress_case_log) { FactoryBot.create(:case_log, :in_progress) }

    it "is set to not started for an empty case log" do
      expect(empty_case_log.not_started?).to be(true)
      expect(empty_case_log.in_progress?).to be(false)
      expect(empty_case_log.completed?).to be(false)
    end

    it "is set to not started for an empty case log" do
      expect(in_progress_case_log.in_progress?).to be(true)
      expect(in_progress_case_log.not_started?).to be(false)
      expect(in_progress_case_log.completed?).to be(false)
    end
  end
end<|MERGE_RESOLUTION|>--- conflicted
+++ resolved
@@ -97,7 +97,6 @@
       end
     end
 
-<<<<<<< HEAD
     context "outstanding rent or charges validation" do
       it "must be anwered if answered yes to outstanding rent or charges" do
         expect {
@@ -112,7 +111,8 @@
                           outstanding_amount: 99)
         }.to raise_error(ActiveRecord::RecordInvalid)
       end
-=======
+    end
+
     context "tenant’s income is from Universal Credit, state pensions or benefits" do
       it "Cannot be All if person 1 works full time" do
         expect {
@@ -178,7 +178,6 @@
                           fixed_term_tenancy: 2)
         }.not_to raise_error
       end
->>>>>>> c5e6506e
     end
   end
 
