--- conflicted
+++ resolved
@@ -57,7 +57,6 @@
         }.to raise_error(ActiveRecord::RecordInvalid)
       end
     end
-<<<<<<< HEAD
     context "reason for leaving last settled home validation" do
       it "Reason for leaving must be don't know if reason for leaving settled home (Q9a) is don't know." do
         expect {
@@ -66,9 +65,6 @@
         }.to raise_error(ActiveRecord::RecordInvalid)
       end
     end
-=======
-
->>>>>>> 31ee34a9
     context "other reason for leaving last settled home validation" do
       it "must be provided if main reason for leaving last settled home was given as other" do
         expect {
