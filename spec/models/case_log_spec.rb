require "rails_helper"

RSpec.describe Form, type: :model do
  describe "#new" do
    it "validates age is a number" do
      expect { CaseLog.create!(person_1_age: "random") }.to raise_error(ActiveRecord::RecordInvalid)
    end

    it "validates age is under 120" do
      expect { CaseLog.create!(person_1_age: 121) }.to raise_error(ActiveRecord::RecordInvalid)
    end

    it "validates age is over 0" do
      expect { CaseLog.create!(person_1_age: 0) }.to raise_error(ActiveRecord::RecordInvalid)
    end

    it "validates number of relets is a number" do
      expect { CaseLog.create!(property_number_of_times_relet: "random") }.to raise_error(ActiveRecord::RecordInvalid)
    end

    it "validates number of relets is under 20" do
      expect { CaseLog.create!(property_number_of_times_relet: 21) }.to raise_error(ActiveRecord::RecordInvalid)
    end

    it "validates number of relets is over 0" do
      expect { CaseLog.create!(property_number_of_times_relet: 0) }.to raise_error(ActiveRecord::RecordInvalid)
    end

    context "reasonable preference validation" do
      it "if given reasonable preference is yes a reason must be selected" do
        expect {
          CaseLog.create!(reasonable_preference: "Yes",
                          reasonable_preference_reason_homeless: nil,
                          reasonable_preference_reason_unsatisfactory_housing: nil,
                          reasonable_preference_reason_medical_grounds: nil,
                          reasonable_preference_reason_avoid_hardship: nil,
                          reasonable_preference_reason_do_not_know: nil)
        }.to raise_error(ActiveRecord::RecordInvalid)
      end

      it "if not previously homeless reasonable preference should not be selected" do
        expect {
          CaseLog.create!(
            homelessness: "No",
            reasonable_preference: "Yes",
          )
        }.to raise_error(ActiveRecord::RecordInvalid)
      end

      it "if not given reasonable preference a reason should not be selected" do
        expect {
          CaseLog.create!(
            homelessness: "Yes",
            reasonable_preference: "No",
            reasonable_preference_reason_homeless: true,
          )
        }.to raise_error(ActiveRecord::RecordInvalid)
      end
    end
    context "reason for leaving last settled home validation" do
      it "Reason for leaving must be don't know if reason for leaving settled home (Q9a) is don't know." do
        expect {
          CaseLog.create!(reason_for_leaving_last_settled_home: "Do not know",
                          benefit_cap_spare_room_subsidy: "Yes - benefit cap")
        }.to raise_error(ActiveRecord::RecordInvalid)
      end
    end
    context "other reason for leaving last settled home validation" do
      it "must be provided if main reason for leaving last settled home was given as other" do
        expect {
          CaseLog.create!(reason_for_leaving_last_settled_home: "Other",
                          other_reason_for_leaving_last_settled_home: nil)
        }.to raise_error(ActiveRecord::RecordInvalid)
      end

      it "must not be provided if the main reason for leaving settled home is not other" do
        expect {
          CaseLog.create!(reason_for_leaving_last_settled_home: "Repossession",
                          other_reason_for_leaving_last_settled_home: "the other reason provided")
        }.to raise_error(ActiveRecord::RecordInvalid)
      end
    end

    context "armed forces injured validation" do
      it "must be answered if tenant was a regular or reserve in armed forces" do
        expect {
          CaseLog.create!(armed_forces: "Yes - a regular",
                          armed_forces_injured: nil)
        }.to raise_error(ActiveRecord::RecordInvalid)
      end

      it "must be answered if tenant was not a regular or reserve in armed forces" do
        expect {
          CaseLog.create!(armed_forces: "No",
                          armed_forces_injured: "Yes")
        }.to raise_error(ActiveRecord::RecordInvalid)
      end
    end

    context "Shared accomodation bedrooms validation" do
      it "you must have more than zero bedrooms" do
        expect {
          CaseLog.create!(property_unit_type: "Shared house",
                          property_number_of_bedrooms: 0)
        }.to raise_error(ActiveRecord::RecordInvalid)
      end

      it "you must answer less than 8 bedrooms" do
        expect {
          CaseLog.create!(property_unit_type: "Shared bungalow",
                          property_number_of_bedrooms: 8,
                          household_number_of_other_members: 1)
        }.to raise_error(ActiveRecord::RecordInvalid)
      end

      it "you must answer less than 8 bedrooms" do
        expect {
          CaseLog.create!(property_unit_type: "Shared bungalow",
                          property_number_of_bedrooms: 4,
                          household_number_of_other_members: 0)
        }.to raise_error(ActiveRecord::RecordInvalid)
      end

      it "A bedsit must only have one room" do
        expect {
          CaseLog.create!(property_unit_type: "Bed-sit",
                          property_number_of_bedrooms: 2)
        }.to raise_error(ActiveRecord::RecordInvalid)
      end

      it "A bedsit must only have one room" do
        expect {
          CaseLog.create!(property_unit_type: "Bed-sit",
                          property_number_of_bedrooms: 0)
        }.to raise_error(ActiveRecord::RecordInvalid)
      end
    end

    context "outstanding rent or charges validation" do
      it "must be anwered if answered yes to outstanding rent or charges" do
        expect {
          CaseLog.create!(outstanding_rent_or_charges: "Yes",
                          outstanding_amount: nil)
        }.to raise_error(ActiveRecord::RecordInvalid)
      end

      it "must be not be anwered if answered no to outstanding rent or charges" do
        expect {
          CaseLog.create!(outstanding_rent_or_charges: "No",
                          outstanding_amount: 99)
        }.to raise_error(ActiveRecord::RecordInvalid)
      end
    end

    context "tenant’s income is from Universal Credit, state pensions or benefits" do
      it "Cannot be All if person 1 works full time" do
        expect {
          CaseLog.create!(net_income_uc_proportion: "All", person_1_economic_status: "Full-time - 30 hours or more")
        }.to raise_error(ActiveRecord::RecordInvalid)
      end

      it "Cannot be All if person 1 works part time" do
        expect {
          CaseLog.create!(net_income_uc_proportion: "All", person_1_economic_status: "Part-time - Less than 30 hours")
        }.to raise_error(ActiveRecord::RecordInvalid)
      end

      it "Cannot be 1 All if any of persons 2-4 are person 1's partner and work part or full time" do
        expect {
          CaseLog.create!(net_income_uc_proportion: "All", person_2_relationship: "Partner", person_2_economic_status: "Part-time - Less than 30 hours")
        }.to raise_error(ActiveRecord::RecordInvalid)
      end
    end

    context "fixed term tenancy length" do
      it "Must not be completed if Type of main tenancy is not responded with either Secure or Assured shorthold " do
        expect {
          CaseLog.create!(tenancy_type: "Other",
                          fixed_term_tenancy: 10)
        }.to raise_error(ActiveRecord::RecordInvalid)
      end

      it "Must be completed and between 2 and 99 if type of tenancy is Assured shorthold" do
        expect {
          CaseLog.create!(tenancy_type: "Fixed term – Assured Shorthold Tenancy (AST)",
                          fixed_term_tenancy: 1)
        }.to raise_error(ActiveRecord::RecordInvalid)

        expect {
          CaseLog.create!(tenancy_type: "Fixed term – Assured Shorthold Tenancy (AST)",
                          fixed_term_tenancy: nil)
        }.to raise_error(ActiveRecord::RecordInvalid)

        expect {
          CaseLog.create!(tenancy_type: "Fixed term – Assured Shorthold Tenancy (AST)",
                          fixed_term_tenancy: 2)
        }.not_to raise_error
      end

      it "Must be empty or between 2 and 99 if type of tenancy is Secure" do
        expect {
          CaseLog.create!(tenancy_type: "Fixed term – Secure",
                          fixed_term_tenancy: 1)
        }.to raise_error(ActiveRecord::RecordInvalid)

        expect {
          CaseLog.create!(tenancy_type: "Fixed term – Secure",
                          fixed_term_tenancy: 100)
        }.to raise_error(ActiveRecord::RecordInvalid)

        expect {
          CaseLog.create!(tenancy_type: "Fixed term – Secure",
                          fixed_term_tenancy: nil)
        }.not_to raise_error

        expect {
          CaseLog.create!(tenancy_type: "Fixed term – Secure",
                          fixed_term_tenancy: 2)
        }.not_to raise_error
      end
    end

    context "armed forces active validation" do
      it "must be answered if ever served in the forces as a regular" do
        expect {
          CaseLog.create!(armed_forces: "Yes - a regular",
                          armed_forces_active: nil)
        }.to raise_error(ActiveRecord::RecordInvalid)
      end

      it "must not be answered if not ever served as a regular" do
        expect {
          CaseLog.create!(armed_forces: "No",
                          armed_forces_active: "Yes")
        }.to raise_error(ActiveRecord::RecordInvalid)
      end

      # Crossover over tests here as injured must be answered as well for no error
      it "must be answered if ever served in the forces as a regular" do
        expect do
          CaseLog.create!(armed_forces: "Yes - a regular",
                          armed_forces_active: "Yes",
                          armed_forces_injured: "Yes")
        end
<<<<<<< HEAD
=======
      end
    end

    context "household_member_validations" do
      it "validate that persons aged under 16 must have relationship Child" do
        expect { CaseLog.create!(person_2_age: 14, person_2_relationship: "Partner") }.to raise_error(ActiveRecord::RecordInvalid)
      end

      it "validate that persons aged over 70 must be retired" do
        expect { CaseLog.create!(person_2_age: 71, person_2_economic_status: "Full-time - 30 hours or more") }.to raise_error(ActiveRecord::RecordInvalid)
      end

      it "validate that a male, retired persons must be over 65" do
        expect { CaseLog.create!(person_2_age: 64, person_2_gender: "Male", person_2_economic_status: "Retired") }.to raise_error(ActiveRecord::RecordInvalid)
      end

      it "validate that a female, retired persons must be over 60" do
        expect { CaseLog.create!(person_2_age: 59, person_2_gender: "Female", person_2_economic_status: "Retired") }.to raise_error(ActiveRecord::RecordInvalid)
      end

      it "validate that persons aged under 16 must be a child (economically speaking)" do
        expect { CaseLog.create!(person_2_age: 15, person_2_economic_status: "Full-time - 30 hours or more") }.to raise_error(ActiveRecord::RecordInvalid)
      end

      it "validate that persons aged between 16 and 19 that are a child must be a full time student or economic status refused" do
        expect { CaseLog.create!(person_2_age: 17, person_2_relationship: "Child - includes young adult and grown-up", person_2_economic_status: "Full-time - 30 hours or more") }.to raise_error(ActiveRecord::RecordInvalid)
      end

      it "validate that persons aged under 16 must be a child relationship" do
        expect { CaseLog.create!(person_2_age: 15, person_2_relationship: "Partner") }.to raise_error(ActiveRecord::RecordInvalid)
      end

      it "validate that no more than 1 partner relationship exists" do
        expect { CaseLog.create!(person_2_relationship: "Partner", person_3_relationship: "Partner") }.to raise_error(ActiveRecord::RecordInvalid)
>>>>>>> 0a9851b4
      end
    end

    context "other tenancy type validation" do
      it "must be provided if tenancy type was given as other" do
        expect {
          CaseLog.create!(tenancy_type: "Other",
                          other_tenancy_type: nil)
        }.to raise_error(ActiveRecord::RecordInvalid)

        expect {
          CaseLog.create!(tenancy_type: "Other",
                          other_tenancy_type: "type")
        }.not_to raise_error
      end

      it "must not be provided if tenancy type is not other" do
        expect {
          CaseLog.create!(tenancy_type: "Fixed",
                          other_tenancy_type: "the other reason provided")
        }.to raise_error(ActiveRecord::RecordInvalid)

        expect {
          CaseLog.create!(tenancy_type: "Fixed",
                          other_tenancy_type: nil)
        }.not_to raise_error
      end
    end

    context "income ranges" do
      it "validates net income maximum" do
        expect {
          CaseLog.create!(
            person_1_economic_status: "Full-time - 30 hours or more",
            net_income: 5000,
            net_income_frequency: "Weekly",
          )
        }.to raise_error(ActiveRecord::RecordInvalid)
      end

      it "validates net income minimum" do
        expect {
          CaseLog.create!(
            person_1_economic_status: "Full-time - 30 hours or more",
            net_income: 1,
            net_income_frequency: "Weekly",
          )
        }.to raise_error(ActiveRecord::RecordInvalid)
      end
    end
  end

  describe "status" do
    let!(:empty_case_log) { FactoryBot.create(:case_log) }
    let!(:in_progress_case_log) { FactoryBot.create(:case_log, :in_progress) }

    it "is set to not started for an empty case log" do
      expect(empty_case_log.not_started?).to be(true)
      expect(empty_case_log.in_progress?).to be(false)
      expect(empty_case_log.completed?).to be(false)
    end

    it "is set to not started for an empty case log" do
      expect(in_progress_case_log.in_progress?).to be(true)
      expect(in_progress_case_log.not_started?).to be(false)
      expect(in_progress_case_log.completed?).to be(false)
    end
  end

  describe "weekly_net_income" do
    let(:net_income) { 5000 }
    let(:case_log) { FactoryBot.build(:case_log, net_income: net_income) }

    it "returns input income if frequency is already weekly" do
      case_log.net_income_frequency = "Weekly"
      expect(case_log.weekly_net_income).to eq(net_income)
    end

    it "calculates the correct weekly income from monthly income" do
      case_log.net_income_frequency = "Monthly"
      expect(case_log.weekly_net_income).to eq(1154)
    end

    it "calculates the correct weekly income from yearly income" do
      case_log.net_income_frequency = "Yearly"
      expect(case_log.weekly_net_income).to eq(417)
    end
  end
end<|MERGE_RESOLUTION|>--- conflicted
+++ resolved
@@ -242,8 +242,6 @@
                           armed_forces_active: "Yes",
                           armed_forces_injured: "Yes")
         end
-<<<<<<< HEAD
-=======
       end
     end
 
@@ -278,7 +276,6 @@
 
       it "validate that no more than 1 partner relationship exists" do
         expect { CaseLog.create!(person_2_relationship: "Partner", person_3_relationship: "Partner") }.to raise_error(ActiveRecord::RecordInvalid)
->>>>>>> 0a9851b4
       end
     end
 
