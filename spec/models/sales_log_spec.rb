require "rails_helper"
require "shared/shared_log_examples"

# rubocop:disable RSpec/MessageChain
RSpec.describe SalesLog, type: :model do
  let(:owning_organisation) { create(:organisation) }
  let(:assigned_to_user) { create(:user) }

  include_examples "shared log examples", :sales_log

  it "inherits from log" do
    expect(described_class).to be < Log
    expect(described_class).to be < ApplicationRecord
  end

  it "is a not a lettings log" do
    sales_log = build(:sales_log, assigned_to: assigned_to_user)
    expect(sales_log.lettings?).to be false
  end

  it "is a sales log" do
    sales_log = build(:sales_log, assigned_to: assigned_to_user)
    expect(sales_log.sales?).to be true
  end

  describe "#new" do
    context "when creating a record" do
      let(:sales_log) { described_class.create }

      it "attaches the correct custom validator" do
        expect(sales_log._validators.values.flatten.map(&:class))
          .to include(SalesLogValidator)
      end
    end
  end

  describe "#update" do
    let(:sales_log) { create(:sales_log, assigned_to: assigned_to_user) }
    let(:validator) { sales_log._validators[nil].first }

    after do
      sales_log.update(age1: 25)
    end

    it "validates partner count" do
      expect(validator).to receive(:validate_partner_count)
    end

    it "validates person age matches economic status" do
      expect(validator).to receive(:validate_person_age_matches_economic_status)
    end

    it "validates person age matches relationship" do
      expect(validator).to receive(:validate_person_age_matches_relationship)
    end

    it "validates person age and relationship matches economic status" do
      expect(validator).to receive(:validate_person_age_and_relationship_matches_economic_status)
    end

    it "validates child is over 12 years younger than lead tenant" do
      expect(validator).to receive(:validate_child_12_years_younger)
    end

    it "calls the form to clear any invalid answers" do
      expect(sales_log.form).to receive(:reset_not_routed_questions_and_invalid_answers)
    end
  end

  describe "resetting invalid answers" do
    let(:sales_log) { create(:sales_log, ownershipsch: 2, type: 8) }

    it "resets attributes that have become invalid when the sales log is updated" do
      expect { sales_log.update!(ownershipsch: 1) }.to change(sales_log, :type).from(8).to(nil)
    end
  end

  describe "#optional_fields" do
    context "when saledate is before 2023" do
      let(:sales_log) { build(:sales_log, saledate: Time.zone.parse("2022-07-01")) }

      it "returns optional fields" do
        expect(sales_log.optional_fields).to eq(%w[
          purchid
          othtype
          buyers_organisations
          proplen
          mortlen
          frombeds
        ])
      end
    end

    context "when saledate is after 2023" do
      let(:sales_log) { build(:sales_log, saledate: Time.zone.parse("2023-07-01")) }

      it "returns optional fields" do
        expect(sales_log.optional_fields).to eq(%w[
          purchid
          othtype
          buyers_organisations
          address_line2
          county
          postcode_full
        ])
      end
    end
  end

  describe "#form" do
    let(:sales_log) { build(:sales_log, assigned_to: assigned_to_user) }
    let(:sales_log_2) { build(:sales_log, saledate: Time.zone.local(2022, 5, 1), assigned_to: assigned_to_user) }

    before do
      Timecop.freeze(Time.zone.local(2023, 1, 10))
      Singleton.__init__(FormHandler)
    end

    after do
      Timecop.return
    end

    it "has returns the correct form based on the start date" do
      expect(sales_log.form_name).to be_nil
      expect(sales_log.form).to be_a(Form)
      expect(sales_log_2.form_name).to eq("current_sales")
      expect(sales_log_2.form).to be_a(Form)
    end
  end

  describe "status" do
    let(:completed_sales_log) { create(:sales_log, :completed) }

    context "when proplen is not given" do
      before do
        allow(Time).to receive(:now).and_return(Time.zone.local(2023, 5, 1))
      end

      it "is set to completed for a log with a saledate before 23/24" do
        completed_sales_log.update!(proplen: nil, proplen_asked: 0, saledate: Time.zone.local(2022, 5, 1))
        expect(completed_sales_log.in_progress?).to be(false)
        expect(completed_sales_log.not_started?).to be(false)
        expect(completed_sales_log.completed?).to be(true)
        expect(completed_sales_log.deleted?).to be(false)
      end

      it "is set to in_progress for a log with a saledate after 23/24" do
        completed_sales_log.update!(proplen: nil, proplen_asked: 0, saledate: Time.zone.local(2023, 5, 1))
        expect(completed_sales_log.in_progress?).to be(true)
        expect(completed_sales_log.not_started?).to be(false)
        expect(completed_sales_log.completed?).to be(false)
        expect(completed_sales_log.deleted?).to be(false)
      end
    end
  end

  context "when filtering by organisation" do
    let(:organisation_1) { create(:organisation) }
    let(:organisation_2) { create(:organisation) }
    let(:organisation_3) { create(:organisation) }

    before do
      create(:sales_log, :in_progress, owning_organisation: organisation_1)
      create(:sales_log, :completed, owning_organisation: organisation_1)
      create(:sales_log, :completed, owning_organisation: organisation_2)
    end

    it "filters by given organisation" do
      expect(described_class.filter_by_organisation([organisation_1]).count).to eq(2)
      expect(described_class.filter_by_organisation([organisation_1, organisation_2]).count).to eq(3)
      expect(described_class.filter_by_organisation([organisation_3]).count).to eq(0)
    end
  end

  describe "#search_by" do
    let!(:sales_log_to_search) { create(:sales_log, :completed, id: 193_285) }

    it "allows searching using ID" do
      result = described_class.search_by(sales_log_to_search.id.to_s)
      expect(result.count).to be >= 1
      expect(result).to include(have_attributes(id: sales_log_to_search.id))
    end

    it "allows searching using purchaser code" do
      result = described_class.search_by(sales_log_to_search.purchaser_code)
      expect(result.count).to be >= 1
      expect(result).to include(have_attributes(id: sales_log_to_search.id))
    end

    it "allows searching by a Property Postcode" do
      result = described_class.search_by(sales_log_to_search.postcode_full)
      expect(result.count).to be >= 1
      expect(result).to include(have_attributes(id: sales_log_to_search.id))
    end

    it "allows searching by id including the word log" do
      result = described_class.search_by("log#{sales_log_to_search.id}")
      expect(result.count).to be >= 1
      expect(result).to include(have_attributes(id: sales_log_to_search.id))
    end

    it "allows searching by id including the capitalised word Log" do
      result = described_class.search_by("Log#{sales_log_to_search.id}")
      expect(result.count).to be >= 1
      expect(result).to include(have_attributes(id: sales_log_to_search.id))
    end

    context "when postcode has spaces and lower case letters" do
      let(:matching_postcode_lower_case_with_spaces) { sales_log_to_search.postcode_full.downcase.chars.insert(3, " ").join }

      it "allows searching by a Property Postcode" do
        result = described_class.search_by(matching_postcode_lower_case_with_spaces)
        expect(result.count).to be >= 1
        expect(result).to include(have_attributes(id: sales_log_to_search.id))
      end
    end

    it "sanitises input for order" do
      sales_log_to_search.update!(purchid: "' 123456")
      result = described_class.search_by(sales_log_to_search.purchid)
      expect(result.count).to be >= 1
      expect(result).to include(have_attributes(id: sales_log_to_search.id))
    end
  end

  context "when filtering by year or nil" do
    before do
      create(:sales_log, :in_progress, saledate: nil)
      sales_log_2021 = build(:sales_log, :in_progress)
      sales_log_2021.saledate = Time.zone.local(2021, 4, 1)
      sales_log_2021.save!(validate: false)

      sales_log_3 = build(:sales_log, :in_progress)
      sales_log_3.saledate = Time.zone.local(2022, 5, 1)
      sales_log_3.save!(validate: false)
    end

    it "allows filtering on a single year or nil" do
      expect(described_class.filter_by_years_or_nil(%w[2021]).count).to eq(2)
    end

    it "allows filtering by multiple years or nil using OR" do
      expect(described_class.filter_by_years_or_nil(%w[2021 2022]).count).to eq(3)
    end

    it "can filter by year(s) AND status" do
      expect(described_class.filter_by_years_or_nil(%w[2021 2022]).filter_by_status("in_progress").count).to eq(3)
    end
  end

  context "when filtering duplicate logs" do
    let(:organisation) { create(:organisation) }
    let(:log) { create(:sales_log, :duplicate, owning_organisation: organisation) }
    let!(:duplicate_log) { create(:sales_log, :duplicate, owning_organisation: organisation) }

    it "returns all duplicate logs for given log" do
      expect(described_class.duplicate_logs(log).count).to eq(1)
    end

    it "returns duplicate log" do
      expect(described_class.duplicate_logs(log)).to include(duplicate_log)
    end

    it "does not return the given log" do
      expect(described_class.duplicate_logs(log)).not_to include(log)
    end

    context "when there is a deleted duplicate log" do
      let!(:deleted_duplicate_log) { create(:sales_log, :duplicate, discarded_at: Time.zone.now, owning_organisation: organisation) }

      it "does not return the deleted log as a duplicate" do
        expect(described_class.duplicate_logs(log)).not_to include(deleted_duplicate_log)
      end
    end

    context "when there is a log with a different sale date" do
      let!(:different_sale_date_log) { create(:sales_log, :duplicate, saledate: Time.zone.tomorrow, owning_organisation: organisation) }

      it "does not return a log with a different sale date as a duplicate" do
        expect(described_class.duplicate_logs(log)).not_to include(different_sale_date_log)
      end
    end

    context "when there is a log with a different age1" do
      let!(:different_age1) { create(:sales_log, :duplicate, age1: 50, owning_organisation: organisation) }

      it "does not return a log with a different age1 as a duplicate" do
        expect(described_class.duplicate_logs(log)).not_to include(different_age1)
      end
    end

    context "when there is a log with a different sex1" do
      let!(:different_sex1) { create(:sales_log, :duplicate, sex1: "M", owning_organisation: organisation) }

      it "does not return a log with a different sex1 as a duplicate" do
        expect(described_class.duplicate_logs(log)).not_to include(different_sex1)
      end
    end

    context "when there is a log with a different ecstat1" do
      let!(:different_ecstat1) { create(:sales_log, :duplicate, ecstat1: 0, owning_organisation: organisation) }

      it "does not return a log with a different ecstat1 as a duplicate" do
        expect(described_class.duplicate_logs(log)).not_to include(different_ecstat1)
      end
    end

    context "when there is a log with a different purchid" do
      let!(:different_purchid) { create(:sales_log, :duplicate, purchid: "different", owning_organisation: organisation) }

      it "does not return a log with a different purchid as a duplicate" do
        expect(described_class.duplicate_logs(log)).not_to include(different_purchid)
      end
    end

    context "when there is a log with a different postcode_full" do
      let!(:different_postcode_full) { create(:sales_log, :duplicate, postcode_full: "B1 1AA", owning_organisation: organisation) }

      it "does not return a log with a different postcode_full as a duplicate" do
        expect(described_class.duplicate_logs(log)).not_to include(different_postcode_full)
      end
    end

    context "when there is a log with nil values for duplicate check fields" do
      let!(:duplicate_check_fields_not_given) { create(:sales_log, :duplicate, age1: nil, sex1: nil, ecstat1: nil, pcodenk: 1, postcode_full: nil, owning_organisation: organisation) }

      it "does not return a log with nil values as a duplicate" do
        log.update!(age1: nil, sex1: nil, ecstat1: nil, pcodenk: 1, postcode_full: nil)
        expect(described_class.duplicate_logs(log)).not_to include(duplicate_check_fields_not_given)
      end
    end

    context "when there is a log with nil values for purchid" do
      let!(:purchid_not_given) { create(:sales_log, :duplicate, purchid: nil, owning_organisation: organisation) }

      it "returns the log as a duplicate if purchid is nil" do
        log.update!(purchid: nil)
        expect(described_class.duplicate_logs(log)).to include(purchid_not_given)
      end
    end

    context "when there is a log age not known" do
      let!(:age1_not_known) { create(:sales_log, :duplicate, age1_known: 1, age1: nil, owning_organisation: organisation) }

      it "returns the log as a duplicate if age is not known" do
        log.update!(age1_known: 1, age1: nil)
        expect(described_class.duplicate_logs(log)).to include(age1_not_known)
      end
    end

    context "when there is a log age pefers not to say" do
      let!(:age1_prefers_not_to_say) { create(:sales_log, :duplicate, age1_known: 2, age1: nil, owning_organisation: organisation) }

      it "returns the log as a duplicate if age is prefers not to say" do
        log.update!(age1_known: 2, age1: nil)
        expect(described_class.duplicate_logs(log)).to include(age1_prefers_not_to_say)
      end
    end

    context "when there is a log age pefers not to say and not known" do
      let!(:age1_prefers_not_to_say) { create(:sales_log, :duplicate, age1_known: 2, age1: nil, owning_organisation: organisation) }

      it "does not return the log as a duplicate if age is prefers not to say" do
        log.update!(age1_known: 1, age1: nil)
        expect(described_class.duplicate_logs(log)).not_to include(age1_prefers_not_to_say)
      end
    end
  end

  context "when getting list of duplicate logs" do
    let(:organisation) { create(:organisation) }
    let!(:log) { create(:sales_log, :duplicate, owning_organisation: organisation) }
    let!(:duplicate_log) { create(:sales_log, :duplicate, owning_organisation: organisation) }
    let(:duplicate_sets) { described_class.duplicate_sets }

    it "returns a list of duplicates in the same organisation" do
      expect(duplicate_sets.count).to eq(1)
      expect(duplicate_sets.first).to contain_exactly(log.id, duplicate_log.id)
    end

    context "when there is a deleted duplicate log" do
      before do
        create(:sales_log, :duplicate, discarded_at: Time.zone.now, status: 4)
      end

      it "does not return the deleted log as a duplicate" do
        expect(duplicate_sets.count).to eq(1)
        expect(duplicate_sets.first).to contain_exactly(log.id, duplicate_log.id)
      end
    end

    context "when there is a log with a different sale date" do
      before do
        create(:sales_log, :duplicate, saledate: Time.zone.tomorrow)
      end

      it "does not return a log with a different sale date as a duplicate" do
        expect(duplicate_sets.count).to eq(1)
        expect(duplicate_sets.first).to contain_exactly(log.id, duplicate_log.id)
      end
    end

    context "when there is a log with a different age1" do
      before do
        create(:sales_log, :duplicate, age1: 50)
      end

      it "does not return a log with a different age1 as a duplicate" do
        expect(duplicate_sets.count).to eq(1)
        expect(duplicate_sets.first).to contain_exactly(log.id, duplicate_log.id)
      end
    end

    context "when there is a log with a different sex1" do
      before do
        create(:sales_log, :duplicate, sex1: "X")
      end

      it "does not return a log with a different sex1 as a duplicate" do
        expect(duplicate_sets.count).to eq(1)
        expect(duplicate_sets.first).to contain_exactly(log.id, duplicate_log.id)
      end
    end

    context "when there is a log with a different ecstat1" do
      before do
        create(:sales_log, :duplicate, ecstat1: 9)
      end

      it "does not return a log with a different ecstat1 as a duplicate" do
        expect(duplicate_sets.count).to eq(1)
        expect(duplicate_sets.first).to contain_exactly(log.id, duplicate_log.id)
      end
    end

    context "when there is a log with a different purchid" do
      before do
        create(:sales_log, :duplicate, purchid: "different")
      end

      it "does not return a log with a different purchid as a duplicate" do
        expect(duplicate_sets.count).to eq(1)
        expect(duplicate_sets.first).to contain_exactly(log.id, duplicate_log.id)
      end
    end

    context "when there is a log with a different postcode_full" do
      before do
        create(:sales_log, :duplicate, postcode_full: "B1 1AA")
      end

      it "does not return a log with a different postcode_full as a duplicate" do
        expect(duplicate_sets.count).to eq(1)
        expect(duplicate_sets.first).to contain_exactly(log.id, duplicate_log.id)
      end
    end

    context "when there is a log with nil values for duplicate check fields" do
      before do
        create(:sales_log, :duplicate, age1: nil, sex1: nil, ecstat1: nil, pcodenk: 1, postcode_full: nil)
      end

      it "does not return a log with nil values as a duplicate" do
        log.update!(age1: nil, sex1: nil, ecstat1: nil, pcodenk: 1, postcode_full: nil)
        expect(duplicate_sets).to be_empty
      end
    end

    context "when there is a log with nil values for purchid" do
      let!(:purchid_not_given) { create(:sales_log, :duplicate, purchid: nil, owning_organisation: organisation) }

      it "returns the log as a duplicate if purchaser code is nil" do
        log.update!(purchid: nil)
        expect(duplicate_sets.count).to eq(1)
        expect(duplicate_sets.first).to contain_exactly(log.id, purchid_not_given.id)
      end
    end

    context "when there is a log with age1 not known" do
      let!(:age1_not_known) { create(:sales_log, :duplicate, age1_known: 1, age1: nil, owning_organisation: organisation) }

      it "returns the log as a duplicate if age1 is not known" do
        log.update!(age1_known: 1, age1: nil)
        expect(duplicate_sets.count).to eq(1)
        expect(duplicate_sets.first).to contain_exactly(age1_not_known.id, log.id)
      end
    end

    context "when there is a log with age1 prefers not to say" do
      let!(:age1_prefers_not_to_say) { create(:sales_log, :duplicate, age1_known: 2, age1: nil, owning_organisation: organisation) }

      it "returns the log as a duplicate if age1 is prefers not to say" do
        log.update!(age1_known: 2, age1: nil)
        expect(duplicate_sets.count).to eq(1)
        expect(duplicate_sets.first).to contain_exactly(age1_prefers_not_to_say.id, log.id)
      end
    end

    context "when there is a log with age1 not known and prefers not to say" do
      before do
        create(:sales_log, :duplicate, age1_known: 2, age1: nil)
      end

      it "doe not return the log as a duplicate" do
        log.update!(age1_known: 1, age1: nil)
        expect(duplicate_sets).to be_empty
      end
    end

    context "when user is given" do
      let(:user) { create(:user) }

      before do
        create_list(:sales_log, 2, :duplicate, purchid: "other duplicates")
        log.update!(assigned_to: user, owning_organisation: user.organisation)
      end

      it "does not return logs not associated with the given user" do
        duplicate_log.update!(owning_organisation: user.organisation)
        duplicate_sets = described_class.duplicate_sets(user.id)
        expect(duplicate_sets.count).to eq(1)
        expect(duplicate_sets.first).to contain_exactly(log.id, duplicate_log.id)
      end
    end
  end

  context "when saving addresses" do
    before do
      stub_request(:get, /api\.postcodes\.io/)
        .to_return(status: 200, body: "{\"status\":200,\"result\":{\"admin_district\":\"Manchester\",\"codes\":{\"admin_district\": \"E08000003\"}}}", headers: {})
    end

    def check_postcode_fields(postcode_field)
      record_from_db = described_class.find(address_sales_log.id)
      expect(address_sales_log[postcode_field]).to eq("M1 1AE")
      expect(record_from_db[postcode_field]).to eq("M1 1AE")
    end

    let!(:address_sales_log) do
      create(
        :sales_log,
        :completed,
        owning_organisation:,
        assigned_to: assigned_to_user,
        pcodenk: 0,
        postcode_full: "M1 1AE",
      )
    end

    def check_property_postcode_fields
      check_postcode_fields("postcode_full")
    end

    it "correctly formats previous postcode" do
      address_sales_log.update!(postcode_full: "M1 1AE")
      check_property_postcode_fields

      address_sales_log.update!(postcode_full: "m1 1ae")
      check_property_postcode_fields

      address_sales_log.update!(postcode_full: "m11Ae")
      check_property_postcode_fields

      address_sales_log.update!(postcode_full: "m11ae")
      check_property_postcode_fields
    end

    it "correctly infers la" do
      record_from_db = described_class.find(address_sales_log.id)
      expect(address_sales_log.la).to eq("E08000003")
      expect(record_from_db["la"]).to eq("E08000003")
    end

    context "with 24/25 logs" do
      let(:address_sales_log_24_25) do
        described_class.create({
          owning_organisation:,
          assigned_to: assigned_to_user,
          ppcodenk: 1,
          postcode_full: "CA10 1AA",
          ppostcode_full: nil,
          prevloc: nil,
          saledate: Time.zone.local(2024, 5, 2),
        })
      end

      before do
        WebMock.stub_request(:get, /api\.postcodes\.io\/postcodes\/CA101AA/)
        .to_return(status: 200, body: '{"status":200,"result":{"admin_district":"Eden","codes":{"admin_district":"E07000030"}}}', headers: {})
      end

      it "sets previous postcode for discounted sale" do
        address_sales_log_24_25.update!(ownershipsch: 2, ppostcode_full: nil)
        record_from_db = described_class.find(address_sales_log_24_25.id)
        expect(address_sales_log_24_25.ppostcode_full).to eq("CA10 1AA")
        expect(record_from_db["ppostcode_full"]).to eq("CA10 1AA")
        expect(record_from_db["prevloc"]).to eq("E06000064")
      end

      it "does not set previous postcode for non discounted sale" do
        address_sales_log_24_25.update!(ownershipsch: 1, ppostcode_full: nil)
        record_from_db = described_class.find(address_sales_log_24_25.id)
        expect(address_sales_log_24_25.ppostcode_full).to eq(nil)
        expect(record_from_db["ppostcode_full"]).to eq(nil)
        expect(record_from_db["prevloc"]).to eq(nil)
      end

      context "when validating household members derived vars" do
        let!(:household_sales_log) do
          create(
            :sales_log,
            :completed,
            managing_organisation: owning_organisation,
            owning_organisation:,
            assigned_to: assigned_to_user,
            age6: 14,
            saledate: Time.zone.local(2024, 5, 2),
          )
        end

        it "correctly derives economic status for tenants under 16" do
          record_from_db = described_class.find(household_sales_log.id)
          expect(record_from_db["ecstat6"]).to eq(9)
        end
      end
    end

    it "errors if the property postcode is emptied" do
      expect { address_sales_log.update!({ postcode_full: "" }) }
        .to raise_error(ActiveRecord::RecordInvalid, /#{I18n.t("validations.postcode")}/)
    end

    it "errors if the property postcode is not valid" do
      expect { address_sales_log.update!({ postcode_full: "invalid_postcode" }) }
        .to raise_error(ActiveRecord::RecordInvalid, /#{I18n.t("validations.postcode")}/)
    end

    it "correctly resets all fields if property postcode not known" do
      address_sales_log.update!({ pcodenk: 1 })

      record_from_db = described_class.find(address_sales_log.id)
      expect(record_from_db["postcode_full"]).to eq(nil)
      expect(address_sales_log.la).to eq(nil)
      expect(record_from_db["la"]).to eq(nil)
    end

    it "changes the LA if property postcode changes from not known to known and provided" do
      address_sales_log.update!({ pcodenk: 1 })
      address_sales_log.update!({ la: "E09000033" })

      record_from_db = described_class.find(address_sales_log.id)
      expect(record_from_db["postcode_full"]).to eq(nil)
      expect(address_sales_log.la).to eq("E09000033")
      expect(record_from_db["la"]).to eq("E09000033")

      address_sales_log.update!({ pcodenk: 0, postcode_full: "M1 1AD" })

      record_from_db = described_class.find(address_sales_log.id)
      expect(record_from_db["postcode_full"]).to eq("M1 1AD")
      expect(address_sales_log.la).to eq("E08000003")
      expect(record_from_db["la"]).to eq("E08000003")
    end
  end

  context "when deriving household variables" do
    let!(:sales_log) do
      create(
        :sales_log,
        :completed,
        jointpur: 1,
        hholdcount: 4,
        details_known_3: 1,
        details_known_4: 1,
        details_known_5: 1,
        details_known_6: 1,
        relat2: "C",
        relat3: "C",
        relat4: "X",
        relat5: "X",
        relat6: "P",
        income2: 0,
        ecstat2: 7,
        ecstat3: 9,
        age1: 47,
        age2: 17,
        age3: 14,
        age4: 88,
        age5: 19,
        age6: 46,
      )
    end

    it "correctly derives and saves hhmemb" do
      record_from_db = described_class.find(sales_log.id)
      expect(record_from_db["hhmemb"]).to eq(6)
    end

    it "correctly derives and saves hhmemb if it's a joint purchase" do
      sales_log.update!(jointpur: 2, jointmore: 2)
      record_from_db = described_class.find(sales_log.id)
      expect(record_from_db["hhmemb"]).to eq(5)
    end

    it "correctly derives and saves totchild" do
      record_from_db = described_class.find(sales_log.id)
      expect(record_from_db["totchild"]).to eq(2)
    end

    it "correctly derives and saves totadult" do
      record_from_db = described_class.find(sales_log.id)
      expect(record_from_db["totadult"]).to eq(4)
    end

    it "correctly derives and saves hhtype" do
      record_from_db = described_class.find(sales_log.id)
      expect(record_from_db["hhtype"]).to eq(9)
    end
  end

  context "when saving previous address" do
    def check_previous_postcode_fields(postcode_field)
      record_from_db = described_class.find(address_sales_log.id)
      expect(address_sales_log[postcode_field]).to eq("M1 1AE")
      expect(record_from_db[postcode_field]).to eq("M1 1AE")
    end

    before do
      stub_request(:get, /api\.postcodes\.io/)
        .to_return(status: 200, body: "{\"status\":200,\"result\":{\"admin_district\":\"Manchester\", \"codes\":{\"admin_district\": \"E08000003\"}}}", headers: {})
    end

    let!(:address_sales_log) do
      described_class.create({
        owning_organisation:,
        assigned_to: assigned_to_user,
        ppcodenk: 1,
        ppostcode_full: "M1 1AE",
      })
    end

    def previous_postcode_fields
      check_previous_postcode_fields("ppostcode_full")
    end

    it "correctly formats previous postcode" do
      address_sales_log.update!(ppostcode_full: "M1 1AE")
      previous_postcode_fields

      address_sales_log.update!(ppostcode_full: "m1 1ae")
      previous_postcode_fields

      address_sales_log.update!(ppostcode_full: "m11Ae")
      previous_postcode_fields

      address_sales_log.update!(ppostcode_full: "m11ae")
      previous_postcode_fields
    end

    it "correctly infers prevloc" do
      record_from_db = described_class.find(address_sales_log.id)
      expect(address_sales_log.prevloc).to eq("E08000003")
      expect(record_from_db["prevloc"]).to eq("E08000003")
    end

    it "errors if the previous postcode is emptied" do
      expect { address_sales_log.update!({ ppostcode_full: "" }) }
        .to raise_error(ActiveRecord::RecordInvalid, /#{I18n.t("validations.postcode")}/)
    end

    it "errors if the previous postcode is not valid" do
      expect { address_sales_log.update!({ ppostcode_full: "invalid_postcode" }) }
        .to raise_error(ActiveRecord::RecordInvalid, /#{I18n.t("validations.postcode")}/)
    end

    it "correctly resets all fields if previous postcode not known" do
      address_sales_log.update!({ ppcodenk: 1 })

      record_from_db = described_class.find(address_sales_log.id)
      expect(record_from_db["ppostcode_full"]).to eq(nil)
      expect(address_sales_log.prevloc).to eq(nil)
      expect(record_from_db["prevloc"]).to eq(nil)
    end
  end

  describe "expected_shared_ownership_deposit_value" do
    let!(:completed_sales_log) { create(:sales_log, :completed, ownershipsch: 1, type: 2, value: 1000, equity: 50) }

    it "is set to completed for a completed sales log" do
      expect(completed_sales_log.expected_shared_ownership_deposit_value).to eq(500)
    end
  end

  describe "#field_formatted_as_currency" do
    let(:completed_sales_log) { create(:sales_log, :completed) }

    it "returns small numbers correctly formatted as currency" do
      completed_sales_log.update!(savings: 20)

      expect(completed_sales_log.field_formatted_as_currency("savings")).to eq("£20.00")
    end

    it "returns quite large numbers correctly formatted as currency" do
      completed_sales_log.update!(savings: 40_000)

      expect(completed_sales_log.field_formatted_as_currency("savings")).to eq("£40,000.00")
    end

    it "returns very large numbers correctly formatted as currency" do
      completed_sales_log.update!(savings: 400_000_000)

      expect(completed_sales_log.field_formatted_as_currency("savings")).to eq("£400,000,000.00")
    end
  end

  describe "#beds_for_la_sale_range" do
    context "when beds nil" do
      let(:sales_log) { build(:sales_log, beds: nil) }

      it "returns nil" do
        expect(sales_log.beds_for_la_sale_range).to be_nil
      end
    end

    context "when beds <= 4" do
      let(:sales_log) { build(:sales_log, beds: 4) }

      it "returns number of beds" do
        expect(sales_log.beds_for_la_sale_range).to eq(4)
      end
    end

    context "when beds > 4" do
      let(:sales_log) { build(:sales_log, beds: 40) }

      it "returns max number of beds" do
        expect(sales_log.beds_for_la_sale_range).to eq(4)
      end
    end
  end

  describe "#collection_period_open?" do
    let(:log) { build(:sales_log, saledate:) }

    context "when saledate is nil" do
      let(:saledate) { nil }

      it "returns false" do
        expect(log.collection_period_open?).to eq(true)
      end
    end

    context "when older_than_previous_collection_year" do
      let(:previous_collection_start_date) { Time.zone.local(2050, 4, 1) }
      let(:saledate) { previous_collection_start_date - 1.day }

      before do
        allow(log).to receive(:previous_collection_start_date).and_return(previous_collection_start_date)
      end

      it "returns true" do
        expect(log.collection_period_open?).to eq(false)
      end
    end

    context "when form end date is in the future" do
      let(:saledate) { nil }

      before do
        allow(log).to receive_message_chain(:form, :new_logs_end_date).and_return(Time.zone.now + 1.day)
      end

      it "returns true" do
        expect(log.collection_period_open?).to eq(true)
      end
    end

    context "when form end date is in the past" do
      let(:saledate) { Time.zone.local(2020, 4, 1) }

      before do
        allow(log).to receive_message_chain(:form, :new_logs_end_date).and_return(Time.zone.now - 1.day)
      end

      it "returns false" do
        expect(log.collection_period_open?).to eq(false)
      end
    end
  end

  context "when searching logs" do
    let!(:sales_log_to_search) { create(:sales_log, purchid: "to search", postcode_full: "ME0 0WW", id: 4_843_695) }

    before do
      create_list(:sales_log, 5, :completed)
    end

    describe "#filter_by_id" do
      it "allows searching by a log ID" do
        result = described_class.filter_by_id(sales_log_to_search.id.to_s)
        expect(result.count).to eq(1)
        expect(result.first.id).to eq sales_log_to_search.id
      end
    end

    describe "#filter_by_purchaser_code" do
      it "allows searching by a purchaser_code" do
        result = described_class.filter_by_purchaser_code(sales_log_to_search.purchid)
        expect(result.count).to eq(1)
        expect(result.first.id).to eq sales_log_to_search.id
      end

      context "when purchaser_code has lower case letters" do
        let(:matching_purchaser_code_lower_case) { sales_log_to_search.purchid.downcase }

        it "allows searching by a purchaser_code" do
          result = described_class.filter_by_purchaser_code(matching_purchaser_code_lower_case)
          expect(result.count).to eq(1)
          expect(result.first.id).to eq sales_log_to_search.id
        end
      end
    end

    describe "#filter_by_postcode" do
      it "allows searching by a Property Postcode" do
        result = described_class.filter_by_postcode(sales_log_to_search.postcode_full)
        expect(result.count).to eq(1)
        expect(result.first.id).to eq sales_log_to_search.id
      end
    end

    describe "#search_by" do
      it "allows searching using ID" do
        result = described_class.search_by(sales_log_to_search.id.to_s)
        expect(result.count).to eq(1)
        expect(result.first.id).to eq sales_log_to_search.id
      end

      it "allows searching using purchaser code" do
        result = described_class.search_by(sales_log_to_search.purchid)
        expect(result.count).to eq(1)
        expect(result.first.id).to eq sales_log_to_search.id
      end

      it "allows searching by a Property Postcode" do
        result = described_class.search_by(sales_log_to_search.postcode_full)
        expect(result.count).to eq(1)
        expect(result.first.id).to eq sales_log_to_search.id
      end

      context "when postcode has spaces and lower case letters" do
        let(:matching_postcode_lower_case_with_spaces) { sales_log_to_search.postcode_full.downcase.chars.insert(3, " ").join }

        it "allows searching by a Property Postcode" do
          result = described_class.search_by(matching_postcode_lower_case_with_spaces)
          expect(result.count).to eq(1)
          expect(result.first.id).to eq sales_log_to_search.id
        end
      end

      context "when matching multiple records on different fields" do
        let!(:sales_log_with_purchid) { create(:sales_log, purchid: sales_log_to_search.id) }
        let!(:sales_log_with_postcode) { create(:sales_log, postcode_full: "C1 1AC") }
        let!(:sales_log_with_postcode_purchid) { create(:sales_log, purchid: "C1 1AC") }

        it "returns all matching records in correct order with matching IDs" do
          result = described_class.search_by(sales_log_to_search.id.to_s)
          expect(result.count).to eq(2)
          expect(result.first.id).to eq sales_log_to_search.id
          expect(result.second.id).to eq sales_log_with_purchid.id
        end

        it "returns all matching records in correct order with matching postcode" do
          result = described_class.search_by("C1 1AC")
          expect(result.count).to eq(2)
          expect(result.first.id).to eq sales_log_with_postcode_purchid.id
          expect(result.second.id).to eq sales_log_with_postcode.id
        end
      end
    end
  end

<<<<<<< HEAD
  describe "#process_address_change!" do
    context "when uprn_selection is uprn_not_listed" do
      let(:log) { build(:sales_log, uprn_selection: "uprn_not_listed", address_line1_input: "Address line 1", postcode_full_input: "AA1 1AA") }

      it "sets log address fields, including postcode known" do
        expect { log.process_address_change! }.to change(log, :address_line1).from(nil).to("Address line 1")
                                              .and change(log, :postcode_full).from(nil).to("AA1 1AA")
                                              .and change(log, :pcodenk).from(nil).to(0)
      end
=======
  context "when form year changes and LA is no longer active" do
    let!(:sales_log) { create(:sales_log) }

    before do
      LocalAuthority.find_by(code: "E08000003").update!(end_date: Time.zone.today)
    end

    it "removes the LA" do
      sales_log.update!(saledate: Time.zone.yesterday, la: "E08000003")
      expect(sales_log.reload.la).to eq("E08000003")

      sales_log.update!(saledate: Time.zone.tomorrow)
      expect(sales_log.reload.la).to eq(nil)
      expect(sales_log.reload.is_la_inferred).to eq(false)
>>>>>>> eb995e75
    end
  end
end
# rubocop:enable RSpec/MessageChain<|MERGE_RESOLUTION|>--- conflicted
+++ resolved
@@ -979,7 +979,23 @@
     end
   end
 
-<<<<<<< HEAD
+  context "when form year changes and LA is no longer active" do
+    let!(:sales_log) { create(:sales_log) }
+
+    before do
+      LocalAuthority.find_by(code: "E08000003").update!(end_date: Time.zone.today)
+    end
+
+    it "removes the LA" do
+      sales_log.update!(saledate: Time.zone.yesterday, la: "E08000003")
+      expect(sales_log.reload.la).to eq("E08000003")
+
+      sales_log.update!(saledate: Time.zone.tomorrow)
+      expect(sales_log.reload.la).to eq(nil)
+      expect(sales_log.reload.is_la_inferred).to eq(false)
+    end
+  end
+
   describe "#process_address_change!" do
     context "when uprn_selection is uprn_not_listed" do
       let(:log) { build(:sales_log, uprn_selection: "uprn_not_listed", address_line1_input: "Address line 1", postcode_full_input: "AA1 1AA") }
@@ -989,22 +1005,6 @@
                                               .and change(log, :postcode_full).from(nil).to("AA1 1AA")
                                               .and change(log, :pcodenk).from(nil).to(0)
       end
-=======
-  context "when form year changes and LA is no longer active" do
-    let!(:sales_log) { create(:sales_log) }
-
-    before do
-      LocalAuthority.find_by(code: "E08000003").update!(end_date: Time.zone.today)
-    end
-
-    it "removes the LA" do
-      sales_log.update!(saledate: Time.zone.yesterday, la: "E08000003")
-      expect(sales_log.reload.la).to eq("E08000003")
-
-      sales_log.update!(saledate: Time.zone.tomorrow)
-      expect(sales_log.reload.la).to eq(nil)
-      expect(sales_log.reload.is_la_inferred).to eq(false)
->>>>>>> eb995e75
     end
   end
 end
