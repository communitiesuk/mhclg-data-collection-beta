require "rails_helper"
require "shared/shared_examples_for_derived_fields"

RSpec.describe SalesLog, type: :model do
  let(:owning_organisation) { FactoryBot.create(:organisation) }
  let(:created_by_user) { FactoryBot.create(:user) }

  include_examples "shared examples for derived fields", :sales_log

  it "inherits from log" do
    expect(described_class).to be < Log
    expect(described_class).to be < ApplicationRecord
  end

  it "is a sales log" do
    sales_log = FactoryBot.build(:sales_log, created_by: created_by_user)
    expect(sales_log.lettings?).to be false
  end

  describe "#new" do
    context "when creating a record" do
      let(:sales_log) do
        described_class.create
      end

      it "attaches the correct custom validator" do
        expect(sales_log._validators.values.flatten.map(&:class))
          .to include(SalesLogValidator)
      end
    end
  end

  describe "#form" do
    let(:sales_log) { FactoryBot.build(:sales_log, created_by: created_by_user) }
    let(:sales_log_2) { FactoryBot.build(:sales_log, saledate: Time.zone.local(2022, 5, 1), created_by: created_by_user) }

    it "has returns the correct form based on the start date" do
      expect(sales_log.form_name).to be_nil
      expect(sales_log.form).to be_a(Form)
      expect(sales_log_2.form_name).to eq("current_sales")
      expect(sales_log_2.form).to be_a(Form)
    end
  end

  describe "status" do
    let!(:empty_sales_log) { FactoryBot.create(:sales_log) }
    let!(:in_progress_sales_log) { FactoryBot.create(:sales_log, :in_progress) }
    let!(:completed_sales_log) { FactoryBot.create(:sales_log, :completed) }

    it "is set to not started for an empty sales log" do
      expect(empty_sales_log.not_started?).to be(true)
      expect(empty_sales_log.in_progress?).to be(false)
      expect(empty_sales_log.completed?).to be(false)
    end

    it "is set to in progress for a started sales log" do
      expect(in_progress_sales_log.in_progress?).to be(true)
      expect(in_progress_sales_log.not_started?).to be(false)
      expect(in_progress_sales_log.completed?).to be(false)
    end

    it "is set to completed for a completed sales log" do
      expect(completed_sales_log.in_progress?).to be(false)
      expect(completed_sales_log.not_started?).to be(false)
      expect(completed_sales_log.completed?).to be(true)
    end
  end

  context "when filtering by organisation" do
    let(:organisation_1) { FactoryBot.create(:organisation) }
    let(:organisation_2) { FactoryBot.create(:organisation) }
    let(:organisation_3) { FactoryBot.create(:organisation) }

    before do
      FactoryBot.create(:sales_log, :in_progress, owning_organisation: organisation_1, managing_organisation: organisation_1)
      FactoryBot.create(:sales_log, :completed, owning_organisation: organisation_1, managing_organisation: organisation_2)
      FactoryBot.create(:sales_log, :completed, owning_organisation: organisation_2, managing_organisation: organisation_1)
      FactoryBot.create(:sales_log, :completed, owning_organisation: organisation_2, managing_organisation: organisation_2)
    end

    it "filters by given organisation id" do
      expect(described_class.filter_by_organisation([organisation_1.id]).count).to eq(3)
      expect(described_class.filter_by_organisation([organisation_1.id, organisation_2.id]).count).to eq(4)
      expect(described_class.filter_by_organisation([organisation_3.id]).count).to eq(0)
    end

    it "filters by given organisation" do
      expect(described_class.filter_by_organisation([organisation_1]).count).to eq(3)
      expect(described_class.filter_by_organisation([organisation_1, organisation_2]).count).to eq(4)
      expect(described_class.filter_by_organisation([organisation_3]).count).to eq(0)
    end
  end

  describe "derived variables" do
<<<<<<< HEAD
    let!(:sales_log) do
      described_class.create({
        exdate: Time.gm(2022, 5, 4),
      })
    end

    it "correctly derives and saves exday, exmonth and exyear" do
=======
    let(:sales_log) { FactoryBot.create(:sales_log, :completed) }

    it "correctly derives and saves exday, exmonth and exyear" do
      sales_log.update!(exdate: Time.gm(2022, 5, 4))
>>>>>>> 3bdfd6db
      record_from_db = ActiveRecord::Base.connection.execute("select exday, exmonth, exyear from sales_logs where id=#{sales_log.id}").to_a[0]
      expect(record_from_db["exday"]).to eq(4)
      expect(record_from_db["exmonth"]).to eq(5)
      expect(record_from_db["exyear"]).to eq(2022)
    end
<<<<<<< HEAD
=======

    it "correctly derives and saves deposit for outright sales when no mortgage is used" do
      sales_log.update!(value: 123_400, deposit: nil, mortgageused: 2, ownershipsch: 3, type: 10, companybuy: 1, jointpur: 1, jointmore: 1)
      record_from_db = ActiveRecord::Base.connection.execute("select deposit from sales_logs where id=#{sales_log.id}").to_a[0]
      expect(record_from_db["deposit"]).to eq(123_400)
    end

    it "does not derive deposit if the sale isn't outright" do
      sales_log.update!(value: 123_400, deposit: nil, mortgageused: 2, ownershipsch: 2)
      record_from_db = ActiveRecord::Base.connection.execute("select deposit from sales_logs where id=#{sales_log.id}").to_a[0]
      expect(record_from_db["deposit"]).to eq(nil)
    end

    it "does not derive deposit if the mortgage is used" do
      sales_log.update!(value: 123_400, deposit: nil, mortgageused: 1, ownershipsch: 3, type: 10, companybuy: 1, jointpur: 1, jointmore: 1)
      record_from_db = ActiveRecord::Base.connection.execute("select deposit from sales_logs where id=#{sales_log.id}").to_a[0]
      expect(record_from_db["deposit"]).to eq(nil)
    end
  end

  context "when saving previous address" do
    def check_previous_postcode_fields(postcode_field)
      record_from_db = ActiveRecord::Base.connection.execute("select #{postcode_field} from sales_logs where id=#{address_sales_log.id}").to_a[0]
      expect(address_sales_log[postcode_field]).to eq("M1 1AE")
      expect(record_from_db[postcode_field]).to eq("M1 1AE")
    end

    before do
      stub_request(:get, /api.postcodes.io/)
        .to_return(status: 200, body: "{\"status\":200,\"result\":{\"admin_district\":\"Manchester\", \"codes\":{\"admin_district\": \"E08000003\"}}}", headers: {})
    end

    let!(:address_sales_log) do
      described_class.create({
        managing_organisation: owning_organisation,
        owning_organisation:,
        created_by: created_by_user,
        ppcodenk: 1,
        ppostcode_full: "M1 1AE",
      })
    end

    def previous_postcode_fields
      check_previous_postcode_fields("ppostcode_full")
    end

    it "correctly formats previous postcode" do
      address_sales_log.update!(ppostcode_full: "M1 1AE")
      previous_postcode_fields

      address_sales_log.update!(ppostcode_full: "m1 1ae")
      previous_postcode_fields

      address_sales_log.update!(ppostcode_full: "m11Ae")
      previous_postcode_fields

      address_sales_log.update!(ppostcode_full: "m11ae")
      previous_postcode_fields
    end

    it "correctly infers prevloc" do
      record_from_db = ActiveRecord::Base.connection.execute("select prevloc from sales_logs where id=#{address_sales_log.id}").to_a[0]
      expect(address_sales_log.prevloc).to eq("E08000003")
      expect(record_from_db["prevloc"]).to eq("E08000003")
    end

    it "errors if the previous postcode is emptied" do
      expect { address_sales_log.update!({ ppostcode_full: "" }) }
        .to raise_error(ActiveRecord::RecordInvalid, /#{I18n.t("validations.postcode")}/)
    end

    it "errors if the previous postcode is not valid" do
      expect { address_sales_log.update!({ ppostcode_full: "invalid_postcode" }) }
        .to raise_error(ActiveRecord::RecordInvalid, /#{I18n.t("validations.postcode")}/)
    end

    it "correctly resets all fields if previous postcode not known" do
      address_sales_log.update!({ ppcodenk: 1 })

      record_from_db = ActiveRecord::Base.connection.execute("select prevloc, ppostcode_full from sales_logs where id=#{address_sales_log.id}").to_a[0]
      expect(record_from_db["ppostcode_full"]).to eq(nil)
      expect(address_sales_log.prevloc).to eq(nil)
      expect(record_from_db["prevloc"]).to eq(nil)
    end
>>>>>>> 3bdfd6db
  end
end<|MERGE_RESOLUTION|>--- conflicted
+++ resolved
@@ -92,27 +92,15 @@
   end
 
   describe "derived variables" do
-<<<<<<< HEAD
-    let!(:sales_log) do
-      described_class.create({
-        exdate: Time.gm(2022, 5, 4),
-      })
-    end
-
-    it "correctly derives and saves exday, exmonth and exyear" do
-=======
     let(:sales_log) { FactoryBot.create(:sales_log, :completed) }
 
     it "correctly derives and saves exday, exmonth and exyear" do
       sales_log.update!(exdate: Time.gm(2022, 5, 4))
->>>>>>> 3bdfd6db
       record_from_db = ActiveRecord::Base.connection.execute("select exday, exmonth, exyear from sales_logs where id=#{sales_log.id}").to_a[0]
       expect(record_from_db["exday"]).to eq(4)
       expect(record_from_db["exmonth"]).to eq(5)
       expect(record_from_db["exyear"]).to eq(2022)
     end
-<<<<<<< HEAD
-=======
 
     it "correctly derives and saves deposit for outright sales when no mortgage is used" do
       sales_log.update!(value: 123_400, deposit: nil, mortgageused: 2, ownershipsch: 3, type: 10, companybuy: 1, jointpur: 1, jointmore: 1)
@@ -197,6 +185,5 @@
       expect(address_sales_log.prevloc).to eq(nil)
       expect(record_from_db["prevloc"]).to eq(nil)
     end
->>>>>>> 3bdfd6db
   end
 end