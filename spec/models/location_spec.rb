require "rails_helper"

RSpec.describe Location, type: :model do
  describe "#new" do
    let(:location) { FactoryBot.build(:location) }

    before do
      stub_request(:get, /api.postcodes.io/)
        .to_return(status: 200, body: "{\"status\":200,\"result\":{\"admin_district\":\"Manchester\",\"codes\":{\"admin_district\": \"E08000003\"}}}", headers: {})
    end

    it "belongs to an organisation" do
      expect(location.scheme).to be_a(Scheme)
    end

    it "infers the local authority" do
      location.postcode = "M1 1AE"
      location.save!
      expect(location.location_code).to eq("E08000003")
    end
  end

  describe "#validate_postcode" do
    let(:location) { FactoryBot.build(:location) }

    it "does not add an error if postcode is valid" do
      location.postcode = "M1 1AE"
      location.save!
      expect(location.errors).to be_empty
    end

    it "does add an error when the postcode is invalid" do
      location.postcode = "invalid"
      location.valid?(:postcode)
      expect(location.errors.count).to eq(1)
    end

    it "does add an error when the postcode is missing" do
      location.postcode = nil
      expect { location.save! }
        .to raise_error(ActiveRecord::RecordInvalid, "Validation failed: Postcode #{I18n.t('validations.postcode')}")
    end
  end

  describe "#units" do
    let(:location) { FactoryBot.build(:location) }

<<<<<<< HEAD
    it "does add an error when units is nil" do
=======
    it "does add an error when the number of units is invalid" do
>>>>>>> d52d45b9
      location.units = nil
      location.valid?(:units)
      expect(location.errors.count).to eq(1)
    end
  end

  describe "#type_of_unit" do
    let(:location) { FactoryBot.build(:location) }

<<<<<<< HEAD
    it "does add an error when the type_of_unit is nil" do
=======
    it "does add an error when the type of unit is invalid" do
>>>>>>> d52d45b9
      location.type_of_unit = nil
      location.valid?(:type_of_unit)
      expect(location.errors.count).to eq(1)
    end
  end

  describe "#mobility_type" do
    let(:location) { FactoryBot.build(:location) }

    it "does add an error when the mobility type is invalid" do
      location.mobility_type = nil
      expect { location.save! }
        .to raise_error(ActiveRecord::RecordInvalid, "Validation failed: Mobility type #{I18n.t('activerecord.errors.models.location.attributes.mobility_type.blank')}")
    end
  end

  describe "paper trail" do
    let(:location) { FactoryBot.create(:location) }
    let!(:name) { location.name }

    it "creates a record of changes to a log" do
      expect { location.update!(name: "new test name") }.to change(location.versions, :count).by(1)
    end

    it "allows lettings logs to be restored to a previous version" do
      location.update!(name: "new test name")
      expect(location.paper_trail.previous_version.name).to eq(name)
    end
  end

  describe "scopes" do
    before do
      FactoryBot.create(:location, name: "ABC", postcode: "NW1 8RR", startdate: Time.zone.today)
      FactoryBot.create(:location, name: "XYZ", postcode: "SE1 6HJ", startdate: Time.zone.today + 1.day)
      FactoryBot.create(:location, name: "GHQ", postcode: "EW1 7JK", startdate: Time.zone.today - 1.day, confirmed: false)
      FactoryBot.create(:location, name: "GHQ", postcode: "EW1 7JK", startdate: nil)
    end

    context "when searching by name" do
      it "returns case insensitive matching records" do
        expect(described_class.search_by_name("abc").count).to eq(1)
        expect(described_class.search_by_name("AbC").count).to eq(1)
      end
    end

    context "when searching by postcode" do
      it "returns case insensitive matching records" do
        expect(described_class.search_by_postcode("se1 6hj").count).to eq(1)
        expect(described_class.search_by_postcode("SE1 6HJ").count).to eq(1)
      end
    end

    context "when searching by all searchable field" do
      it "returns case insensitive matching records" do
        expect(described_class.search_by("aBc").count).to eq(1)
        expect(described_class.search_by("nw18rr").count).to eq(1)
      end
    end

    context "when filtering by started locations" do
      it "returns only locations that started today or earlier" do
        expect(described_class.started.count).to eq(3)
      end
    end

    context "when filtering by active locations" do
      it "returns only locations that started today or earlier and have been confirmed" do
        expect(described_class.active.count).to eq(2)
      end
    end
  end

  describe "status" do
    let(:location) { FactoryBot.build(:location, startdate: Time.zone.local(2022, 4, 1)) }

    before do
      Timecop.freeze(2022, 6, 7)
    end

    after do
      Timecop.unfreeze
    end

    context "when location is not confirmed" do
      it "returns incomplete " do
        location.confirmed = false
        expect(location.status).to eq(:incomplete)
      end
    end

    context "when there have not been any previous deactivations" do
      it "returns active if the location has no deactivation records" do
        expect(location.status).to eq(:active)
      end

      it "returns deactivating soon if deactivation_date is in the future" do
        FactoryBot.create(:location_deactivation_period, deactivation_date: Time.zone.local(2022, 8, 8), location:)
        location.save!
        expect(location.status).to eq(:deactivating_soon)
      end

      it "returns deactivated if deactivation_date is in the past" do
        FactoryBot.create(:location_deactivation_period, deactivation_date: Time.zone.local(2022, 6, 6), location:)
        location.save!
        expect(location.status).to eq(:deactivated)
      end

      it "returns deactivated if deactivation_date is today" do
        FactoryBot.create(:location_deactivation_period, deactivation_date: Time.zone.local(2022, 6, 7), location:)
        location.save!
        expect(location.status).to eq(:deactivated)
      end

      it "returns reactivating soon if the location has a future reactivation date" do
        FactoryBot.create(:location_deactivation_period, deactivation_date: Time.zone.local(2022, 6, 7), reactivation_date: Time.zone.local(2022, 6, 8), location:)
        location.save!
        expect(location.status).to eq(:reactivating_soon)
      end

      it "returns activating soon if the location has a future startdate" do
        location.startdate = Time.zone.local(2022, 7, 7)
        location.save!
        expect(location.status).to eq(:activating_soon)
      end
    end

    context "when there have been previous deactivations" do
      before do
        FactoryBot.create(:location_deactivation_period, deactivation_date: Time.zone.local(2022, 5, 4), reactivation_date: Time.zone.local(2022, 6, 5), location:)
        location.save!
      end

      it "returns active if the location has no relevant deactivation records" do
        expect(location.status).to eq(:active)
      end

      it "returns deactivating soon if deactivation_date is in the future" do
        FactoryBot.create(:location_deactivation_period, deactivation_date: Time.zone.local(2022, 8, 8), location:)
        location.save!
        expect(location.status).to eq(:deactivating_soon)
      end

      it "returns deactivated if deactivation_date is in the past" do
        FactoryBot.create(:location_deactivation_period, deactivation_date: Time.zone.local(2022, 6, 6), location:)
        location.save!
        expect(location.status).to eq(:deactivated)
      end

      it "returns deactivated if deactivation_date is today" do
        FactoryBot.create(:location_deactivation_period, deactivation_date: Time.zone.local(2022, 6, 7), location:)
        location.save!
        expect(location.status).to eq(:deactivated)
      end

      it "returns reactivating soon if the location has a future reactivation date" do
        Timecop.freeze(2022, 6, 8)
        FactoryBot.create(:location_deactivation_period, deactivation_date: Time.zone.local(2022, 6, 7), reactivation_date: Time.zone.local(2022, 6, 9), location:)
        location.save!
        expect(location.status).to eq(:reactivating_soon)
      end

      it "returns reactivating soon if the location had a deactivation during another deactivation" do
        Timecop.freeze(2022, 6, 4)
        FactoryBot.create(:location_deactivation_period, deactivation_date: Time.zone.local(2022, 5, 5), reactivation_date: Time.zone.local(2022, 6, 2), location:)
        location.save!
        expect(location.status).to eq(:reactivating_soon)
      end

      it "returns activating soon if the location has a future startdate" do
        location.startdate = Time.zone.local(2022, 7, 7)
        location.save!
        expect(location.status).to eq(:activating_soon)
      end
    end
  end

  describe "available_from" do
    context "when there is a startdate" do
      let(:location) { FactoryBot.build(:location, startdate: Time.zone.local(2022, 4, 6)) }

      it "returns the startdate" do
        expect(location.available_from).to eq(Time.zone.local(2022, 4, 6))
      end
    end

    context "when there is no start date" do
      context "and the location was created at the start of the 2022/23 collection window" do
        let(:location) { FactoryBot.build(:location, created_at: Time.zone.local(2022, 4, 6), startdate: nil) }

        it "returns the beginning of 22/23 collection window" do
          expect(location.available_from).to eq(Time.zone.local(2022, 4, 1))
        end
      end

      context "and the location was created at the end of the 2022/23 collection window" do
        let(:location) { FactoryBot.build(:location, created_at: Time.zone.local(2023, 2, 6), startdate: nil) }

        it "returns the beginning of 22/23 collection window" do
          expect(location.available_from).to eq(Time.zone.local(2022, 4, 1))
        end
      end

      context "and the location was created at the start of the 2021/22 collection window" do
        let(:location) { FactoryBot.build(:location, created_at: Time.zone.local(2021, 4, 6), startdate: nil) }

        it "returns the beginning of 21/22 collection window" do
          expect(location.available_from).to eq(Time.zone.local(2021, 4, 1))
        end
      end

      context "and the location was created at the end of the 2021/22 collection window" do
        let(:location) { FactoryBot.build(:location, created_at: Time.zone.local(2022, 2, 6), startdate: nil) }

        it "returns the beginning of 21/22 collection window" do
          expect(location.available_from).to eq(Time.zone.local(2021, 4, 1))
        end
      end
    end
  end
end<|MERGE_RESOLUTION|>--- conflicted
+++ resolved
@@ -45,11 +45,7 @@
   describe "#units" do
     let(:location) { FactoryBot.build(:location) }
 
-<<<<<<< HEAD
-    it "does add an error when units is nil" do
-=======
     it "does add an error when the number of units is invalid" do
->>>>>>> d52d45b9
       location.units = nil
       location.valid?(:units)
       expect(location.errors.count).to eq(1)
@@ -59,11 +55,7 @@
   describe "#type_of_unit" do
     let(:location) { FactoryBot.build(:location) }
 
-<<<<<<< HEAD
-    it "does add an error when the type_of_unit is nil" do
-=======
     it "does add an error when the type of unit is invalid" do
->>>>>>> d52d45b9
       location.type_of_unit = nil
       location.valid?(:type_of_unit)
       expect(location.errors.count).to eq(1)
