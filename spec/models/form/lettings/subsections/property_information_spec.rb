require "rails_helper"

RSpec.describe Form::Lettings::Subsections::PropertyInformation, type: :model do
  subject(:property_information) { described_class.new(nil, nil, section) }

  let(:section) { instance_double(Form::Lettings::Sections::TenancyAndProperty) }

  it "has correct section" do
    expect(property_information.section).to eq(section)
  end

<<<<<<< HEAD
  it "has correct pages" do
    expect(property_information.pages.map(&:id)).to eq(
      %w[
        property_postcode
        property_local_authority
        first_time_property_let_as_social_housing
        property_let_type
        property_vacancy_reason_not_first_let
        property_vacancy_reason_first_let
        property_number_of_times_relet_not_social_let
        property_number_of_times_relet_social_let
        property_unit_type
        property_building_type
        property_wheelchair_accessible
        property_number_of_bedrooms
        void_date
        void_date_value_check
        new_build_handover_date
        property_major_repairs
        property_major_repairs_value_check
      ],
    )
=======
  describe "pages" do
    let(:section) { instance_double(Form::Sales::Sections::Household, form: instance_double(Form, start_date:)) }

    context "when 2022" do
      let(:start_date) { Time.utc(2022, 2, 8) }

      it "has correct pages" do
        expect(property_information.pages.compact.map(&:id)).to eq(
          %w[
            property_postcode
            property_local_authority
            first_time_property_let_as_social_housing
            property_let_type
            property_vacancy_reason_not_first_let
            property_vacancy_reason_first_let
            property_number_of_times_relet_not_social_let
            property_number_of_times_relet_social_let
            property_unit_type
            property_building_type
            property_wheelchair_accessible
            property_number_of_bedrooms
            void_or_renewal_date
            void_date_value_check
            new_build_handover_date
            property_major_repairs
            property_major_repairs_value_check
          ],
        )
      end
    end

    context "when 2023" do
      let(:start_date) { Time.utc(2023, 2, 8) }

      it "has correct pages" do
        expect(property_information.pages.map(&:id)).to eq(
          %w[
            uprn_known
            uprn
            uprn_confirmation
            address
            property_local_authority
            first_time_property_let_as_social_housing
            property_let_type
            property_vacancy_reason_not_first_let
            property_vacancy_reason_first_let
            property_number_of_times_relet_not_social_let
            property_number_of_times_relet_social_let
            property_unit_type
            property_building_type
            property_wheelchair_accessible
            property_number_of_bedrooms
            void_or_renewal_date
            void_date_value_check
            new_build_handover_date
            property_major_repairs
            property_major_repairs_value_check
          ],
        )
      end
    end
>>>>>>> 0966bd68
  end

  it "has the correct id" do
    expect(property_information.id).to eq("property_information")
  end

  it "has the correct label" do
    expect(property_information.label).to eq("Property information")
  end

  it "has the correct depends_on" do
    expect(property_information.depends_on).to eq([{ "non_location_setup_questions_completed?" => true }])
  end
end<|MERGE_RESOLUTION|>--- conflicted
+++ resolved
@@ -9,30 +9,6 @@
     expect(property_information.section).to eq(section)
   end
 
-<<<<<<< HEAD
-  it "has correct pages" do
-    expect(property_information.pages.map(&:id)).to eq(
-      %w[
-        property_postcode
-        property_local_authority
-        first_time_property_let_as_social_housing
-        property_let_type
-        property_vacancy_reason_not_first_let
-        property_vacancy_reason_first_let
-        property_number_of_times_relet_not_social_let
-        property_number_of_times_relet_social_let
-        property_unit_type
-        property_building_type
-        property_wheelchair_accessible
-        property_number_of_bedrooms
-        void_date
-        void_date_value_check
-        new_build_handover_date
-        property_major_repairs
-        property_major_repairs_value_check
-      ],
-    )
-=======
   describe "pages" do
     let(:section) { instance_double(Form::Sales::Sections::Household, form: instance_double(Form, start_date:)) }
 
@@ -54,7 +30,7 @@
             property_building_type
             property_wheelchair_accessible
             property_number_of_bedrooms
-            void_or_renewal_date
+            void_date
             void_date_value_check
             new_build_handover_date
             property_major_repairs
@@ -85,7 +61,7 @@
             property_building_type
             property_wheelchair_accessible
             property_number_of_bedrooms
-            void_or_renewal_date
+            void_date
             void_date_value_check
             new_build_handover_date
             property_major_repairs
@@ -94,7 +70,6 @@
         )
       end
     end
->>>>>>> 0966bd68
   end
 
   it "has the correct id" do
