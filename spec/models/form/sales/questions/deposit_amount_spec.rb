--- conflicted
+++ resolved
@@ -25,11 +25,7 @@
   end
 
   context "when the ownership type is outright" do
-<<<<<<< HEAD
     let(:log) { build(:sales_log, :outright_sale_setup_complete, mortgageused:) }
-=======
-    let(:log) { build(:sales_log, :completed, ownershipsch: 3, mortgageused: 2) }
->>>>>>> 42f89680
 
     context "when a mortgage is used" do
       let(:mortgageused) { 1 }
