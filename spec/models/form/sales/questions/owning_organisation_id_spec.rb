require "rails_helper"

RSpec.describe Form::Sales::Questions::OwningOrganisationId, type: :model do
  subject(:question) { described_class.new(question_id, question_definition, page) }

  let(:user) { FactoryBot.create(:user, :data_coordinator) }
  let(:question_id) { nil }
  let(:question_definition) { nil }
  let(:page) { instance_double(Form::Page, subsection: instance_double(Form::Subsection, form: instance_double(Form, start_date: Time.zone.local(2023, 4, 1)))) }
  let!(:organisation_1) { FactoryBot.create(:organisation, name: "first test org") }
  let!(:organisation_2) { FactoryBot.create(:organisation, name: "second test org") }
  let(:lettings_log) { FactoryBot.create(:lettings_log) }
  let(:expected_answer_options) do
    {
      "" => "Select an option",
      organisation_1.id => organisation_1.name,
      organisation_2.id => organisation_2.name,
    }
  end

  it "has correct page" do
    expect(question.page).to eq(page)
  end

  it "has the correct id" do
    expect(question.id).to eq("owning_organisation_id")
  end

  it "has the correct header" do
    expect(question.header).to eq("Which organisation owns this log?")
  end

  it "has the correct check_answer_label" do
    expect(question.check_answer_label).to eq("Owning organisation")
  end

  it "has the correct type" do
    expect(question.type).to eq("select")
  end

  it "has the correct hint_text" do
    expect(question.hint_text).to be_nil
  end

  describe "answer options" do
    let(:options) { { "" => "Select an option" } }

    context "when current_user nil" do
      it "shows default options" do
        expect(question.answer_options).to eq(options)
      end
    end

    context "when user is not support" do
      let(:user_org) { create(:organisation, name: "User org") }
      let(:user) { create(:user, :data_coordinator, organisation: user_org) }

      let(:owning_org_1) { create(:organisation, name: "Owning org 1") }
      let(:owning_org_2) { create(:organisation, name: "Owning org 2") }
      let(:inactive_owning_org) { create(:organisation, name: "Inactive owning org", active: false) }
      let(:non_stock_owner) { create(:organisation, name: "Non stock owner", holds_own_stock: false) }
      let(:log) { create(:lettings_log, owning_organisation: owning_org_1) }

      context "when user's org owns stock" do
        before do
          create(:organisation_relationship, child_organisation: user.organisation, parent_organisation: owning_org_2)
          create(:organisation_relationship, child_organisation: user.organisation, parent_organisation: non_stock_owner)
        end

        let(:options) do
          {
            "" => "Select an option",
            owning_org_1.id => "Owning org 1",
            owning_org_2.id => "Owning org 2",
            user.organisation.id => "User org (Your organisation)",
          }
        end

        it "shows user organisation, current owning organisation and the activestock owners that hold their stock" do
          create(:organisation_relationship, child_organisation: user.organisation, parent_organisation: inactive_owning_org)
          user.organisation.update!(holds_own_stock: true)
          expect(question.displayed_answer_options(log, user)).to eq(options)
        end
      end

      context "when user's org doesn't own stock" do
        let(:options) do
          {
            "" => "Select an option",
            owning_org_1.id => "Owning org 1",
            owning_org_2.id => "Owning org 2",
          }
        end

        before do
          create(:organisation_relationship, child_organisation: user.organisation, parent_organisation: owning_org_2)
          create(:organisation_relationship, child_organisation: user.organisation, parent_organisation: non_stock_owner)
        end

        it "shows current owning organisation and the active stock owners that hold their stock" do
          create(:organisation_relationship, child_organisation: user.organisation, parent_organisation: inactive_owning_org)
          user.organisation.update!(holds_own_stock: false)
          expect(question.displayed_answer_options(log, user)).to eq(options)
        end
      end

      context "when user's org has recently absorbed other orgs" do
        let(:merged_organisation) { create(:organisation, name: "Merged org") }
        let(:options) do
          {
            "" => "Select an option",
            user.organisation.id => "User org (Your organisation)",
            owning_org_1.id => "Owning org 1",
            merged_organisation.id => "Merged org (inactive as of 2 February 2023)",
          }
        end

        before do
          merged_organisation.update!(merge_date: Time.zone.local(2023, 2, 2), absorbing_organisation: user.organisation)
          Timecop.freeze(Time.zone.local(2023, 11, 10))
        end

        after do
          Timecop.return
        end

        it "shows merged organisation as an option" do
          expect(question.displayed_answer_options(log, user)).to eq(options)
        end
      end

      context "when user's org has recently absorbed other orgs and it has available from date" do
        let(:merged_organisation) { create(:organisation, name: "Merged org") }
        let(:options) do
          {
            "" => "Select an option",
            user.organisation.id => "User org (Your organisation, active as of 2 February 2021)",
            owning_org_1.id => "Owning org 1",
            merged_organisation.id => "Merged org (inactive as of 2 February 2023)",
          }
        end

        before do
          merged_organisation.update!(merge_date: Time.zone.local(2023, 2, 2), absorbing_organisation: user.organisation)
          user.organisation.update!(available_from: Time.zone.local(2021, 2, 2))
          Timecop.freeze(Time.zone.local(2023, 11, 10))
        end

        after do
          Timecop.return
        end

        it "shows available from date if it is given" do
          expect(question.displayed_answer_options(log, user)).to eq(options)
        end
      end

      context "when user's org has recently absorbed other orgs with parent organisations" do
        let(:merged_organisation) { create(:organisation, name: "Merged org") }
        let(:options) do
          {
            "" => "Select an option",
            user.organisation.id => "User org (Your organisation)",
            owning_org_1.id => "Owning org 1",
            merged_organisation.id => "Merged org (inactive as of 2 February 2023)",
          }
        end

        before do
          create(:organisation_relationship, child_organisation: user.organisation, parent_organisation: merged_organisation)
          merged_organisation.update!(merge_date: Time.zone.local(2023, 2, 2), absorbing_organisation: user.organisation)
          Timecop.freeze(Time.zone.local(2023, 11, 10))
        end

        after do
          Timecop.return
        end

        it "does not show merged organisations stock owners as options" do
          expect(question.displayed_answer_options(log, user)).to eq(options)
        end
      end

      context "when user's org has absorbed other orgs with parent organisations during closed collection periods" do
        let(:merged_organisation) { create(:organisation, name: "Merged org") }
        let(:options) do
          {
            "" => "Select an option",
            user.organisation.id => "User org (Your organisation)",
            merged_organisation.id => "Merged org",
            owning_org_1.id => "Owning org 1",
          }
        end

        before do
          Timecop.freeze(Time.zone.local(2023, 4, 2))
          create(:organisation_relationship, child_organisation: user.organisation, parent_organisation: merged_organisation)
          merged_organisation.update!(merge_date: Time.zone.local(2021, 6, 2), absorbing_organisation: user.organisation)
          user.organisation.update!(available_from: Time.zone.local(2021, 2, 2))
        end

        it "shows merged organisation as an option" do
          expect(question.displayed_answer_options(log, user)).to eq(options)
        end
      end
    end

    context "when user is support" do
      let(:user) { create(:user, :support, organisation: organisation_1) }
<<<<<<< HEAD

      let(:log) { create(:lettings_log, assigned_to: user) }
=======
      let(:log) { create(:lettings_log, created_by: user) }
>>>>>>> 452066a3

      it "shows active orgs where organisation holds own stock" do
        non_stock_organisation = create(:organisation, holds_own_stock: false)
        inactive_org = create(:organisation, active: false)

        expected_opts = Organisation.filter_by_active.where(holds_own_stock: true).each_with_object(options) do |organisation, hsh|
          hsh[organisation.id] = organisation.name
          hsh
        end

        expect(question.displayed_answer_options(log, user)).to eq(expected_opts)
        expect(question.displayed_answer_options(log, user)).not_to include(non_stock_organisation.id)
        expect(question.displayed_answer_options(log, user)).not_to include(inactive_org.id)
        expect(question.displayed_answer_options(log, user)).to include(organisation_1.id)
      end

      context "when an org has recently absorbed other orgs" do
        let(:merged_organisation) { create(:organisation, name: "Merged org") }
        let(:options) do
          {
            "" => "Select an option",
            organisation_1.id => "first test org (active as of 2 February 2021)",
            organisation_2.id => "second test org",
            merged_organisation.id => "Merged org (inactive as of 2 February 2023)",
          }
        end

        before do
          merged_organisation.update!(merge_date: Time.zone.local(2023, 2, 2), absorbing_organisation: organisation_1)
          organisation_1.update!(created_at: Time.zone.local(2021, 3, 2), available_from: Time.zone.local(2021, 2, 2))
          Timecop.freeze(Time.zone.local(2023, 11, 10))
        end

        after do
          Timecop.return
        end

        it "shows merged organisation as an option" do
          expect(question.displayed_answer_options(log, user)).to eq(options)
        end
      end

      context "when user's org has absorbed other orgs during closed collection periods" do
        let(:merged_organisation) { create(:organisation, name: "Merged org") }
        let(:options) do
          {
            "" => "Select an option",
            organisation_1.id => "first test org",
            organisation_2.id => "second test org",
          }
        end

        before do
          Timecop.freeze(Time.zone.local(2023, 4, 2))
          merged_organisation.update!(merge_date: Time.zone.local(2021, 6, 2), absorbing_organisation: user.organisation)
          user.organisation.update!(created_at: Time.zone.local(2021, 2, 2))
        end

        it "shows merged organisation as an option" do
          expect(question.displayed_answer_options(log, user)).to eq(options)
        end
      end

      context "when an existing org has recently absorbed other orgs" do
        let(:merged_organisation) { create(:organisation, name: "Merged org") }
        let(:options) do
          {
            "" => "Select an option",
            organisation_1.id => "first test org",
            organisation_2.id => "second test org",
            merged_organisation.id => "Merged org (inactive as of 2 February 2023)",
          }
        end

        before do
          merged_organisation.update!(merge_date: Time.zone.local(2023, 2, 2), absorbing_organisation: organisation_1)
          organisation_1.update!(created_at: Time.zone.local(2021, 2, 2), available_from: nil)
          Timecop.freeze(Time.zone.local(2023, 11, 10))
        end

        after do
          Timecop.return
        end

        it "does not show abailable from for absorbing organisation" do
          expect(question.displayed_answer_options(log, user)).to eq(options)
        end
      end
    end
  end

  it "is marked as derived" do
    expect(question.derived?(nil)).to be true
  end

  context "when the current user is support" do
    let(:support_user) { FactoryBot.build(:user, :support) }

    it "is shown in check answers" do
      expect(question.hidden_in_check_answers?(nil, support_user)).to be false
    end
  end

  context "when the current user is not support" do
    let(:user) { FactoryBot.build(:user) }

    it "is not shown in check answers" do
      expect(question.hidden_in_check_answers?(nil, user)).to be true
    end
  end

  context "when the question is not answered" do
    it "returns 'select an option' as selected answer" do
      lettings_log.update!(owning_organisation: nil)
      answers = question.displayed_answer_options(lettings_log).map { |key, value| OpenStruct.new(id: key, name: nil, resource: value) }
      answers.each do |answer|
        if answer.resource == "Select an option"
          expect(question.answer_selected?(lettings_log, answer)).to eq(true)
        else
          expect(question.answer_selected?(lettings_log, answer)).to eq(false)
        end
      end
    end
  end

  context "when the question is answered" do
    it "returns 'select an option' as selected answer" do
      lettings_log.update!(owning_organisation: organisation_1)
      answers = question.displayed_answer_options(lettings_log).map { |key, value| OpenStruct.new(id: key, name: value.respond_to?(:service_name) ? value.service_name : nil, resource: value) }
      answers.each do |answer|
        if answer.id == organisation_1.id
          expect(question.answer_selected?(lettings_log, answer)).to eq(true)
        else
          expect(question.answer_selected?(lettings_log, answer)).to eq(false)
        end
      end
    end
  end
end<|MERGE_RESOLUTION|>--- conflicted
+++ resolved
@@ -207,12 +207,7 @@
 
     context "when user is support" do
       let(:user) { create(:user, :support, organisation: organisation_1) }
-<<<<<<< HEAD
-
       let(:log) { create(:lettings_log, assigned_to: user) }
-=======
-      let(:log) { create(:lettings_log, created_by: user) }
->>>>>>> 452066a3
 
       it "shows active orgs where organisation holds own stock" do
         non_stock_organisation = create(:organisation, holds_own_stock: false)
