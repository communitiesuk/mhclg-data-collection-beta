require "rails_helper"

RSpec.describe Form::Sales::Subsections::HouseholdCharacteristics, type: :model do
  subject(:household_characteristics) { described_class.new(subsection_id, subsection_definition, section) }

  let(:subsection_id) { nil }
  let(:subsection_definition) { nil }
  let(:section) { instance_double(Form::Sales::Sections::Household) }
  let(:form) { instance_double(Form) }

  before do
    allow(section).to receive(:form).and_return(form)
  end

  it "has correct section" do
    expect(household_characteristics.section).to eq(section)
  end

<<<<<<< HEAD
  context "with 2023/24 form" do
=======
  it "has the correct id" do
    expect(household_characteristics.id).to eq("household_characteristics")
  end

  it "has the correct label" do
    expect(household_characteristics.label).to eq("Household characteristics")
  end

  context "with 2022/23 form" do
>>>>>>> eb995e75
    before do
      allow(form).to receive(:start_date).and_return(Time.zone.local(2023, 4, 1))
      allow(form).to receive(:start_year_2024_or_later?).and_return(false)
      allow(form).to receive(:start_year_2025_or_later?).and_return(false)
    end

    it "has correct pages" do
      expect(household_characteristics.pages.map(&:id)).to eq(
        %w[
          buyer_interview_joint_purchase
          buyer_interview
          privacy_notice_joint_purchase
          privacy_notice
          buyer_1_age
          age_1_retirement_value_check
          age_1_old_persons_shared_ownership_joint_purchase_value_check
          age_1_old_persons_shared_ownership_value_check
          buyer_1_gender_identity
          buyer_1_ethnic_group
          buyer_1_ethnic_background_black
          buyer_1_ethnic_background_asian
          buyer_1_ethnic_background_arab
          buyer_1_ethnic_background_mixed
          buyer_1_ethnic_background_white
          buyer_1_nationality
          buyer_1_working_situation
          working_situation_1_retirement_value_check
          working_situation_buyer_1_income_min_value_check
          buyer_1_live_in_property
          buyer_1_live_in_property_value_check
          buyer_2_relationship_to_buyer_1
          buyer_2_relationship_student_not_child_value_check
          buyer_2_age
          age_2_old_persons_shared_ownership_joint_purchase_value_check
          age_2_old_persons_shared_ownership_value_check
          age_2_buyer_retirement_value_check
          buyer_2_age_student_not_child_value_check
          buyer_2_gender_identity
          buyer_2_ethnic_group
          buyer_2_ethnic_background_black
          buyer_2_ethnic_background_asian
          buyer_2_ethnic_background_arab
          buyer_2_ethnic_background_mixed
          buyer_2_ethnic_background_white
          buyer_2_nationality
          buyer_2_working_situation
          working_situation_2_retirement_value_check_joint_purchase
          working_situation_buyer_2_income_min_value_check
          buyer_2_working_situation_student_not_child_value_check
          buyer_2_live_in_property
          buyer_2_live_in_property_value_check
          number_of_others_in_property
          number_of_others_in_property_joint_purchase
          person_2_known
          person_2_relationship_to_buyer_1
          relationship_2_student_not_child_value_check
          person_2_age
          age_2_retirement_value_check
          age_2_student_not_child_value_check
          person_2_gender_identity
          person_2_working_situation
          working_situation_2_retirement_value_check
          working_situation_2_student_not_child_value_check
          person_3_known
          person_3_relationship_to_buyer_1
          relationship_3_student_not_child_value_check
          person_3_age
          age_3_retirement_value_check
          age_3_student_not_child_value_check
          person_3_gender_identity
          person_3_working_situation
          working_situation_3_retirement_value_check
          working_situation_3_student_not_child_value_check
          person_4_known
          person_4_relationship_to_buyer_1
          relationship_4_student_not_child_value_check
          person_4_age
          age_4_retirement_value_check
          age_4_student_not_child_value_check
          person_4_gender_identity
          person_4_working_situation
          working_situation_4_retirement_value_check
          working_situation_4_student_not_child_value_check
          person_5_known
          person_5_relationship_to_buyer_1
          relationship_5_student_not_child_value_check
          person_5_age
          age_5_retirement_value_check
          age_5_student_not_child_value_check
          person_5_gender_identity
          person_5_working_situation
          working_situation_5_retirement_value_check
          working_situation_5_student_not_child_value_check
          person_6_known
          person_6_relationship_to_buyer_1
          relationship_6_student_not_child_value_check
          person_6_age
          age_6_retirement_value_check
          age_6_student_not_child_value_check
          person_6_gender_identity
          person_6_working_situation
          working_situation_6_retirement_value_check
          working_situation_6_student_not_child_value_check
        ],
      )
    end
  end

  context "with 2024/25 form" do
    before do
<<<<<<< HEAD
      allow(form).to receive(:start_date).and_return(Time.zone.local(2024, 4, 1))
      allow(form).to receive(:start_year_2024_or_later?).and_return(true)
=======
      allow(form).to receive(:start_date).and_return(Time.zone.local(2023, 4, 1))
      allow(form).to receive(:start_year_2024_or_later?).and_return(false)
>>>>>>> eb995e75
      allow(form).to receive(:start_year_2025_or_later?).and_return(false)
    end

    it "has correct pages" do
      expect(household_characteristics.pages.map(&:id)).to eq(
        %w[
          buyer_1_age
          age_1_retirement_value_check
          age_1_not_retired_value_check
          age_1_old_persons_shared_ownership_joint_purchase_value_check
          age_1_old_persons_shared_ownership_value_check
          buyer_1_gender_identity
          buyer_1_ethnic_group
          buyer_1_ethnic_background_black
          buyer_1_ethnic_background_asian
          buyer_1_ethnic_background_arab
          buyer_1_ethnic_background_mixed
          buyer_1_ethnic_background_white
          buyer_1_nationality
          buyer_1_working_situation
          working_situation_1_retirement_value_check
          working_situation_1_not_retired_value_check
          working_situation_buyer_1_income_min_value_check
          buyer_1_live_in_property
          buyer_1_live_in_property_value_check
          buyer_2_relationship_to_buyer_1
          buyer_2_relationship_student_not_child_value_check
          buyer_2_age
          age_2_old_persons_shared_ownership_joint_purchase_value_check
          age_2_old_persons_shared_ownership_value_check
          age_2_buyer_retirement_value_check
          age_2_buyer_not_retired_value_check
          buyer_2_age_student_not_child_value_check
          buyer_2_gender_identity
          buyer_2_ethnic_group
          buyer_2_ethnic_background_black
          buyer_2_ethnic_background_asian
          buyer_2_ethnic_background_arab
          buyer_2_ethnic_background_mixed
          buyer_2_ethnic_background_white
          buyer_2_nationality
          buyer_2_working_situation
          working_situation_2_retirement_value_check_joint_purchase
          working_situation_2_not_retired_value_check_joint_purchase
          working_situation_buyer_2_income_min_value_check
          buyer_2_working_situation_student_not_child_value_check
          buyer_2_live_in_property
          buyer_2_live_in_property_value_check
          number_of_others_in_property
          number_of_others_in_property_joint_purchase
          person_2_known
          person_2_relationship_to_buyer_1
          relationship_2_partner_under_16_value_check
          relationship_2_multiple_partners_value_check
          relationship_2_student_not_child_value_check
          person_2_age
          age_2_retirement_value_check
          age_2_not_retired_value_check
          age_2_student_not_child_value_check
          age_2_partner_under_16_value_check
          person_2_gender_identity
          person_2_working_situation
          working_situation_2_retirement_value_check
          working_situation_2_not_retired_value_check
          working_situation_2_student_not_child_value_check
          person_3_known
          person_3_relationship_to_buyer_1
          relationship_3_partner_under_16_value_check
          relationship_3_multiple_partners_value_check
          relationship_3_student_not_child_value_check
          person_3_age
          age_3_retirement_value_check
          age_3_not_retired_value_check
          age_3_student_not_child_value_check
          age_3_partner_under_16_value_check
          person_3_gender_identity
          person_3_working_situation
          working_situation_3_retirement_value_check
          working_situation_3_not_retired_value_check
          working_situation_3_student_not_child_value_check
          person_4_known
          person_4_relationship_to_buyer_1
          relationship_4_partner_under_16_value_check
          relationship_4_multiple_partners_value_check
          relationship_4_student_not_child_value_check
          person_4_age
          age_4_retirement_value_check
          age_4_not_retired_value_check
          age_4_student_not_child_value_check
          age_4_partner_under_16_value_check
          person_4_gender_identity
          person_4_working_situation
          working_situation_4_retirement_value_check
          working_situation_4_not_retired_value_check
          working_situation_4_student_not_child_value_check
          person_5_known
          person_5_relationship_to_buyer_1
          relationship_5_partner_under_16_value_check
          relationship_5_multiple_partners_value_check
          relationship_5_student_not_child_value_check
          person_5_age
          age_5_retirement_value_check
          age_5_not_retired_value_check
          age_5_student_not_child_value_check
          age_5_partner_under_16_value_check
          person_5_gender_identity
          person_5_working_situation
          working_situation_5_retirement_value_check
          working_situation_5_not_retired_value_check
          working_situation_5_student_not_child_value_check
          person_6_known
          person_6_relationship_to_buyer_1
          relationship_6_partner_under_16_value_check
          relationship_6_multiple_partners_value_check
          relationship_6_student_not_child_value_check
          person_6_age
          age_6_retirement_value_check
          age_6_not_retired_value_check
          age_6_student_not_child_value_check
          age_6_partner_under_16_value_check
          person_6_gender_identity
          person_6_working_situation
          working_situation_6_retirement_value_check
          working_situation_6_not_retired_value_check
          working_situation_6_student_not_child_value_check
        ],
      )
    end
  end

  context "with 2025/26 form" do
    before do
      allow(form).to receive(:start_date).and_return(Time.zone.local(2025, 4, 1))
      allow(form).to receive(:start_year_2024_or_later?).and_return(true)
<<<<<<< HEAD
      allow(form).to receive(:start_year_2025_or_later?).and_return(true)
=======
      allow(form).to receive(:start_year_2025_or_later?).and_return(false)
    end

    it "has correct depends on" do
      expect(household_characteristics.depends_on).to eq([{ "setup_completed?" => true, "company_buyer?" => false }])
    end

    context "when the sale is to a company buyer" do
      let(:log) { FactoryBot.build(:sales_log, ownershipsch: 3, companybuy: 1) }

      it "is not displayed in tasklist" do
        expect(household_characteristics.displayed_in_tasklist?(log)).to eq(false)
      end
    end

    context "when the sale is not to a company buyer" do
      let(:log) { FactoryBot.build(:sales_log, ownershipsch: 3, companybuy: 2) }

      it "is displayed in tasklist" do
        expect(household_characteristics.displayed_in_tasklist?(log)).to eq(true)
      end
>>>>>>> eb995e75
    end

    it "has correct pages" do
      expect(household_characteristics.pages.map(&:id)).to eq(
        %w[
          buyer_1_age
          age_1_retirement_value_check
          age_1_not_retired_value_check
          age_1_old_persons_shared_ownership_joint_purchase_value_check
          age_1_old_persons_shared_ownership_value_check
          buyer_1_gender_identity
          buyer_1_ethnic_group
          buyer_1_ethnic_background_black
          buyer_1_ethnic_background_asian
          buyer_1_ethnic_background_arab
          buyer_1_ethnic_background_mixed
          buyer_1_ethnic_background_white
          buyer_1_nationality
          buyer_1_working_situation
          working_situation_1_retirement_value_check
          working_situation_1_not_retired_value_check
          working_situation_buyer_1_income_min_value_check
          working_situation_buyer_1_income_max_value_check
          buyer_1_live_in_property
          buyer_1_live_in_property_value_check
          buyer_2_relationship_to_buyer_1
          buyer_2_relationship_student_not_child_value_check
          buyer_2_age
          age_2_old_persons_shared_ownership_joint_purchase_value_check
          age_2_old_persons_shared_ownership_value_check
          age_2_buyer_retirement_value_check
          age_2_buyer_not_retired_value_check
          buyer_2_age_student_not_child_value_check
          buyer_2_gender_identity
          buyer_2_ethnic_group
          buyer_2_ethnic_background_black
          buyer_2_ethnic_background_asian
          buyer_2_ethnic_background_arab
          buyer_2_ethnic_background_mixed
          buyer_2_ethnic_background_white
          buyer_2_nationality
          buyer_2_working_situation
          working_situation_2_retirement_value_check_joint_purchase
          working_situation_2_not_retired_value_check_joint_purchase
          working_situation_buyer_2_income_min_value_check
          working_situation_buyer_2_income_max_value_check
          buyer_2_working_situation_student_not_child_value_check
          buyer_2_live_in_property
          buyer_2_live_in_property_value_check
          number_of_others_in_property
          number_of_others_in_property_joint_purchase
          person_2_known
          person_2_relationship_to_buyer_1
          relationship_2_partner_under_16_value_check
          relationship_2_multiple_partners_value_check
          relationship_2_student_not_child_value_check
          person_2_age
          age_2_retirement_value_check
          age_2_not_retired_value_check
          age_2_student_not_child_value_check
          age_2_partner_under_16_value_check
          person_2_gender_identity
          person_2_working_situation
          working_situation_2_retirement_value_check
          working_situation_2_not_retired_value_check
          working_situation_2_student_not_child_value_check
          person_3_known
          person_3_relationship_to_buyer_1
          relationship_3_partner_under_16_value_check
          relationship_3_multiple_partners_value_check
          relationship_3_student_not_child_value_check
          person_3_age
          age_3_retirement_value_check
          age_3_not_retired_value_check
          age_3_student_not_child_value_check
          age_3_partner_under_16_value_check
          person_3_gender_identity
          person_3_working_situation
          working_situation_3_retirement_value_check
          working_situation_3_not_retired_value_check
          working_situation_3_student_not_child_value_check
          person_4_known
          person_4_relationship_to_buyer_1
          relationship_4_partner_under_16_value_check
          relationship_4_multiple_partners_value_check
          relationship_4_student_not_child_value_check
          person_4_age
          age_4_retirement_value_check
          age_4_not_retired_value_check
          age_4_student_not_child_value_check
          age_4_partner_under_16_value_check
          person_4_gender_identity
          person_4_working_situation
          working_situation_4_retirement_value_check
          working_situation_4_not_retired_value_check
          working_situation_4_student_not_child_value_check
          person_5_known
          person_5_relationship_to_buyer_1
          relationship_5_partner_under_16_value_check
          relationship_5_multiple_partners_value_check
          relationship_5_student_not_child_value_check
          person_5_age
          age_5_retirement_value_check
          age_5_not_retired_value_check
          age_5_student_not_child_value_check
          age_5_partner_under_16_value_check
          person_5_gender_identity
          person_5_working_situation
          working_situation_5_retirement_value_check
          working_situation_5_not_retired_value_check
          working_situation_5_student_not_child_value_check
          person_6_known
          person_6_relationship_to_buyer_1
          relationship_6_partner_under_16_value_check
          relationship_6_multiple_partners_value_check
          relationship_6_student_not_child_value_check
          person_6_age
          age_6_retirement_value_check
          age_6_not_retired_value_check
          age_6_student_not_child_value_check
          age_6_partner_under_16_value_check
          person_6_gender_identity
          person_6_working_situation
          working_situation_6_retirement_value_check
          working_situation_6_not_retired_value_check
          working_situation_6_student_not_child_value_check
        ],
      )
    end
  end

  context "with 2025/26 form" do
    before do
      allow(form).to receive(:start_date).and_return(Time.zone.local(2025, 4, 1))
      allow(form).to receive(:start_year_2024_or_later?).and_return(true)
      allow(form).to receive(:start_year_2025_or_later?).and_return(true)
    end

    it "has correct depends on" do
      expect(household_characteristics.depends_on).to eq([{ "setup_completed?" => true }])
    end

    it "has correct pages" do
      expect(household_characteristics.pages.map(&:id)).to eq(
        %w[
          buyer_1_age
          age_1_retirement_value_check
          age_1_not_retired_value_check
          age_1_old_persons_shared_ownership_joint_purchase_value_check
          age_1_old_persons_shared_ownership_value_check
          buyer_1_gender_identity
          buyer_1_ethnic_group
          buyer_1_ethnic_background_black
          buyer_1_ethnic_background_asian
          buyer_1_ethnic_background_arab
          buyer_1_ethnic_background_mixed
          buyer_1_ethnic_background_white
          buyer_1_nationality
          buyer_1_working_situation
          working_situation_1_retirement_value_check
          working_situation_1_not_retired_value_check
          working_situation_buyer_1_income_min_value_check
          buyer_1_live_in_property
          buyer_1_live_in_property_value_check
          buyer_2_relationship_to_buyer_1
          buyer_2_relationship_student_not_child_value_check
          buyer_2_age
          age_2_old_persons_shared_ownership_joint_purchase_value_check
          age_2_old_persons_shared_ownership_value_check
          age_2_buyer_retirement_value_check
          age_2_buyer_not_retired_value_check
          buyer_2_age_student_not_child_value_check
          buyer_2_gender_identity
          buyer_2_ethnic_group
          buyer_2_ethnic_background_black
          buyer_2_ethnic_background_asian
          buyer_2_ethnic_background_arab
          buyer_2_ethnic_background_mixed
          buyer_2_ethnic_background_white
          buyer_2_nationality
          buyer_2_working_situation
          working_situation_2_retirement_value_check_joint_purchase
          working_situation_2_not_retired_value_check_joint_purchase
          working_situation_buyer_2_income_min_value_check
          buyer_2_working_situation_student_not_child_value_check
          buyer_2_live_in_property
          buyer_2_live_in_property_value_check
          number_of_others_in_property
          number_of_others_in_property_joint_purchase
          person_2_known
          person_2_relationship_to_buyer_1
          relationship_2_partner_under_16_value_check
          relationship_2_multiple_partners_value_check
          relationship_2_student_not_child_value_check
          person_2_age
          age_2_retirement_value_check
          age_2_not_retired_value_check
          age_2_student_not_child_value_check
          age_2_partner_under_16_value_check
          person_2_gender_identity
          person_2_working_situation
          working_situation_2_retirement_value_check
          working_situation_2_not_retired_value_check
          working_situation_2_student_not_child_value_check
          person_3_known
          person_3_relationship_to_buyer_1
          relationship_3_partner_under_16_value_check
          relationship_3_multiple_partners_value_check
          relationship_3_student_not_child_value_check
          person_3_age
          age_3_retirement_value_check
          age_3_not_retired_value_check
          age_3_student_not_child_value_check
          age_3_partner_under_16_value_check
          person_3_gender_identity
          person_3_working_situation
          working_situation_3_retirement_value_check
          working_situation_3_not_retired_value_check
          working_situation_3_student_not_child_value_check
          person_4_known
          person_4_relationship_to_buyer_1
          relationship_4_partner_under_16_value_check
          relationship_4_multiple_partners_value_check
          relationship_4_student_not_child_value_check
          person_4_age
          age_4_retirement_value_check
          age_4_not_retired_value_check
          age_4_student_not_child_value_check
          age_4_partner_under_16_value_check
          person_4_gender_identity
          person_4_working_situation
          working_situation_4_retirement_value_check
          working_situation_4_not_retired_value_check
          working_situation_4_student_not_child_value_check
          person_5_known
          person_5_relationship_to_buyer_1
          relationship_5_partner_under_16_value_check
          relationship_5_multiple_partners_value_check
          relationship_5_student_not_child_value_check
          person_5_age
          age_5_retirement_value_check
          age_5_not_retired_value_check
          age_5_student_not_child_value_check
          age_5_partner_under_16_value_check
          person_5_gender_identity
          person_5_working_situation
          working_situation_5_retirement_value_check
          working_situation_5_not_retired_value_check
          working_situation_5_student_not_child_value_check
          person_6_known
          person_6_relationship_to_buyer_1
          relationship_6_partner_under_16_value_check
          relationship_6_multiple_partners_value_check
          relationship_6_student_not_child_value_check
          person_6_age
          age_6_retirement_value_check
          age_6_not_retired_value_check
          age_6_student_not_child_value_check
          age_6_partner_under_16_value_check
          person_6_gender_identity
          person_6_working_situation
          working_situation_6_retirement_value_check
          working_situation_6_not_retired_value_check
          working_situation_6_student_not_child_value_check
        ],
      )
    end
  end
end<|MERGE_RESOLUTION|>--- conflicted
+++ resolved
@@ -16,19 +16,7 @@
     expect(household_characteristics.section).to eq(section)
   end
 
-<<<<<<< HEAD
   context "with 2023/24 form" do
-=======
-  it "has the correct id" do
-    expect(household_characteristics.id).to eq("household_characteristics")
-  end
-
-  it "has the correct label" do
-    expect(household_characteristics.label).to eq("Household characteristics")
-  end
-
-  context "with 2022/23 form" do
->>>>>>> eb995e75
     before do
       allow(form).to receive(:start_date).and_return(Time.zone.local(2023, 4, 1))
       allow(form).to receive(:start_year_2024_or_later?).and_return(false)
@@ -139,14 +127,29 @@
 
   context "with 2024/25 form" do
     before do
-<<<<<<< HEAD
       allow(form).to receive(:start_date).and_return(Time.zone.local(2024, 4, 1))
       allow(form).to receive(:start_year_2024_or_later?).and_return(true)
-=======
-      allow(form).to receive(:start_date).and_return(Time.zone.local(2023, 4, 1))
-      allow(form).to receive(:start_year_2024_or_later?).and_return(false)
->>>>>>> eb995e75
       allow(form).to receive(:start_year_2025_or_later?).and_return(false)
+    end
+
+    it "has correct depends on" do
+      expect(household_characteristics.depends_on).to eq([{ "setup_completed?" => true, "company_buyer?" => false }])
+    end
+
+    context "when the sale is to a company buyer" do
+      let(:log) { FactoryBot.build(:sales_log, ownershipsch: 3, companybuy: 1) }
+
+      it "is not displayed in tasklist" do
+        expect(household_characteristics.displayed_in_tasklist?(log)).to eq(false)
+      end
+    end
+
+    context "when the sale is not to a company buyer" do
+      let(:log) { FactoryBot.build(:sales_log, ownershipsch: 3, companybuy: 2) }
+
+      it "is displayed in tasklist" do
+        expect(household_characteristics.displayed_in_tasklist?(log)).to eq(true)
+      end
     end
 
     it "has correct pages" do
@@ -280,31 +283,7 @@
     before do
       allow(form).to receive(:start_date).and_return(Time.zone.local(2025, 4, 1))
       allow(form).to receive(:start_year_2024_or_later?).and_return(true)
-<<<<<<< HEAD
       allow(form).to receive(:start_year_2025_or_later?).and_return(true)
-=======
-      allow(form).to receive(:start_year_2025_or_later?).and_return(false)
-    end
-
-    it "has correct depends on" do
-      expect(household_characteristics.depends_on).to eq([{ "setup_completed?" => true, "company_buyer?" => false }])
-    end
-
-    context "when the sale is to a company buyer" do
-      let(:log) { FactoryBot.build(:sales_log, ownershipsch: 3, companybuy: 1) }
-
-      it "is not displayed in tasklist" do
-        expect(household_characteristics.displayed_in_tasklist?(log)).to eq(false)
-      end
-    end
-
-    context "when the sale is not to a company buyer" do
-      let(:log) { FactoryBot.build(:sales_log, ownershipsch: 3, companybuy: 2) }
-
-      it "is displayed in tasklist" do
-        expect(household_characteristics.displayed_in_tasklist?(log)).to eq(true)
-      end
->>>>>>> eb995e75
     end
 
     it "has correct pages" do
@@ -434,143 +413,9 @@
         ],
       )
     end
-  end
-
-  context "with 2025/26 form" do
-    before do
-      allow(form).to receive(:start_date).and_return(Time.zone.local(2025, 4, 1))
-      allow(form).to receive(:start_year_2024_or_later?).and_return(true)
-      allow(form).to receive(:start_year_2025_or_later?).and_return(true)
-    end
 
     it "has correct depends on" do
       expect(household_characteristics.depends_on).to eq([{ "setup_completed?" => true }])
     end
-
-    it "has correct pages" do
-      expect(household_characteristics.pages.map(&:id)).to eq(
-        %w[
-          buyer_1_age
-          age_1_retirement_value_check
-          age_1_not_retired_value_check
-          age_1_old_persons_shared_ownership_joint_purchase_value_check
-          age_1_old_persons_shared_ownership_value_check
-          buyer_1_gender_identity
-          buyer_1_ethnic_group
-          buyer_1_ethnic_background_black
-          buyer_1_ethnic_background_asian
-          buyer_1_ethnic_background_arab
-          buyer_1_ethnic_background_mixed
-          buyer_1_ethnic_background_white
-          buyer_1_nationality
-          buyer_1_working_situation
-          working_situation_1_retirement_value_check
-          working_situation_1_not_retired_value_check
-          working_situation_buyer_1_income_min_value_check
-          buyer_1_live_in_property
-          buyer_1_live_in_property_value_check
-          buyer_2_relationship_to_buyer_1
-          buyer_2_relationship_student_not_child_value_check
-          buyer_2_age
-          age_2_old_persons_shared_ownership_joint_purchase_value_check
-          age_2_old_persons_shared_ownership_value_check
-          age_2_buyer_retirement_value_check
-          age_2_buyer_not_retired_value_check
-          buyer_2_age_student_not_child_value_check
-          buyer_2_gender_identity
-          buyer_2_ethnic_group
-          buyer_2_ethnic_background_black
-          buyer_2_ethnic_background_asian
-          buyer_2_ethnic_background_arab
-          buyer_2_ethnic_background_mixed
-          buyer_2_ethnic_background_white
-          buyer_2_nationality
-          buyer_2_working_situation
-          working_situation_2_retirement_value_check_joint_purchase
-          working_situation_2_not_retired_value_check_joint_purchase
-          working_situation_buyer_2_income_min_value_check
-          buyer_2_working_situation_student_not_child_value_check
-          buyer_2_live_in_property
-          buyer_2_live_in_property_value_check
-          number_of_others_in_property
-          number_of_others_in_property_joint_purchase
-          person_2_known
-          person_2_relationship_to_buyer_1
-          relationship_2_partner_under_16_value_check
-          relationship_2_multiple_partners_value_check
-          relationship_2_student_not_child_value_check
-          person_2_age
-          age_2_retirement_value_check
-          age_2_not_retired_value_check
-          age_2_student_not_child_value_check
-          age_2_partner_under_16_value_check
-          person_2_gender_identity
-          person_2_working_situation
-          working_situation_2_retirement_value_check
-          working_situation_2_not_retired_value_check
-          working_situation_2_student_not_child_value_check
-          person_3_known
-          person_3_relationship_to_buyer_1
-          relationship_3_partner_under_16_value_check
-          relationship_3_multiple_partners_value_check
-          relationship_3_student_not_child_value_check
-          person_3_age
-          age_3_retirement_value_check
-          age_3_not_retired_value_check
-          age_3_student_not_child_value_check
-          age_3_partner_under_16_value_check
-          person_3_gender_identity
-          person_3_working_situation
-          working_situation_3_retirement_value_check
-          working_situation_3_not_retired_value_check
-          working_situation_3_student_not_child_value_check
-          person_4_known
-          person_4_relationship_to_buyer_1
-          relationship_4_partner_under_16_value_check
-          relationship_4_multiple_partners_value_check
-          relationship_4_student_not_child_value_check
-          person_4_age
-          age_4_retirement_value_check
-          age_4_not_retired_value_check
-          age_4_student_not_child_value_check
-          age_4_partner_under_16_value_check
-          person_4_gender_identity
-          person_4_working_situation
-          working_situation_4_retirement_value_check
-          working_situation_4_not_retired_value_check
-          working_situation_4_student_not_child_value_check
-          person_5_known
-          person_5_relationship_to_buyer_1
-          relationship_5_partner_under_16_value_check
-          relationship_5_multiple_partners_value_check
-          relationship_5_student_not_child_value_check
-          person_5_age
-          age_5_retirement_value_check
-          age_5_not_retired_value_check
-          age_5_student_not_child_value_check
-          age_5_partner_under_16_value_check
-          person_5_gender_identity
-          person_5_working_situation
-          working_situation_5_retirement_value_check
-          working_situation_5_not_retired_value_check
-          working_situation_5_student_not_child_value_check
-          person_6_known
-          person_6_relationship_to_buyer_1
-          relationship_6_partner_under_16_value_check
-          relationship_6_multiple_partners_value_check
-          relationship_6_student_not_child_value_check
-          person_6_age
-          age_6_retirement_value_check
-          age_6_not_retired_value_check
-          age_6_student_not_child_value_check
-          age_6_partner_under_16_value_check
-          person_6_gender_identity
-          person_6_working_situation
-          working_situation_6_retirement_value_check
-          working_situation_6_not_retired_value_check
-          working_situation_6_student_not_child_value_check
-        ],
-      )
-    end
   end
 end