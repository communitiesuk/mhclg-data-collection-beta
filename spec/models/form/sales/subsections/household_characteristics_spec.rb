--- conflicted
+++ resolved
@@ -27,11 +27,8 @@
         buyer_1_ethnic_background_white
         buyer_2_age
         buyer_2_gender_identity
-<<<<<<< HEAD
+        buyer_2_live_in_property
         buyer_2_working_situation
-=======
-        buyer_2_live_in_property
->>>>>>> 83e1469b
       ],
     )
   end
