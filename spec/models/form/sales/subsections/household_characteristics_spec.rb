require "rails_helper"

RSpec.describe Form::Sales::Subsections::HouseholdCharacteristics, type: :model do
  subject(:household_characteristics) { described_class.new(subsection_id, subsection_definition, section) }

  let(:subsection_id) { nil }
  let(:subsection_definition) { nil }
  let(:section) { instance_double(Form::Sales::Sections::Household) }
  let(:form) { instance_double(Form) }

  it "has correct section" do
    expect(household_characteristics.section).to eq(section)
  end

<<<<<<< HEAD
  it "has correct pages" do
    expect(household_characteristics.pages.map(&:id)).to eq(
      %w[
        buyer_interview
        privacy_notice
        buyer_1_age
        age_1_retirement_value_check
        age_1_old_persons_shared_ownership_value_check
        buyer_1_gender_identity
        gender_1_retirement_value_check
        buyer_1_ethnic_group
        buyer_1_ethnic_background_black
        buyer_1_ethnic_background_asian
        buyer_1_ethnic_background_arab
        buyer_1_ethnic_background_mixed
        buyer_1_ethnic_background_white
        buyer_1_nationality
        buyer_1_working_situation
        working_situation_1_retirement_value_check
        working_situation_buyer_1_income_value_check
        buyer_1_live_in_property
        buyer_2_relationship_to_buyer_1
        buyer_2_age
        age_2_old_persons_shared_ownership_value_check
        age_2_buyer_retirement_value_check
        buyer_2_gender_identity
        gender_2_buyer_retirement_value_check
        buyer_2_working_situation
        working_situation_2_retirement_value_check_joint_purchase
        working_situation_buyer_2_income_value_check
        buyer_2_live_in_property
        number_of_others_in_property
        person_2_known
        person_2_relationship_to_buyer_1
        person_2_age
        age_2_retirement_value_check
        person_2_gender_identity
        gender_2_retirement_value_check
        person_2_working_situation
        working_situation_2_retirement_value_check
        person_3_known
        person_3_relationship_to_buyer_1
        person_3_age
        age_3_retirement_value_check
        person_3_gender_identity
        gender_3_retirement_value_check
        person_3_working_situation
        working_situation_3_retirement_value_check
        person_4_known
        person_4_relationship_to_buyer_1
        person_4_age
        age_4_retirement_value_check
        person_4_gender_identity
        gender_4_retirement_value_check
        person_4_working_situation
        working_situation_4_retirement_value_check
        person_5_known
        person_5_relationship_to_buyer_1
        person_5_age
        age_5_retirement_value_check
        person_5_gender_identity
        gender_5_retirement_value_check
        person_5_working_situation
        working_situation_5_retirement_value_check
      ],
    )
=======
  context "with 2022/23 form" do
    before do
      allow(form).to receive(:start_date).and_return(Time.zone.local(2022, 4, 1))
      allow(section).to receive(:form).and_return(form)
    end

    it "has correct pages" do
      expect(household_characteristics.pages.map(&:id)).to eq(
        %w[
          buyer_interview
          privacy_notice
          buyer_1_age
          age_1_retirement_value_check
          age_1_old_persons_shared_ownership_value_check
          buyer_1_gender_identity
          gender_1_retirement_value_check
          buyer_1_ethnic_group
          buyer_1_ethnic_background_black
          buyer_1_ethnic_background_asian
          buyer_1_ethnic_background_arab
          buyer_1_ethnic_background_mixed
          buyer_1_ethnic_background_white
          buyer_1_nationality
          buyer_1_working_situation
          working_situation_1_retirement_value_check
          working_situation_buyer_1_income_value_check
          buyer_1_live_in_property
          buyer_2_relationship_to_buyer_1
          buyer_2_age
          age_2_old_persons_shared_ownership_value_check
          age_2_buyer_retirement_value_check
          buyer_2_gender_identity
          gender_2_buyer_retirement_value_check
          buyer_2_working_situation
          working_situation_2_buyer_retirement_value_check
          buyer_2_live_in_property
          number_of_others_in_property
          person_2_known
          person_2_relationship_to_buyer_1
          person_2_age
          age_2_retirement_value_check
          person_2_gender_identity
          gender_2_retirement_value_check
          person_2_working_situation
          working_situation_2_retirement_value_check
          person_3_known
          person_3_relationship_to_buyer_1
          person_3_age
          age_3_retirement_value_check
          person_3_gender_identity
          gender_3_retirement_value_check
          person_3_working_situation
          working_situation_3_retirement_value_check
          person_4_known
          person_4_relationship_to_buyer_1
          person_4_age
          age_4_retirement_value_check
          person_4_gender_identity
          gender_4_retirement_value_check
          person_4_working_situation
          working_situation_4_retirement_value_check
          person_5_known
          person_5_relationship_to_buyer_1
          person_5_age
          age_5_retirement_value_check
          person_5_gender_identity
          gender_5_retirement_value_check
          person_5_working_situation
          working_situation_5_retirement_value_check
        ],
      )
    end
  end

  context "with 2023/24 form" do
    before do
      allow(form).to receive(:start_date).and_return(Time.zone.local(2023, 4, 1))
      allow(section).to receive(:form).and_return(form)
    end

    it "has correct pages" do
      expect(household_characteristics.pages.map(&:id)).to eq(
        %w[
          buyer_interview
          privacy_notice
          buyer_1_age
          age_1_retirement_value_check
          age_1_old_persons_shared_ownership_value_check
          buyer_1_gender_identity
          gender_1_retirement_value_check
          buyer_1_ethnic_group
          buyer_1_ethnic_background_black
          buyer_1_ethnic_background_asian
          buyer_1_ethnic_background_arab
          buyer_1_ethnic_background_mixed
          buyer_1_ethnic_background_white
          buyer_1_nationality
          buyer_1_working_situation
          working_situation_1_retirement_value_check
          working_situation_buyer_1_income_value_check
          buyer_1_live_in_property
          buyer_2_relationship_to_buyer_1
          buyer_2_age
          age_2_old_persons_shared_ownership_value_check
          age_2_buyer_retirement_value_check
          buyer_2_gender_identity
          gender_2_buyer_retirement_value_check
          buyer_2_ethnic_group
          buyer_2_ethnic_background_black
          buyer_2_ethnic_background_asian
          buyer_2_ethnic_background_arab
          buyer_2_ethnic_background_mixed
          buyer_2_ethnic_background_white
          buyer_2_working_situation
          working_situation_2_buyer_retirement_value_check
          buyer_2_live_in_property
          number_of_others_in_property
          person_2_known
          person_2_relationship_to_buyer_1
          person_2_age
          age_2_retirement_value_check
          person_2_gender_identity
          gender_2_retirement_value_check
          person_2_working_situation
          working_situation_2_retirement_value_check
          person_3_known
          person_3_relationship_to_buyer_1
          person_3_age
          age_3_retirement_value_check
          person_3_gender_identity
          gender_3_retirement_value_check
          person_3_working_situation
          working_situation_3_retirement_value_check
          person_4_known
          person_4_relationship_to_buyer_1
          person_4_age
          age_4_retirement_value_check
          person_4_gender_identity
          gender_4_retirement_value_check
          person_4_working_situation
          working_situation_4_retirement_value_check
          person_5_known
          person_5_relationship_to_buyer_1
          person_5_age
          age_5_retirement_value_check
          person_5_gender_identity
          gender_5_retirement_value_check
          person_5_working_situation
          working_situation_5_retirement_value_check
        ],
      )
    end
>>>>>>> 01b957cc
  end

  it "has the correct id" do
    expect(household_characteristics.id).to eq("household_characteristics")
  end

  it "has the correct label" do
    expect(household_characteristics.label).to eq("Household characteristics")
  end

  it "has correct depends on" do
    expect(household_characteristics.depends_on).to eq([{ "setup_completed?" => true }])
  end
end<|MERGE_RESOLUTION|>--- conflicted
+++ resolved
@@ -12,74 +12,6 @@
     expect(household_characteristics.section).to eq(section)
   end
 
-<<<<<<< HEAD
-  it "has correct pages" do
-    expect(household_characteristics.pages.map(&:id)).to eq(
-      %w[
-        buyer_interview
-        privacy_notice
-        buyer_1_age
-        age_1_retirement_value_check
-        age_1_old_persons_shared_ownership_value_check
-        buyer_1_gender_identity
-        gender_1_retirement_value_check
-        buyer_1_ethnic_group
-        buyer_1_ethnic_background_black
-        buyer_1_ethnic_background_asian
-        buyer_1_ethnic_background_arab
-        buyer_1_ethnic_background_mixed
-        buyer_1_ethnic_background_white
-        buyer_1_nationality
-        buyer_1_working_situation
-        working_situation_1_retirement_value_check
-        working_situation_buyer_1_income_value_check
-        buyer_1_live_in_property
-        buyer_2_relationship_to_buyer_1
-        buyer_2_age
-        age_2_old_persons_shared_ownership_value_check
-        age_2_buyer_retirement_value_check
-        buyer_2_gender_identity
-        gender_2_buyer_retirement_value_check
-        buyer_2_working_situation
-        working_situation_2_retirement_value_check_joint_purchase
-        working_situation_buyer_2_income_value_check
-        buyer_2_live_in_property
-        number_of_others_in_property
-        person_2_known
-        person_2_relationship_to_buyer_1
-        person_2_age
-        age_2_retirement_value_check
-        person_2_gender_identity
-        gender_2_retirement_value_check
-        person_2_working_situation
-        working_situation_2_retirement_value_check
-        person_3_known
-        person_3_relationship_to_buyer_1
-        person_3_age
-        age_3_retirement_value_check
-        person_3_gender_identity
-        gender_3_retirement_value_check
-        person_3_working_situation
-        working_situation_3_retirement_value_check
-        person_4_known
-        person_4_relationship_to_buyer_1
-        person_4_age
-        age_4_retirement_value_check
-        person_4_gender_identity
-        gender_4_retirement_value_check
-        person_4_working_situation
-        working_situation_4_retirement_value_check
-        person_5_known
-        person_5_relationship_to_buyer_1
-        person_5_age
-        age_5_retirement_value_check
-        person_5_gender_identity
-        gender_5_retirement_value_check
-        person_5_working_situation
-        working_situation_5_retirement_value_check
-      ],
-    )
-=======
   context "with 2022/23 form" do
     before do
       allow(form).to receive(:start_date).and_return(Time.zone.local(2022, 4, 1))
@@ -124,7 +56,8 @@
           person_2_gender_identity
           gender_2_retirement_value_check
           person_2_working_situation
-          working_situation_2_retirement_value_check
+          working_situation_2_retirement_value_check_joint_purchase
+          working_situation_buyer_2_income_value_check
           person_3_known
           person_3_relationship_to_buyer_1
           person_3_age
@@ -232,7 +165,6 @@
         ],
       )
     end
->>>>>>> 01b957cc
   end
 
   it "has the correct id" do
