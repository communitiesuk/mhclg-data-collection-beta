require "rails_helper"

RSpec.describe Form::Sales::Subsections::IncomeBenefitsAndSavings, type: :model do
  subject(:subsection) { described_class.new(subsection_id, subsection_definition, section) }

  let(:subsection_id) { nil }
  let(:subsection_definition) { nil }
  let(:section) { instance_double(Form::Sales::Sections::Household) }

  it "has correct section" do
    expect(subsection.section).to eq(section)
  end

  it "has the correct id" do
    expect(subsection.id).to eq("income_benefits_and_savings")
  end

  it "has the correct label" do
    expect(subsection.label).to eq("Income, benefits and savings")
  end

  describe "pages" do
<<<<<<< HEAD
    let(:section) { instance_double(Form::Sales::Sections::Household, form:) }
=======
    let(:section) { instance_double(Form::Sales::Sections::Household, form: instance_double(Form, start_date:, start_year_2025_or_later?: false)) }
>>>>>>> eb995e75

    context "when before 2025" do
      let(:form) { instance_double(Form, start_date: Time.utc(2024, 4, 1), start_year_2025_or_later?: false) }

      it "has correct pages" do
        expect(subsection.pages.map(&:id)).to eq(
          %w[
            buyer_1_income
            buyer_1_income_min_value_check
            buyer_1_income_discounted_max_value_check
            buyer_1_combined_income_max_value_check
            buyer_1_income_mortgage_value_check
            buyer_1_mortgage
            buyer_1_mortgage_value_check
            buyer_2_income
            buyer_2_income_mortgage_value_check
            buyer_2_income_min_value_check
            buyer_2_income_discounted_max_value_check
            buyer_2_combined_income_max_value_check
            buyer_2_mortgage
            buyer_2_mortgage_value_check
            housing_benefits_joint_purchase
            housing_benefits_not_joint_purchase
            savings_joint_purchase
            savings
            savings_joint_purchase_value_check
            savings_value_check
            savings_deposit_joint_purchase_value_check
            savings_deposit_value_check
            previous_ownership_joint_purchase
            previous_ownership_not_joint_purchase
            previous_shared
          ],
        )
      end
    end

    context "when 2025" do
      let(:form) { instance_double(Form, start_date: Time.utc(2025, 4, 1), start_year_2025_or_later?: true) }

      it "has correct pages" do
        expect(subsection.pages.map(&:id)).to eq(
          %w[
            buyer_1_income
            buyer_1_income_min_value_check
            buyer_1_income_ecstat_max_value_check
            buyer_1_income_discounted_max_value_check
            buyer_1_combined_income_max_value_check
            buyer_1_income_mortgage_value_check
            buyer_1_mortgage
            buyer_1_mortgage_value_check
            buyer_2_income
            buyer_2_income_mortgage_value_check
            buyer_2_income_min_value_check
            buyer_2_income_ecstat_max_value_check
            buyer_2_income_discounted_max_value_check
            buyer_2_combined_income_max_value_check
            buyer_2_mortgage
            buyer_2_mortgage_value_check
            housing_benefits_joint_purchase
            housing_benefits_not_joint_purchase
            savings_joint_purchase
            savings
            savings_joint_purchase_value_check
            savings_value_check
            savings_deposit_joint_purchase_value_check
            savings_deposit_value_check
            previous_ownership_joint_purchase
            previous_ownership_not_joint_purchase
            previous_shared
          ],
        )
      end

      it "has correct depends on" do
        expect(subsection.depends_on).to eq([{ "setup_completed?" => true }])
      end
    end
  end

  context "when 2025" do
    let(:start_date) { Time.utc(2025, 2, 8) }
    let(:section) { instance_double(Form::Sales::Sections::Household, form: instance_double(Form, start_date:, start_year_2025_or_later?: true)) }

    it "has correct depends on" do
      expect(subsection.depends_on).to eq([{ "setup_completed?" => true, "is_staircase?" => false }])
    end
  end
end<|MERGE_RESOLUTION|>--- conflicted
+++ resolved
@@ -5,7 +5,8 @@
 
   let(:subsection_id) { nil }
   let(:subsection_definition) { nil }
-  let(:section) { instance_double(Form::Sales::Sections::Household) }
+  let(:section) { instance_double(Form::Sales::Sections::Household, form:) }
+  let(:form) { instance_double(Form, start_date: Time.utc(2024, 4, 1), start_year_2025_or_later?: false) }
 
   it "has correct section" do
     expect(subsection.section).to eq(section)
@@ -19,95 +20,82 @@
     expect(subsection.label).to eq("Income, benefits and savings")
   end
 
-  describe "pages" do
-<<<<<<< HEAD
-    let(:section) { instance_double(Form::Sales::Sections::Household, form:) }
-=======
-    let(:section) { instance_double(Form::Sales::Sections::Household, form: instance_double(Form, start_date:, start_year_2025_or_later?: false)) }
->>>>>>> eb995e75
+  context "when before 2025" do
+    let(:form) { instance_double(Form, start_date: Time.utc(2024, 4, 1), start_year_2025_or_later?: false) }
 
-    context "when before 2025" do
-      let(:form) { instance_double(Form, start_date: Time.utc(2024, 4, 1), start_year_2025_or_later?: false) }
-
-      it "has correct pages" do
-        expect(subsection.pages.map(&:id)).to eq(
-          %w[
-            buyer_1_income
-            buyer_1_income_min_value_check
-            buyer_1_income_discounted_max_value_check
-            buyer_1_combined_income_max_value_check
-            buyer_1_income_mortgage_value_check
-            buyer_1_mortgage
-            buyer_1_mortgage_value_check
-            buyer_2_income
-            buyer_2_income_mortgage_value_check
-            buyer_2_income_min_value_check
-            buyer_2_income_discounted_max_value_check
-            buyer_2_combined_income_max_value_check
-            buyer_2_mortgage
-            buyer_2_mortgage_value_check
-            housing_benefits_joint_purchase
-            housing_benefits_not_joint_purchase
-            savings_joint_purchase
-            savings
-            savings_joint_purchase_value_check
-            savings_value_check
-            savings_deposit_joint_purchase_value_check
-            savings_deposit_value_check
-            previous_ownership_joint_purchase
-            previous_ownership_not_joint_purchase
-            previous_shared
-          ],
-        )
-      end
+    it "has correct pages" do
+      expect(subsection.pages.map(&:id)).to eq(
+        %w[
+          buyer_1_income
+          buyer_1_income_min_value_check
+          buyer_1_income_discounted_max_value_check
+          buyer_1_combined_income_max_value_check
+          buyer_1_income_mortgage_value_check
+          buyer_1_mortgage
+          buyer_1_mortgage_value_check
+          buyer_2_income
+          buyer_2_income_mortgage_value_check
+          buyer_2_income_min_value_check
+          buyer_2_income_discounted_max_value_check
+          buyer_2_combined_income_max_value_check
+          buyer_2_mortgage
+          buyer_2_mortgage_value_check
+          housing_benefits_joint_purchase
+          housing_benefits_not_joint_purchase
+          savings_joint_purchase
+          savings
+          savings_joint_purchase_value_check
+          savings_value_check
+          savings_deposit_joint_purchase_value_check
+          savings_deposit_value_check
+          previous_ownership_joint_purchase
+          previous_ownership_not_joint_purchase
+          previous_shared
+        ],
+      )
     end
 
-    context "when 2025" do
-      let(:form) { instance_double(Form, start_date: Time.utc(2025, 4, 1), start_year_2025_or_later?: true) }
-
-      it "has correct pages" do
-        expect(subsection.pages.map(&:id)).to eq(
-          %w[
-            buyer_1_income
-            buyer_1_income_min_value_check
-            buyer_1_income_ecstat_max_value_check
-            buyer_1_income_discounted_max_value_check
-            buyer_1_combined_income_max_value_check
-            buyer_1_income_mortgage_value_check
-            buyer_1_mortgage
-            buyer_1_mortgage_value_check
-            buyer_2_income
-            buyer_2_income_mortgage_value_check
-            buyer_2_income_min_value_check
-            buyer_2_income_ecstat_max_value_check
-            buyer_2_income_discounted_max_value_check
-            buyer_2_combined_income_max_value_check
-            buyer_2_mortgage
-            buyer_2_mortgage_value_check
-            housing_benefits_joint_purchase
-            housing_benefits_not_joint_purchase
-            savings_joint_purchase
-            savings
-            savings_joint_purchase_value_check
-            savings_value_check
-            savings_deposit_joint_purchase_value_check
-            savings_deposit_value_check
-            previous_ownership_joint_purchase
-            previous_ownership_not_joint_purchase
-            previous_shared
-          ],
-        )
-      end
-
-      it "has correct depends on" do
-        expect(subsection.depends_on).to eq([{ "setup_completed?" => true }])
-      end
+    it "has correct depends on" do
+      expect(subsection.depends_on).to eq([{ "setup_completed?" => true }])
     end
   end
 
   context "when 2025" do
-    let(:start_date) { Time.utc(2025, 2, 8) }
-    let(:section) { instance_double(Form::Sales::Sections::Household, form: instance_double(Form, start_date:, start_year_2025_or_later?: true)) }
+    let(:form) { instance_double(Form, start_date: Time.utc(2025, 4, 1), start_year_2025_or_later?: true) }
+
+    it "has correct pages" do
+      expect(subsection.pages.map(&:id)).to eq(
+        %w[
+          buyer_1_income
+          buyer_1_income_min_value_check
+          buyer_1_income_ecstat_max_value_check
+          buyer_1_income_discounted_max_value_check
+          buyer_1_combined_income_max_value_check
+          buyer_1_income_mortgage_value_check
+          buyer_1_mortgage
+          buyer_1_mortgage_value_check
+          buyer_2_income
+          buyer_2_income_mortgage_value_check
+          buyer_2_income_min_value_check
+          buyer_2_income_ecstat_max_value_check
+          buyer_2_income_discounted_max_value_check
+          buyer_2_combined_income_max_value_check
+          buyer_2_mortgage
+          buyer_2_mortgage_value_check
+          housing_benefits_joint_purchase
+          housing_benefits_not_joint_purchase
+          savings_joint_purchase
+          savings
+          savings_joint_purchase_value_check
+          savings_value_check
+          savings_deposit_joint_purchase_value_check
+          savings_deposit_value_check
+          previous_ownership_joint_purchase
+          previous_ownership_not_joint_purchase
+          previous_shared
+        ],
+      )
+    end
 
     it "has correct depends on" do
       expect(subsection.depends_on).to eq([{ "setup_completed?" => true, "is_staircase?" => false }])
