--- conflicted
+++ resolved
@@ -44,7 +44,6 @@
       it "has correct pages" do
         expect(property_information.pages.map(&:id)).to eq(
           %w[
-<<<<<<< HEAD
             uprn
             uprn_confirmation
             address
@@ -52,8 +51,6 @@
             local_authority_buyer_1_income_max_value_check
             local_authority_buyer_2_income_max_value_check
             local_authority_combined_income_max_value_check
-=======
->>>>>>> da218e07
             property_number_of_bedrooms
             about_price_bedrooms_value_check
             property_unit_type
