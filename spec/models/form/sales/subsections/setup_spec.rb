--- conflicted
+++ resolved
@@ -78,6 +78,35 @@
     end
   end
 
+  context "when start year is >= 2024" do
+    before do
+      allow(section.form).to receive(:start_year_after_2024?).and_return(true)
+    end
+
+    it "has correct pages" do
+      expect(setup.pages.map(&:id)).to eq(
+        %w[
+          completion_date
+          owning_organisation
+          managing_organisation
+          assigned_to
+          purchaser_code
+          ownership_scheme
+          shared_ownership_type
+          discounted_ownership_type
+          buyer_company
+          buyer_live
+          joint_purchase
+          number_joint_buyers
+          buyer_interview_joint_purchase
+          buyer_interview
+          privacy_notice_joint_purchase
+          privacy_notice
+        ],
+      )
+    end
+  end
+
   context "when start year is >= 2025" do
     before do
       allow(section.form).to receive(:start_year_2024_or_later?).and_return(true)
@@ -87,26 +116,15 @@
     it "has correct pages" do
       expect(setup.pages.map(&:id)).to eq(
         %w[
-<<<<<<< HEAD
           owning_organisation
           managing_organisation
           assigned_to
           completion_date
-=======
-          completion_date
-          owning_organisation
-          managing_organisation
-          assigned_to
->>>>>>> b681b101
           purchaser_code
           ownership_scheme
           shared_ownership_type
           discounted_ownership_type
-<<<<<<< HEAD
           outright_ownership_type
-=======
-          buyer_company
->>>>>>> b681b101
           buyer_live
           joint_purchase
           number_joint_buyers
