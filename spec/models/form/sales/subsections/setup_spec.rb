require "rails_helper"

RSpec.describe Form::Sales::Subsections::Setup, type: :model do
  subject(:setup) { described_class.new(subsection_id, subsection_definition, section) }

  let(:subsection_id) { nil }
  let(:subsection_definition) { nil }
  let(:section) { instance_double(Form::Sales::Sections::Setup) }

  it "has correct section" do
    expect(setup.section).to eq(section)
  end

  it "has correct pages" do
    expect(setup.pages.map(&:id)).to eq(
<<<<<<< HEAD
      %w[organisation created_by completion_date purchaser_code shared_ownership_type joint_purchase],
=======
      %w[organisation created_by completion_date purchaser_code ownership_scheme shared_ownership_type],
>>>>>>> cec39699
    )
  end

  it "has the correct id" do
    expect(setup.id).to eq("setup")
  end

  it "has the correct label" do
    expect(setup.label).to eq("Set up this sales log")
  end
end<|MERGE_RESOLUTION|>--- conflicted
+++ resolved
@@ -13,12 +13,7 @@
 
   it "has correct pages" do
     expect(setup.pages.map(&:id)).to eq(
-<<<<<<< HEAD
-      %w[organisation created_by completion_date purchaser_code shared_ownership_type joint_purchase],
-=======
-      %w[organisation created_by completion_date purchaser_code ownership_scheme shared_ownership_type],
->>>>>>> cec39699
-    )
+      %w[organisation created_by completion_date purchaser_code shared_ownership_type joint_purchase])
   end
 
   it "has the correct id" do
