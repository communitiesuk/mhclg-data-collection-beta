require "rails_helper"

RSpec.describe Form::Sales::Subsections::Setup, type: :model do
  subject(:setup) { described_class.new(subsection_id, subsection_definition, section) }

  let(:subsection_id) { nil }
  let(:subsection_definition) { nil }
  let(:section) { instance_double(Form::Sales::Sections::Setup, form: instance_double(Form, start_date:)) }
  let(:start_date) { Time.utc(2022, 4, 1) }

  it "has correct section" do
    expect(setup.section).to eq(section)
  end

  it "has the correct id" do
    expect(setup.id).to eq("setup")
  end

  it "has the correct label" do
    expect(setup.label).to eq("Set up this sales log")
  end

  context "when start year is before 2024" do
    before do
      allow(section.form).to receive(:start_year_2024_or_later?).and_return(false)
      allow(section.form).to receive(:start_year_2025_or_later?).and_return(false)
    end

    it "has correct pages" do
      expect(setup.pages.map(&:id)).to eq(
        %w[
          completion_date
          owning_organisation
          managing_organisation
          assigned_to
          purchaser_code
          ownership_scheme
          shared_ownership_type
          discounted_ownership_type
          outright_ownership_type
          buyer_company
          buyer_live
          joint_purchase
          number_joint_buyers
        ],
      )
    end
  end

  context "when start year is 2024" do
    before do
      allow(section.form).to receive(:start_year_2024_or_later?).and_return(true)
      allow(section.form).to receive(:start_year_2025_or_later?).and_return(false)
    end

    it "has correct pages" do
      expect(setup.pages.map(&:id)).to eq(
        %w[
          completion_date
          owning_organisation
          managing_organisation
          assigned_to
          purchaser_code
          ownership_scheme
          shared_ownership_type
          discounted_ownership_type
          outright_ownership_type
          buyer_company
          buyer_live
          joint_purchase
          number_joint_buyers
          buyer_interview_joint_purchase
          buyer_interview
          privacy_notice_joint_purchase
          privacy_notice
        ],
      )
    end
  end

  context "when start year is >= 2025" do
    before do
      allow(section.form).to receive(:start_year_2024_or_later?).and_return(true)
      allow(section.form).to receive(:start_year_2025_or_later?).and_return(true)
    end

    it "has correct pages" do
      expect(setup.pages.map(&:id)).to eq(
        %w[
          completion_date
          owning_organisation
          managing_organisation
          assigned_to
          purchaser_code
          ownership_scheme
          staircasing
          shared_ownership_type
          discounted_ownership_type
<<<<<<< HEAD
          buyer_live
=======
          buyer_company
>>>>>>> 154f4d95
          joint_purchase
          number_joint_buyers
          buyer_interview_joint_purchase
          buyer_interview
          privacy_notice_joint_purchase
          privacy_notice
        ],
      )
    end
  end
end<|MERGE_RESOLUTION|>--- conflicted
+++ resolved
@@ -96,11 +96,6 @@
           staircasing
           shared_ownership_type
           discounted_ownership_type
-<<<<<<< HEAD
-          buyer_live
-=======
-          buyer_company
->>>>>>> 154f4d95
           joint_purchase
           number_joint_buyers
           buyer_interview_joint_purchase
