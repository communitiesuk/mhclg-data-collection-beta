require "rails_helper"
require_relative "../../request_helper"

RSpec.describe Form::Subsection, type: :model do
  subject(:subsection) { described_class.new(subsection_id, subsection_definition, section) }

  let(:case_log) { FactoryBot.build(:case_log) }
  let(:form) { case_log.form }
  let(:section_id) { "household" }
  let(:section_definition) { form.form_definition["sections"][section_id] }
  let(:section) { Form::Section.new(section_id, section_definition, form) }
  let(:subsection_id) { "household_characteristics" }
  let(:subsection_definition) { section_definition["subsections"][subsection_id] }

  before do
    RequestHelper.stub_http_requests
  end

  it "has an id" do
    expect(subsection.id).to eq(subsection_id)
  end

  it "has a label" do
    expect(subsection.label).to eq("Household characteristics")
  end

  it "has pages" do
<<<<<<< HEAD
    expected_pages = %w[tenancycode person_1_age person_1_gender person_1_working_situation household_number_of_members person_2_working_situation propcode]
=======
    expected_pages = %w[tenant_code_test person_1_age person_1_gender person_1_working_situation household_number_of_members person_2_working_situation propcode]
>>>>>>> 7de55582
    expect(subsection.pages.map(&:id)).to eq(expected_pages)
  end

  it "has questions" do
    expected_questions = %w[tenancycode age1 sex1 ecstat1 hhmemb relat2 age2 sex2 ecstat2 propcode]
    expect(subsection.questions.map(&:id)).to eq(expected_questions)
  end

  context "with an in progress case log" do
    let(:case_log) { FactoryBot.build(:case_log, :in_progress) }

    it "has a status" do
      expect(subsection.status(case_log)).to eq(:in_progress)
    end

    it "has a completed status for completed subsection" do
      subsection_definition = section_definition["subsections"]["household_needs"]
      subsection = described_class.new("household_needs", subsection_definition, section)
      case_log.armedforces = 3
      case_log.illness = 1
      case_log.housingneeds_a = 1
      case_log.la = "E06000014"
      case_log.illness_type_1 = 1
      expect(subsection.status(case_log)).to eq(:completed)
    end

    it "has status helpers" do
      expect(subsection.is_incomplete?(case_log)).to be(true)
      expect(subsection.is_started?(case_log)).to be(true)
    end

    context "with optional fields" do
      subject(:subsection) { described_class.new(subsection_id, subsection_definition, section) }

      let(:section_id) { "tenancy_and_property" }
      let(:section_definition) { form.form_definition["sections"][section_id] }
      let(:section) { Form::Section.new(section_id, section_definition, form) }
      let(:subsection_id) { "property_information" }
      let(:subsection_definition) { section_definition["subsections"][subsection_id] }

      it "has a started status even if only an optional field has been answered" do
        case_log.postcode_known = 0
        expect(subsection.is_started?(case_log)).to be(true)
      end
    end

    it "has question helpers for the number of applicable questions" do
      expected_questions = %w[tenancycode age1 sex1 ecstat1 hhmemb ecstat2 propcode]
      expect(subsection.applicable_questions(case_log).map(&:id)).to eq(expected_questions)
      expect(subsection.applicable_questions_count(case_log)).to eq(7)
    end

    it "has question helpers for the number of answered questions" do
      subsection_definition = section_definition["subsections"]["household_needs"]
      subsection = described_class.new("household_needs", subsection_definition, section)
      expected_questions = %w[armedforces illness accessibility_requirements prevloc condition_effects]
      case_log.armedforces = 3
      case_log.illness = 1
      case_log.housingneeds_a = 1
      case_log.previous_la_known = 1
      case_log.is_previous_la_inferred = false
      case_log.prevloc = "E06000014"
      case_log.illness_type_1 = 1
      expect(subsection.answered_questions(case_log).map(&:id)).to eq(expected_questions)
      expect(subsection.answered_questions_count(case_log)).to eq(5)
    end

    it "has a question helpers for the unanswered questions" do
      expected_questions = %w[sex1 ecstat1 hhmemb ecstat2 propcode]
      expect(subsection.unanswered_questions(case_log).map(&:id)).to eq(expected_questions)
    end
  end

  context "with a completed case log" do
    let(:case_log) { FactoryBot.build(:case_log, :completed) }

    it "has a status" do
      expect(subsection.status(case_log)).to eq(:completed)
    end

    it "has a status when optional fields are not filled" do
      case_log.update!({ propcode: nil })
      case_log.reload
      expect(subsection.status(case_log)).to eq(:completed)
    end

    it "has status helpers" do
      expect(subsection.is_incomplete?(case_log)).to be(false)
      expect(subsection.is_started?(case_log)).to be(true)
    end
  end
end<|MERGE_RESOLUTION|>--- conflicted
+++ resolved
@@ -25,11 +25,7 @@
   end
 
   it "has pages" do
-<<<<<<< HEAD
-    expected_pages = %w[tenancycode person_1_age person_1_gender person_1_working_situation household_number_of_members person_2_working_situation propcode]
-=======
     expected_pages = %w[tenant_code_test person_1_age person_1_gender person_1_working_situation household_number_of_members person_2_working_situation propcode]
->>>>>>> 7de55582
     expect(subsection.pages.map(&:id)).to eq(expected_pages)
   end
 
