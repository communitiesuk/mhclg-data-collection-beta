require "rails_helper"

RSpec.describe FormHandler do
  let(:form_handler) { described_class.instance }
  let(:now) { Time.utc(2022, 9, 20) }

  around do |example|
    Timecop.freeze(now) do
      Singleton.__init__(described_class)
      example.run
    end
    Singleton.__init__(described_class)
  end

  context "when accessing a form in a different year" do
    let(:now) { Time.utc(2021, 8, 3) }

    it "is able to load a current lettings form" do
      form = form_handler.get_form("current_lettings")
      expect(form).to be_a(Form)
      expect(form.pages.count).to eq(46)
    end

    it "is able to load a next lettings form" do
      form = form_handler.get_form("next_lettings")
      expect(form).to be_a(Form)
      expect(form.pages.count).to eq(13)
    end
  end

  describe "Get all forms" do
    it "is able to load all the forms" do
      all_forms = form_handler.forms
      expect(all_forms.count).to be >= 1
      expect(all_forms["current_sales"]).to be_a(Form)
    end
  end

  describe "Get specific form" do
    it "is able to load a current lettings form" do
      form = form_handler.get_form("current_lettings")
      expect(form).to be_a(Form)
      expect(form.pages.count).to eq(13)
    end

    it "is able to load a previous lettings form" do
      form = form_handler.get_form("previous_lettings")
      expect(form).to be_a(Form)
      expect(form.pages.count).to eq(46)
    end

    it "is able to load a current sales form" do
      form = form_handler.get_form("current_sales")
      expect(form).to be_a(Form)
<<<<<<< HEAD
      expect(form.pages.count).to eq(98)
=======
      expect(form.pages.count).to eq(97)
>>>>>>> 7d02752d
      expect(form.name).to eq("2022_2023_sales")
    end

    it "is able to load a previous sales form" do
      form = form_handler.get_form("previous_sales")
      expect(form).to be_a(Form)
<<<<<<< HEAD
      expect(form.pages.count).to eq(98)
=======
      expect(form.pages.count).to eq(97)
>>>>>>> 7d02752d
      expect(form.name).to eq("2021_2022_sales")
    end
  end

  describe "Current form" do
    it "returns the latest form by date" do
      form = form_handler.current_lettings_form
      expect(form).to be_a(Form)
      expect(form.start_date.year).to eq(2022)
    end
  end

  describe "Current collection start year" do
    context "when the date is after 1st of April" do
      let(:now) { Time.utc(2022, 8, 3) }

      it "returns the same year as the current start year" do
        expect(form_handler.current_collection_start_year).to eq(2022)
      end

      it "returns the correct current lettings form name" do
        expect(form_handler.form_name_from_start_year(2022, "lettings")).to eq("current_lettings")
      end

      it "returns the correct previous lettings form name" do
        expect(form_handler.form_name_from_start_year(2021, "lettings")).to eq("previous_lettings")
      end

      it "returns the correct next lettings form name" do
        expect(form_handler.form_name_from_start_year(2023, "lettings")).to eq("next_lettings")
      end

      it "returns the correct current sales form name" do
        expect(form_handler.form_name_from_start_year(2022, "sales")).to eq("current_sales")
      end

      it "returns the correct previous sales form name" do
        expect(form_handler.form_name_from_start_year(2021, "sales")).to eq("previous_sales")
      end

      it "returns the correct next sales form name" do
        expect(form_handler.form_name_from_start_year(2023, "sales")).to eq("next_sales")
      end

      it "returns the correct current start date" do
        expect(form_handler.current_collection_start_date).to eq(Time.zone.local(2022, 4, 1))
      end
    end

    context "with the date before 1st of April" do
      let(:now) { Time.utc(2022, 2, 3) }

      it "returns the previous year as the current start year" do
        expect(form_handler.current_collection_start_year).to eq(2021)
      end

      it "returns the correct current lettings form name" do
        expect(form_handler.form_name_from_start_year(2021, "lettings")).to eq("current_lettings")
      end

      it "returns the correct previous lettings form name" do
        expect(form_handler.form_name_from_start_year(2020, "lettings")).to eq("previous_lettings")
      end

      it "returns the correct next lettings form name" do
        expect(form_handler.form_name_from_start_year(2022, "lettings")).to eq("next_lettings")
      end

      it "returns the correct current sales form name" do
        expect(form_handler.form_name_from_start_year(2021, "sales")).to eq("current_sales")
      end

      it "returns the correct previous sales form name" do
        expect(form_handler.form_name_from_start_year(2020, "sales")).to eq("previous_sales")
      end

      it "returns the correct next sales form name" do
        expect(form_handler.form_name_from_start_year(2022, "sales")).to eq("next_sales")
      end
    end
  end

  it "loads the form once at boot time" do
    form_handler = described_class.instance
    expect(Form).not_to receive(:new).with(:any, "current_sales")
    expect(form_handler.get_form("current_sales")).to be_a(Form)
  end

  it "correctly sets form type and start year" do
    form = form_handler.forms["current_lettings"]
    expect(form.type).to eq("lettings")
    expect(form.start_date.year).to eq(2022)
  end

  # rubocop:disable RSpec/PredicateMatcher
  describe "#in_crossover_period?" do
    context "when not in overlapping period" do
      it "returns false" do
        expect(form_handler.in_crossover_period?(now: Date.new(2022, 1, 1))).to be_falsey
      end
    end

    context "when in overlapping period" do
      it "returns true" do
        expect(form_handler.in_crossover_period?(now: Date.new(2022, 6, 1))).to be_truthy
      end
    end
  end
  # rubocop:enable RSpec/PredicateMatcher
end<|MERGE_RESOLUTION|>--- conflicted
+++ resolved
@@ -52,22 +52,14 @@
     it "is able to load a current sales form" do
       form = form_handler.get_form("current_sales")
       expect(form).to be_a(Form)
-<<<<<<< HEAD
-      expect(form.pages.count).to eq(98)
-=======
-      expect(form.pages.count).to eq(97)
->>>>>>> 7d02752d
+      expect(form.pages.count).to eq(105)
       expect(form.name).to eq("2022_2023_sales")
     end
 
     it "is able to load a previous sales form" do
       form = form_handler.get_form("previous_sales")
       expect(form).to be_a(Form)
-<<<<<<< HEAD
-      expect(form.pages.count).to eq(98)
-=======
-      expect(form.pages.count).to eq(97)
->>>>>>> 7d02752d
+      expect(form.pages.count).to eq(105)
       expect(form.name).to eq("2021_2022_sales")
     end
   end
