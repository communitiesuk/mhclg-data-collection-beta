require "rails_helper"

RSpec.describe FormHandler do
  let(:form_handler) { described_class.instance }
  let(:now) { Time.utc(2022, 9, 20) }

  around do |example|
    Timecop.freeze(now) do
      Singleton.__init__(described_class)
      example.run
    end
    Singleton.__init__(described_class)
  end

  context "when accessing a form in a different year" do
    let(:now) { Time.utc(2021, 8, 3) }

    it "is able to load a current lettings form" do
      form = form_handler.get_form("current_lettings")
      expect(form).to be_a(Form)
      expect(form.pages.count).to eq(46)
    end

    it "is able to load a next lettings form" do
      form = form_handler.get_form("next_lettings")
      expect(form).to be_a(Form)
      expect(form.pages.count).to eq(13)
    end
  end

  describe "Get all forms" do
    it "is able to load all the forms" do
      all_forms = form_handler.forms
      expect(all_forms.count).to be >= 1
      expect(all_forms["current_sales"]).to be_a(Form)
    end
  end

  describe "Get specific form" do
    it "is able to load a current lettings form" do
      form = form_handler.get_form("current_lettings")
      expect(form).to be_a(Form)
      expect(form.pages.count).to eq(13)
    end

    it "is able to load a previous lettings form" do
      form = form_handler.get_form("previous_lettings")
      expect(form).to be_a(Form)
      expect(form.pages.count).to eq(46)
    end

    it "is able to load a current sales form" do
      form = form_handler.get_form("current_sales")
      expect(form).to be_a(Form)
<<<<<<< HEAD
      expect(form.pages.count).to eq(204)
=======
      expect(form.pages.count).to eq(210)
>>>>>>> 5077dc03
      expect(form.name).to eq("2022_2023_sales")
    end

    it "is able to load a previous sales form" do
      form = form_handler.get_form("previous_sales")
      expect(form).to be_a(Form)
<<<<<<< HEAD
      expect(form.pages.count).to eq(204)
=======
      expect(form.pages.count).to eq(210)
>>>>>>> 5077dc03
      expect(form.name).to eq("2021_2022_sales")
    end
  end

  describe "Current form" do
    it "returns the latest form by date" do
      form = form_handler.current_lettings_form
      expect(form).to be_a(Form)
      expect(form.start_date.year).to eq(2022)
    end
  end

  describe "Current collection start year" do
    context "when the date is after 1st of April" do
      let(:now) { Time.utc(2022, 8, 3) }

      it "returns the correct current lettings form name" do
        expect(form_handler.form_name_from_start_year(2022, "lettings")).to eq("current_lettings")
      end

      it "returns the correct previous lettings form name" do
        expect(form_handler.form_name_from_start_year(2021, "lettings")).to eq("previous_lettings")
      end

      it "returns the correct next lettings form name" do
        expect(form_handler.form_name_from_start_year(2023, "lettings")).to eq("next_lettings")
      end

      it "returns the correct current sales form name" do
        expect(form_handler.form_name_from_start_year(2022, "sales")).to eq("current_sales")
      end

      it "returns the correct previous sales form name" do
        expect(form_handler.form_name_from_start_year(2021, "sales")).to eq("previous_sales")
      end

      it "returns the correct next sales form name" do
        expect(form_handler.form_name_from_start_year(2023, "sales")).to eq("next_sales")
      end
    end

    context "with the date before 1st of April" do
      let(:now) { Time.utc(2022, 2, 3) }

      it "returns the correct current lettings form name" do
        expect(form_handler.form_name_from_start_year(2021, "lettings")).to eq("current_lettings")
      end

      it "returns the correct previous lettings form name" do
        expect(form_handler.form_name_from_start_year(2020, "lettings")).to eq("previous_lettings")
      end

      it "returns the correct next lettings form name" do
        expect(form_handler.form_name_from_start_year(2022, "lettings")).to eq("next_lettings")
      end

      it "returns the correct current sales form name" do
        expect(form_handler.form_name_from_start_year(2021, "sales")).to eq("current_sales")
      end

      it "returns the correct previous sales form name" do
        expect(form_handler.form_name_from_start_year(2020, "sales")).to eq("previous_sales")
      end

      it "returns the correct next sales form name" do
        expect(form_handler.form_name_from_start_year(2022, "sales")).to eq("next_sales")
      end
    end
  end

  it "loads the form once at boot time" do
    form_handler = described_class.instance
    expect(Form).not_to receive(:new).with(:any, "current_sales")
    expect(form_handler.get_form("current_sales")).to be_a(Form)
  end

  it "correctly sets form type and start year" do
    form = form_handler.forms["current_lettings"]
    expect(form.type).to eq("lettings")
    expect(form.start_date.year).to eq(2022)
  end

  # rubocop:disable RSpec/PredicateMatcher
  describe "#in_crossover_period?" do
    context "when not in overlapping period" do
      it "returns false" do
        expect(form_handler.in_crossover_period?(now: Date.new(2022, 1, 1))).to be_falsey
      end
    end

    context "when in overlapping period" do
      it "returns true" do
        expect(form_handler.in_crossover_period?(now: Date.new(2022, 6, 1))).to be_truthy
      end
    end
  end
  # rubocop:enable RSpec/PredicateMatcher
end<|MERGE_RESOLUTION|>--- conflicted
+++ resolved
@@ -52,22 +52,14 @@
     it "is able to load a current sales form" do
       form = form_handler.get_form("current_sales")
       expect(form).to be_a(Form)
-<<<<<<< HEAD
-      expect(form.pages.count).to eq(204)
-=======
-      expect(form.pages.count).to eq(210)
->>>>>>> 5077dc03
+      expect(form.pages.count).to eq(211)
       expect(form.name).to eq("2022_2023_sales")
     end
 
     it "is able to load a previous sales form" do
       form = form_handler.get_form("previous_sales")
       expect(form).to be_a(Form)
-<<<<<<< HEAD
-      expect(form.pages.count).to eq(204)
-=======
-      expect(form.pages.count).to eq(210)
->>>>>>> 5077dc03
+      expect(form.pages.count).to eq(211)
       expect(form.name).to eq("2021_2022_sales")
     end
   end
@@ -83,6 +75,10 @@
   describe "Current collection start year" do
     context "when the date is after 1st of April" do
       let(:now) { Time.utc(2022, 8, 3) }
+
+      it "returns the same year as the current start year" do
+        expect(form_handler.current_collection_start_year).to eq(2022)
+      end
 
       it "returns the correct current lettings form name" do
         expect(form_handler.form_name_from_start_year(2022, "lettings")).to eq("current_lettings")
@@ -107,10 +103,18 @@
       it "returns the correct next sales form name" do
         expect(form_handler.form_name_from_start_year(2023, "sales")).to eq("next_sales")
       end
+
+      it "returns the correct current start date" do
+        expect(form_handler.current_collection_start_date).to eq(Time.zone.local(2022, 4, 1))
+      end
     end
 
     context "with the date before 1st of April" do
       let(:now) { Time.utc(2022, 2, 3) }
+
+      it "returns the previous year as the current start year" do
+        expect(form_handler.current_collection_start_year).to eq(2021)
+      end
 
       it "returns the correct current lettings form name" do
         expect(form_handler.form_name_from_start_year(2021, "lettings")).to eq("current_lettings")
