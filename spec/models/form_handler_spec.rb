--- conflicted
+++ resolved
@@ -17,11 +17,7 @@
       form_handler = described_class.instance
       form = form_handler.get_form(test_form_name)
       expect(form).to be_a(Form)
-<<<<<<< HEAD
-      expect(form.pages.count).to eq(37)
-=======
-      expect(form.pages.count).to eq(41)
->>>>>>> 7de55582
+      expect(form.pages.count).to eq(40)
     end
   end
 
