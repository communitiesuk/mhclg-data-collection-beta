require "rails_helper"

RSpec.describe FormHandler do
  let(:form_handler) { described_class.instance }
  let(:now) { Time.utc(2022, 9, 20) }

  around do |example|
    Timecop.freeze(now) do
      Singleton.__init__(described_class)
      example.run
    end
    Singleton.__init__(described_class)
  end

  context "when accessing a form in a different year" do
    let(:now) { Time.utc(2021, 8, 3) }

    it "is able to load a current lettings form" do
      form = form_handler.get_form("current_lettings")
      expect(form).to be_a(Form)
      expect(form.pages.count).to eq(46)
    end

    it "is able to load a next lettings form" do
      form = form_handler.get_form("next_lettings")
      expect(form).to be_a(Form)
      expect(form.pages.count).to eq(13)
    end
  end

  describe "Get all forms" do
    it "is able to load all the forms" do
      all_forms = form_handler.forms
      expect(all_forms.count).to be >= 1
      expect(all_forms["current_sales"]).to be_a(Form)
    end
  end

  describe "Get specific form" do
    it "is able to load a current lettings form" do
      form = form_handler.get_form("current_lettings")
      expect(form).to be_a(Form)
      expect(form.pages.count).to eq(13)
    end

    it "is able to load a previous lettings form" do
      form = form_handler.get_form("previous_lettings")
      expect(form).to be_a(Form)
      expect(form.pages.count).to eq(46)
    end

    it "is able to load a current sales form" do
      form = form_handler.get_form("current_sales")
      expect(form).to be_a(Form)
<<<<<<< HEAD
      expect(form.pages.count).to eq(214)
=======
      expect(form.pages.count).to eq(179)
>>>>>>> 144e9dc5
      expect(form.name).to eq("2022_2023_sales")
    end

    it "is able to load a previous sales form" do
      form = form_handler.get_form("previous_sales")
      expect(form).to be_a(Form)
<<<<<<< HEAD
      expect(form.pages.count).to eq(214)
=======
      expect(form.pages.count).to eq(179)
>>>>>>> 144e9dc5
      expect(form.name).to eq("2021_2022_sales")
    end
  end

  describe "Current form" do
    it "returns the latest form by date" do
      form = form_handler.current_lettings_form
      expect(form).to be_a(Form)
      expect(form.start_date.year).to eq(2022)
    end
  end

  describe "Current collection start year" do
    context "when the date is after 1st of April" do
      let(:now) { Time.utc(2022, 8, 3) }

      it "returns the same year as the current start year" do
        expect(form_handler.current_collection_start_year).to eq(2022)
      end

      it "returns the correct current lettings form name" do
        expect(form_handler.form_name_from_start_year(2022, "lettings")).to eq("current_lettings")
      end

      it "returns the correct previous lettings form name" do
        expect(form_handler.form_name_from_start_year(2021, "lettings")).to eq("previous_lettings")
      end

      it "returns the correct next lettings form name" do
        expect(form_handler.form_name_from_start_year(2023, "lettings")).to eq("next_lettings")
      end

      it "returns the correct current sales form name" do
        expect(form_handler.form_name_from_start_year(2022, "sales")).to eq("current_sales")
      end

      it "returns the correct previous sales form name" do
        expect(form_handler.form_name_from_start_year(2021, "sales")).to eq("previous_sales")
      end

      it "returns the correct next sales form name" do
        expect(form_handler.form_name_from_start_year(2023, "sales")).to eq("next_sales")
      end

      it "returns the correct current start date" do
        expect(form_handler.current_collection_start_date).to eq(Time.zone.local(2022, 4, 1))
      end
    end

    context "with the date before 1st of April" do
      let(:now) { Time.utc(2022, 2, 3) }

      it "returns the previous year as the current start year" do
        expect(form_handler.current_collection_start_year).to eq(2021)
      end

      it "returns the correct current lettings form name" do
        expect(form_handler.form_name_from_start_year(2021, "lettings")).to eq("current_lettings")
      end

      it "returns the correct previous lettings form name" do
        expect(form_handler.form_name_from_start_year(2020, "lettings")).to eq("previous_lettings")
      end

      it "returns the correct next lettings form name" do
        expect(form_handler.form_name_from_start_year(2022, "lettings")).to eq("next_lettings")
      end

      it "returns the correct current sales form name" do
        expect(form_handler.form_name_from_start_year(2021, "sales")).to eq("current_sales")
      end

      it "returns the correct previous sales form name" do
        expect(form_handler.form_name_from_start_year(2020, "sales")).to eq("previous_sales")
      end

      it "returns the correct next sales form name" do
        expect(form_handler.form_name_from_start_year(2022, "sales")).to eq("next_sales")
      end
    end
  end

  it "loads the form once at boot time" do
    form_handler = described_class.instance
    expect(Form).not_to receive(:new).with(:any, "current_sales")
    expect(form_handler.get_form("current_sales")).to be_a(Form)
  end

  it "correctly sets form type and start year" do
    form = form_handler.forms["current_lettings"]
    expect(form.type).to eq("lettings")
    expect(form.start_date.year).to eq(2022)
  end

  # rubocop:disable RSpec/PredicateMatcher
  describe "#in_crossover_period?" do
    context "when not in overlapping period" do
      it "returns false" do
        expect(form_handler.in_crossover_period?(now: Date.new(2022, 1, 1))).to be_falsey
      end
    end

    context "when in overlapping period" do
      it "returns true" do
        expect(form_handler.in_crossover_period?(now: Date.new(2022, 6, 1))).to be_truthy
      end
    end
  end

  describe "lettings_forms" do
    context "when current and previous forms are defined in JSON (current collection start year before 2023)" do
      let(:now) { Time.utc(2022, 9, 20) }

      it "creates a next_lettings form from ruby form objects" do
        expect(form_handler.lettings_forms["previous_lettings"]).to be_present
        expect(form_handler.lettings_forms["previous_lettings"].start_date.year).to eq(2021)
        expect(form_handler.lettings_forms["current_lettings"]).to be_present
        expect(form_handler.lettings_forms["current_lettings"].start_date.year).to eq(2022)
        expect(form_handler.lettings_forms["next_lettings"]).to be_present
        expect(form_handler.lettings_forms["next_lettings"].start_date.year).to eq(2023)
      end
    end

    context "when only previous form is defined in JSON (current collection start year 2023)" do
      let(:now) { Time.utc(2023, 9, 20) }

      it "creates current_lettings and next_lettings forms from ruby form objects" do
        expect(form_handler.lettings_forms["previous_lettings"]).to be_present
        expect(form_handler.lettings_forms["previous_lettings"].start_date.year).to eq(2022)
        expect(form_handler.lettings_forms["current_lettings"]).to be_present
        expect(form_handler.lettings_forms["current_lettings"].start_date.year).to eq(2023)
        expect(form_handler.lettings_forms["next_lettings"]).to be_present
        expect(form_handler.lettings_forms["next_lettings"].start_date.year).to eq(2024)
      end
    end

    context "when no form is defined in JSON (current collection start year 2024 onwards)" do
      let(:now) { Time.utc(2024, 9, 20) }

      it "creates previous_lettings, current_lettings and next_lettings forms from ruby form objects" do
        expect(form_handler.lettings_forms["previous_lettings"]).to be_present
        expect(form_handler.lettings_forms["previous_lettings"].start_date.year).to eq(2023)
        expect(form_handler.lettings_forms["current_lettings"]).to be_present
        expect(form_handler.lettings_forms["current_lettings"].start_date.year).to eq(2024)
        expect(form_handler.lettings_forms["next_lettings"]).to be_present
        expect(form_handler.lettings_forms["next_lettings"].start_date.year).to eq(2025)
      end
    end
  end
  # rubocop:enable RSpec/PredicateMatcher
end<|MERGE_RESOLUTION|>--- conflicted
+++ resolved
@@ -52,22 +52,14 @@
     it "is able to load a current sales form" do
       form = form_handler.get_form("current_sales")
       expect(form).to be_a(Form)
-<<<<<<< HEAD
-      expect(form.pages.count).to eq(214)
-=======
-      expect(form.pages.count).to eq(179)
->>>>>>> 144e9dc5
+      expect(form.pages.count).to eq(213)
       expect(form.name).to eq("2022_2023_sales")
     end
 
     it "is able to load a previous sales form" do
       form = form_handler.get_form("previous_sales")
       expect(form).to be_a(Form)
-<<<<<<< HEAD
-      expect(form.pages.count).to eq(214)
-=======
-      expect(form.pages.count).to eq(179)
->>>>>>> 144e9dc5
+      expect(form.pages.count).to eq(213)
       expect(form.name).to eq("2021_2022_sales")
     end
   end
@@ -176,46 +168,5 @@
       end
     end
   end
-
-  describe "lettings_forms" do
-    context "when current and previous forms are defined in JSON (current collection start year before 2023)" do
-      let(:now) { Time.utc(2022, 9, 20) }
-
-      it "creates a next_lettings form from ruby form objects" do
-        expect(form_handler.lettings_forms["previous_lettings"]).to be_present
-        expect(form_handler.lettings_forms["previous_lettings"].start_date.year).to eq(2021)
-        expect(form_handler.lettings_forms["current_lettings"]).to be_present
-        expect(form_handler.lettings_forms["current_lettings"].start_date.year).to eq(2022)
-        expect(form_handler.lettings_forms["next_lettings"]).to be_present
-        expect(form_handler.lettings_forms["next_lettings"].start_date.year).to eq(2023)
-      end
-    end
-
-    context "when only previous form is defined in JSON (current collection start year 2023)" do
-      let(:now) { Time.utc(2023, 9, 20) }
-
-      it "creates current_lettings and next_lettings forms from ruby form objects" do
-        expect(form_handler.lettings_forms["previous_lettings"]).to be_present
-        expect(form_handler.lettings_forms["previous_lettings"].start_date.year).to eq(2022)
-        expect(form_handler.lettings_forms["current_lettings"]).to be_present
-        expect(form_handler.lettings_forms["current_lettings"].start_date.year).to eq(2023)
-        expect(form_handler.lettings_forms["next_lettings"]).to be_present
-        expect(form_handler.lettings_forms["next_lettings"].start_date.year).to eq(2024)
-      end
-    end
-
-    context "when no form is defined in JSON (current collection start year 2024 onwards)" do
-      let(:now) { Time.utc(2024, 9, 20) }
-
-      it "creates previous_lettings, current_lettings and next_lettings forms from ruby form objects" do
-        expect(form_handler.lettings_forms["previous_lettings"]).to be_present
-        expect(form_handler.lettings_forms["previous_lettings"].start_date.year).to eq(2023)
-        expect(form_handler.lettings_forms["current_lettings"]).to be_present
-        expect(form_handler.lettings_forms["current_lettings"].start_date.year).to eq(2024)
-        expect(form_handler.lettings_forms["next_lettings"]).to be_present
-        expect(form_handler.lettings_forms["next_lettings"].start_date.year).to eq(2025)
-      end
-    end
-  end
   # rubocop:enable RSpec/PredicateMatcher
 end