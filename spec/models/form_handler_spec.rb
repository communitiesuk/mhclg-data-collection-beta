require "rails_helper"

RSpec.describe FormHandler do
  let(:form_handler) { described_class.instance }
  let(:now) { Time.utc(2022, 9, 20) }

  around do |example|
    Timecop.freeze(now) do
      Singleton.__init__(described_class)
      example.run
    end
    Singleton.__init__(described_class)
  end

  context "when accessing a form in a different year" do
    let(:now) { Time.utc(2021, 8, 3) }

    it "is able to load a current lettings form" do
      form = form_handler.get_form("current_lettings")
      expect(form).to be_a(Form)
      expect(form.pages.count).to eq(46)
    end

    it "is able to load a next lettings form" do
      form = form_handler.get_form("next_lettings")
      expect(form).to be_a(Form)
      expect(form.pages.count).to eq(13)
    end
  end

  describe "Get all forms" do
    it "is able to load all the forms" do
      all_forms = form_handler.forms
      expect(all_forms.count).to be >= 1
      expect(all_forms["current_sales"]).to be_a(Form)
    end
  end

  describe "Get specific form" do
    it "is able to load a current lettings form" do
      form = form_handler.get_form("current_lettings")
      expect(form).to be_a(Form)
      expect(form.pages.count).to eq(13)
      expect(form.name).to eq("2022_2023_lettings")
    end

    it "is able to load a previous lettings form" do
      form = form_handler.get_form("previous_lettings")
      expect(form).to be_a(Form)
      expect(form.pages.count).to eq(46)
      expect(form.name).to eq("2021_2022_lettings")
    end

    it "is able to load a current sales form" do
      form = form_handler.get_form("current_sales")
      expect(form).to be_a(Form)
<<<<<<< HEAD
      expect(form.pages.count).to eq(183)
=======
      expect(form.pages.count).to eq(180)
>>>>>>> 2e279d25
      expect(form.name).to eq("2022_2023_sales")
    end

    it "is able to load a previous sales form" do
      form = form_handler.get_form("previous_sales")
      expect(form).to be_a(Form)
<<<<<<< HEAD
      expect(form.pages.count).to eq(183)
=======
      expect(form.pages.count).to eq(180)
>>>>>>> 2e279d25
      expect(form.name).to eq("2021_2022_sales")
    end
  end

  describe "Current form" do
    it "returns the latest form by date" do
      form = form_handler.current_lettings_form
      expect(form).to be_a(Form)
      expect(form.start_date.year).to eq(2022)
    end
  end

  describe "Current collection start year" do
    context "when the date is after 1st of April" do
      let(:now) { Time.utc(2022, 8, 3) }

      it "returns the same year as the current start year" do
        expect(form_handler.current_collection_start_year).to eq(2022)
      end

      it "returns the correct current lettings form name" do
        expect(form_handler.form_name_from_start_year(2022, "lettings")).to eq("current_lettings")
      end

      it "returns the correct previous lettings form name" do
        expect(form_handler.form_name_from_start_year(2021, "lettings")).to eq("previous_lettings")
      end

      it "returns the correct next lettings form name" do
        expect(form_handler.form_name_from_start_year(2023, "lettings")).to eq("next_lettings")
      end

      it "returns the correct current sales form name" do
        expect(form_handler.form_name_from_start_year(2022, "sales")).to eq("current_sales")
      end

      it "returns the correct previous sales form name" do
        expect(form_handler.form_name_from_start_year(2021, "sales")).to eq("previous_sales")
      end

      it "returns the correct next sales form name" do
        expect(form_handler.form_name_from_start_year(2023, "sales")).to eq("next_sales")
      end

      it "returns the correct current start date" do
        expect(form_handler.current_collection_start_date).to eq(Time.zone.local(2022, 4, 1))
      end
    end

    context "with the date before 1st of April" do
      let(:now) { Time.utc(2022, 2, 3) }

      it "returns the previous year as the current start year" do
        expect(form_handler.current_collection_start_year).to eq(2021)
      end

      it "returns the correct current lettings form name" do
        expect(form_handler.form_name_from_start_year(2021, "lettings")).to eq("current_lettings")
      end

      it "returns the correct previous lettings form name" do
        expect(form_handler.form_name_from_start_year(2020, "lettings")).to eq("previous_lettings")
      end

      it "returns the correct next lettings form name" do
        expect(form_handler.form_name_from_start_year(2022, "lettings")).to eq("next_lettings")
      end

      it "returns the correct current sales form name" do
        expect(form_handler.form_name_from_start_year(2021, "sales")).to eq("current_sales")
      end

      it "returns the correct previous sales form name" do
        expect(form_handler.form_name_from_start_year(2020, "sales")).to eq("previous_sales")
      end

      it "returns the correct next sales form name" do
        expect(form_handler.form_name_from_start_year(2022, "sales")).to eq("next_sales")
      end
    end
  end

  it "loads the form once at boot time" do
    form_handler = described_class.instance
    expect(Form).not_to receive(:new).with(:any, "current_sales")
    expect(form_handler.get_form("current_sales")).to be_a(Form)
  end

  it "correctly sets form type and start year" do
    form = form_handler.forms["current_lettings"]
    expect(form.type).to eq("lettings")
    expect(form.start_date.year).to eq(2022)
  end

  # rubocop:disable RSpec/PredicateMatcher
  describe "#in_crossover_period?" do
    context "when not in overlapping period" do
      it "returns false" do
        expect(form_handler.in_crossover_period?(now: Date.new(2022, 1, 1))).to be_falsey
      end
    end

    context "when in overlapping period" do
      it "returns true" do
        expect(form_handler.in_crossover_period?(now: Date.new(2022, 6, 1))).to be_truthy
      end
    end
  end

  describe "lettings_forms" do
    context "when current and previous forms are defined in JSON (current collection start year before 2023)" do
      let(:now) { Time.utc(2022, 9, 20) }

      it "creates a next_lettings form from ruby form objects" do
        expect(form_handler.lettings_forms["previous_lettings"]).to be_present
        expect(form_handler.lettings_forms["previous_lettings"].start_date.year).to eq(2021)
        expect(form_handler.lettings_forms["current_lettings"]).to be_present
        expect(form_handler.lettings_forms["current_lettings"].start_date.year).to eq(2022)
        expect(form_handler.lettings_forms["next_lettings"]).to be_present
        expect(form_handler.lettings_forms["next_lettings"].start_date.year).to eq(2023)
      end
    end

    context "when only previous form is defined in JSON (current collection start year 2023)" do
      let(:now) { Time.utc(2023, 9, 20) }

      it "creates current_lettings and next_lettings forms from ruby form objects" do
        expect(form_handler.lettings_forms["previous_lettings"]).to be_present
        expect(form_handler.lettings_forms["previous_lettings"].start_date.year).to eq(2022)
        expect(form_handler.lettings_forms["current_lettings"]).to be_present
        expect(form_handler.lettings_forms["current_lettings"].start_date.year).to eq(2023)
        expect(form_handler.lettings_forms["next_lettings"]).to be_present
        expect(form_handler.lettings_forms["next_lettings"].start_date.year).to eq(2024)
      end
    end

    context "when no form is defined in JSON (current collection start year 2024 onwards)" do
      let(:now) { Time.utc(2024, 9, 20) }

      it "creates previous_lettings, current_lettings and next_lettings forms from ruby form objects" do
        expect(form_handler.lettings_forms["previous_lettings"]).to be_present
        expect(form_handler.lettings_forms["previous_lettings"].start_date.year).to eq(2023)
        expect(form_handler.lettings_forms["current_lettings"]).to be_present
        expect(form_handler.lettings_forms["current_lettings"].start_date.year).to eq(2024)
        expect(form_handler.lettings_forms["next_lettings"]).to be_present
        expect(form_handler.lettings_forms["next_lettings"].start_date.year).to eq(2025)
      end
    end
  end
  # rubocop:enable RSpec/PredicateMatcher
end<|MERGE_RESOLUTION|>--- conflicted
+++ resolved
@@ -54,22 +54,14 @@
     it "is able to load a current sales form" do
       form = form_handler.get_form("current_sales")
       expect(form).to be_a(Form)
-<<<<<<< HEAD
-      expect(form.pages.count).to eq(183)
-=======
-      expect(form.pages.count).to eq(180)
->>>>>>> 2e279d25
+      expect(form.pages.count).to eq(182)
       expect(form.name).to eq("2022_2023_sales")
     end
 
     it "is able to load a previous sales form" do
       form = form_handler.get_form("previous_sales")
       expect(form).to be_a(Form)
-<<<<<<< HEAD
-      expect(form.pages.count).to eq(183)
-=======
-      expect(form.pages.count).to eq(180)
->>>>>>> 2e279d25
+      expect(form.pages.count).to eq(182)
       expect(form.name).to eq("2021_2022_sales")
     end
   end
