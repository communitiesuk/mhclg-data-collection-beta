--- conflicted
+++ resolved
@@ -16,19 +16,15 @@
             record.ecstat1 = ecstat
             financial_validator.validate_income1(record)
             expect(record.errors["income1"])
-<<<<<<< HEAD
                 .to include(match I18n.t("validations.financial.income1.over_hard_max.outside_london"))
-=======
-                .to include(match I18n.t("validations.financial.income1.over_hard_max", hard_max: 80_000))
             expect(record.errors["ecstat1"])
-                .to include(match I18n.t("validations.financial.income1.over_hard_max", hard_max: 80_000))
+                .to include(match I18n.t("validations.financial.income1.over_hard_max.outside_london"))
             expect(record.errors["ownershipsch"])
-                .to include(match I18n.t("validations.financial.income1.over_hard_max", hard_max: 80_000))
+                .to include(match I18n.t("validations.financial.income1.over_hard_max.outside_london"))
             expect(record.errors["la"])
-                .to include(match I18n.t("validations.financial.income1.over_hard_max", hard_max: 80_000))
+                .to include(match I18n.t("validations.financial.income1.over_hard_max.outside_london"))
             expect(record.errors["postcode_full"])
-                .to include(match I18n.t("validations.financial.income1.over_hard_max", hard_max: 80_000))
->>>>>>> ea58c8ba
+                .to include(match I18n.t("validations.financial.income1.over_hard_max.outside_london"))
           end
         end
 
@@ -56,19 +52,15 @@
             record.ecstat1 = ecstat
             financial_validator.validate_income1(record)
             expect(record.errors["income1"])
-<<<<<<< HEAD
                 .to include(match I18n.t("validations.financial.income1.over_hard_max.inside_london"))
-=======
-                .to include(match I18n.t("validations.financial.income1.over_hard_max", hard_max: 90_000))
             expect(record.errors["ecstat1"])
-                .to include(match I18n.t("validations.financial.income1.over_hard_max", hard_max: 90_000))
+                .to include(match I18n.t("validations.financial.income1.over_hard_max.inside_london"))
             expect(record.errors["ownershipsch"])
-                .to include(match I18n.t("validations.financial.income1.over_hard_max", hard_max: 90_000))
+                .to include(match I18n.t("validations.financial.income1.over_hard_max.inside_london"))
             expect(record.errors["la"])
-                .to include(match I18n.t("validations.financial.income1.over_hard_max", hard_max: 90_000))
+                .to include(match I18n.t("validations.financial.income1.over_hard_max.inside_london"))
             expect(record.errors["postcode_full"])
-                .to include(match I18n.t("validations.financial.income1.over_hard_max", hard_max: 90_000))
->>>>>>> ea58c8ba
+                .to include(match I18n.t("validations.financial.income1.over_hard_max.inside_london"))
           end
         end
 
