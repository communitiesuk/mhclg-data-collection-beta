require "rails_helper"

RSpec.describe Validations::Sales::SaleInformationValidations do
  subject(:sale_information_validator) { validator_class.new }

  let(:validator_class) { Class.new { include Validations::Sales::SaleInformationValidations } }

<<<<<<< HEAD
  describe "#validate_deposit_range" do
    context "when within permitted bounds" do
      let(:record) { build(:sales_log, deposit: 0) }

      it "does not add an error" do
        sale_information_validator.validate_deposit_range(record)

        expect(record.errors[:deposit]).not_to be_present
      end
    end

    context "when blank" do
      let(:record) { build(:sales_log, deposit: nil) }

      it "does not add an error" do
        sale_information_validator.validate_deposit_range(record)

        expect(record.errors[:deposit]).not_to be_present
      end
    end

    context "when below lower bound" do
      let(:record) { build(:sales_log, deposit: -1) }

      it "adds an error" do
        sale_information_validator.validate_deposit_range(record)

        expect(record.errors[:deposit]).to be_present
      end
    end

    context "when higher than upper bound" do
      let(:record) { build(:sales_log, deposit: 1_000_000) }

      it "adds an error" do
        sale_information_validator.validate_deposit_range(record)

        expect(record.errors[:deposit]).to be_present
      end
    end
  end

  describe "#validate_practical_completion_date_before_saledate" do
=======
  describe "#validate_pratical_completion_date_before_saledate" do
>>>>>>> 4b43e5cb
    context "when hodate blank" do
      let(:record) { build(:sales_log, hodate: nil) }

      it "does not add an error" do
        sale_information_validator.validate_practical_completion_date_before_saledate(record)

        expect(record.errors).not_to be_present
      end
    end

    context "when saledate blank" do
      let(:record) { build(:sales_log, saledate: nil) }

      it "does not add an error" do
        sale_information_validator.validate_practical_completion_date_before_saledate(record)

        expect(record.errors).not_to be_present
      end
    end

    context "when saledate and hodate blank" do
      let(:record) { build(:sales_log, hodate: nil, saledate: nil) }

      it "does not add an error" do
        sale_information_validator.validate_practical_completion_date_before_saledate(record)

        expect(record.errors).not_to be_present
      end
    end

    context "when hodate before saledate" do
      let(:record) { build(:sales_log, hodate: 2.months.ago, saledate: 1.month.ago) }

      it "does not add the error" do
        sale_information_validator.validate_practical_completion_date_before_saledate(record)

        expect(record.errors).not_to be_present
      end
    end

    context "when hodate after saledate" do
      let(:record) { build(:sales_log, hodate: 1.month.ago, saledate: 2.months.ago) }

      it "adds error" do
        sale_information_validator.validate_practical_completion_date_before_saledate(record)

        expect(record.errors[:hodate]).to be_present
      end
    end

    context "when hodate == saledate" do
      let(:record) { build(:sales_log, hodate: Time.zone.parse("2023-07-01"), saledate: Time.zone.parse("2023-07-01")) }

      it "does not add an error" do
        sale_information_validator.validate_practical_completion_date_before_saledate(record)

        expect(record.errors[:hodate]).to be_present
      end
    end
  end

<<<<<<< HEAD
  describe "#validate_years_living_in_property_before_purchase" do
    context "when proplen blank" do
      let(:record) { build(:sales_log, proplen: nil) }

      it "does not add an error" do
        sale_information_validator.validate_years_living_in_property_before_purchase(record)

        expect(record.errors).not_to be_present
      end
    end

    context "when type blank" do
      let(:record) { build(:sales_log, type: nil) }

      it "does not add an error" do
        sale_information_validator.validate_years_living_in_property_before_purchase(record)

        expect(record.errors).not_to be_present
      end
    end

    context "when proplen 0" do
      let(:record) { build(:sales_log, proplen: 0) }

      it "does not add an error" do
        sale_information_validator.validate_years_living_in_property_before_purchase(record)

        expect(record.errors).not_to be_present
      end
    end

    context "when type Rent to Buy and proplen > 0" do
      let(:record) { build(:sales_log, proplen: 1, type: 28) }

      it "adds an error" do
        sale_information_validator.validate_years_living_in_property_before_purchase(record)

        expect(record.errors[:type]).to include(I18n.t("validations.sale_information.proplen.rent_to_buy"))
        expect(record.errors[:proplen]).to include(I18n.t("validations.sale_information.proplen.rent_to_buy"))
      end
    end

    context "when type Social HomeBuy and proplen > 0" do
      let(:record) { build(:sales_log, proplen: 1, type: 18) }

      it "adds an error" do
        sale_information_validator.validate_years_living_in_property_before_purchase(record)

        expect(record.errors[:type]).to include(I18n.t("validations.sale_information.proplen.social_homebuy"))
        expect(record.errors[:proplen]).to include(I18n.t("validations.sale_information.proplen.social_homebuy"))
=======
  describe "#validate_exchange_date" do
    context "when exdate blank" do
      let(:record) { build(:sales_log, exdate: nil) }

      it "does not add an error" do
        sale_information_validator.validate_exchange_date(record)

        expect(record.errors[:exdate]).not_to be_present
      end
    end

    context "when saledate blank" do
      let(:record) { build(:sales_log, saledate: nil) }

      it "does not add an error" do
        sale_information_validator.validate_exchange_date(record)

        expect(record.errors[:exdate]).not_to be_present
      end
    end

    context "when saledate and exdate blank" do
      let(:record) { build(:sales_log, exdate: nil, saledate: nil) }

      it "does not add an error" do
        sale_information_validator.validate_exchange_date(record)

        expect(record.errors[:exdate]).not_to be_present
      end
    end

    context "when exdate before saledate" do
      let(:record) { build(:sales_log, exdate: 2.months.ago, saledate: 1.month.ago) }

      it "does not add the error" do
        sale_information_validator.validate_exchange_date(record)

        expect(record.errors[:exdate]).not_to be_present
      end
    end

    context "when exdate more than 1 year before saledate" do
      let(:record) { build(:sales_log, exdate: 2.years.ago, saledate: 1.month.ago) }

      it "does not add the error" do
        sale_information_validator.validate_exchange_date(record)

        expect(record.errors[:exdate]).to eq(
          ["Contract exchange date must be less than 1 year before completion date"],
        )
      end
    end

    context "when exdate after saledate" do
      let(:record) { build(:sales_log, exdate: 1.month.ago, saledate: 2.months.ago) }

      it "adds error" do
        sale_information_validator.validate_exchange_date(record)

        expect(record.errors[:exdate]).to eq(
          ["Contract exchange date must be less than 1 year before completion date"],
        )
      end
    end

    context "when exdate == saledate" do
      let(:record) { build(:sales_log, exdate: Time.zone.parse("2023-07-01"), saledate: Time.zone.parse("2023-07-01")) }

      it "does not add an error" do
        sale_information_validator.validate_exchange_date(record)

        expect(record.errors[:exdate]).not_to be_present
      end
    end
  end

  describe "#validate_previous_property_unit_type" do
    context "when number of bedrooms is <= 1" do
      let(:record) { FactoryBot.build(:sales_log, frombeds: 1, fromprop: 2) }

      it "does not add an error if it's a bedsit" do
        sale_information_validator.validate_previous_property_unit_type(record)

        expect(record.errors).to be_empty
      end
    end

    context "when number of bedrooms is > 1" do
      let(:record) { FactoryBot.build(:sales_log, frombeds: 2, fromprop: 2) }

      it "does add an error if it's a bedsit" do
        sale_information_validator.validate_previous_property_unit_type(record)
        expect(record.errors["fromprop"]).to include(I18n.t("validations.sale_information.previous_property_type.property_type_bedsit"))
        expect(record.errors["frombeds"]).to include(I18n.t("validations.sale_information.previous_property_beds.property_type_bedsit"))
>>>>>>> 4b43e5cb
      end
    end
  end
end<|MERGE_RESOLUTION|>--- conflicted
+++ resolved
@@ -5,53 +5,7 @@
 
   let(:validator_class) { Class.new { include Validations::Sales::SaleInformationValidations } }
 
-<<<<<<< HEAD
-  describe "#validate_deposit_range" do
-    context "when within permitted bounds" do
-      let(:record) { build(:sales_log, deposit: 0) }
-
-      it "does not add an error" do
-        sale_information_validator.validate_deposit_range(record)
-
-        expect(record.errors[:deposit]).not_to be_present
-      end
-    end
-
-    context "when blank" do
-      let(:record) { build(:sales_log, deposit: nil) }
-
-      it "does not add an error" do
-        sale_information_validator.validate_deposit_range(record)
-
-        expect(record.errors[:deposit]).not_to be_present
-      end
-    end
-
-    context "when below lower bound" do
-      let(:record) { build(:sales_log, deposit: -1) }
-
-      it "adds an error" do
-        sale_information_validator.validate_deposit_range(record)
-
-        expect(record.errors[:deposit]).to be_present
-      end
-    end
-
-    context "when higher than upper bound" do
-      let(:record) { build(:sales_log, deposit: 1_000_000) }
-
-      it "adds an error" do
-        sale_information_validator.validate_deposit_range(record)
-
-        expect(record.errors[:deposit]).to be_present
-      end
-    end
-  end
-
   describe "#validate_practical_completion_date_before_saledate" do
-=======
-  describe "#validate_pratical_completion_date_before_saledate" do
->>>>>>> 4b43e5cb
     context "when hodate blank" do
       let(:record) { build(:sales_log, hodate: nil) }
 
@@ -113,58 +67,6 @@
     end
   end
 
-<<<<<<< HEAD
-  describe "#validate_years_living_in_property_before_purchase" do
-    context "when proplen blank" do
-      let(:record) { build(:sales_log, proplen: nil) }
-
-      it "does not add an error" do
-        sale_information_validator.validate_years_living_in_property_before_purchase(record)
-
-        expect(record.errors).not_to be_present
-      end
-    end
-
-    context "when type blank" do
-      let(:record) { build(:sales_log, type: nil) }
-
-      it "does not add an error" do
-        sale_information_validator.validate_years_living_in_property_before_purchase(record)
-
-        expect(record.errors).not_to be_present
-      end
-    end
-
-    context "when proplen 0" do
-      let(:record) { build(:sales_log, proplen: 0) }
-
-      it "does not add an error" do
-        sale_information_validator.validate_years_living_in_property_before_purchase(record)
-
-        expect(record.errors).not_to be_present
-      end
-    end
-
-    context "when type Rent to Buy and proplen > 0" do
-      let(:record) { build(:sales_log, proplen: 1, type: 28) }
-
-      it "adds an error" do
-        sale_information_validator.validate_years_living_in_property_before_purchase(record)
-
-        expect(record.errors[:type]).to include(I18n.t("validations.sale_information.proplen.rent_to_buy"))
-        expect(record.errors[:proplen]).to include(I18n.t("validations.sale_information.proplen.rent_to_buy"))
-      end
-    end
-
-    context "when type Social HomeBuy and proplen > 0" do
-      let(:record) { build(:sales_log, proplen: 1, type: 18) }
-
-      it "adds an error" do
-        sale_information_validator.validate_years_living_in_property_before_purchase(record)
-
-        expect(record.errors[:type]).to include(I18n.t("validations.sale_information.proplen.social_homebuy"))
-        expect(record.errors[:proplen]).to include(I18n.t("validations.sale_information.proplen.social_homebuy"))
-=======
   describe "#validate_exchange_date" do
     context "when exdate blank" do
       let(:record) { build(:sales_log, exdate: nil) }
@@ -259,7 +161,60 @@
         sale_information_validator.validate_previous_property_unit_type(record)
         expect(record.errors["fromprop"]).to include(I18n.t("validations.sale_information.previous_property_type.property_type_bedsit"))
         expect(record.errors["frombeds"]).to include(I18n.t("validations.sale_information.previous_property_beds.property_type_bedsit"))
->>>>>>> 4b43e5cb
+      end
+    end
+  end
+
+  describe "#validate_years_living_in_property_before_purchase" do
+    context "when proplen blank" do
+      let(:record) { build(:sales_log, proplen: nil) }
+
+      it "does not add an error" do
+        sale_information_validator.validate_years_living_in_property_before_purchase(record)
+
+        expect(record.errors).not_to be_present
+      end
+    end
+
+    context "when type blank" do
+      let(:record) { build(:sales_log, type: nil) }
+
+      it "does not add an error" do
+        sale_information_validator.validate_years_living_in_property_before_purchase(record)
+
+        expect(record.errors).not_to be_present
+      end
+    end
+
+    context "when proplen 0" do
+      let(:record) { build(:sales_log, proplen: 0) }
+
+      it "does not add an error" do
+        sale_information_validator.validate_years_living_in_property_before_purchase(record)
+
+        expect(record.errors).not_to be_present
+      end
+    end
+
+    context "when type Rent to Buy and proplen > 0" do
+      let(:record) { build(:sales_log, proplen: 1, type: 28) }
+
+      it "adds an error" do
+        sale_information_validator.validate_years_living_in_property_before_purchase(record)
+
+        expect(record.errors[:type]).to include(I18n.t("validations.sale_information.proplen.rent_to_buy"))
+        expect(record.errors[:proplen]).to include(I18n.t("validations.sale_information.proplen.rent_to_buy"))
+      end
+    end
+
+    context "when type Social HomeBuy and proplen > 0" do
+      let(:record) { build(:sales_log, proplen: 1, type: 18) }
+
+      it "adds an error" do
+        sale_information_validator.validate_years_living_in_property_before_purchase(record)
+
+        expect(record.errors[:type]).to include(I18n.t("validations.sale_information.proplen.social_homebuy"))
+        expect(record.errors[:proplen]).to include(I18n.t("validations.sale_information.proplen.social_homebuy"))
       end
     end
   end
