--- conflicted
+++ resolved
@@ -2831,26 +2831,6 @@
     let(:user) { FactoryBot.create(:user, organisation: location.scheme.owning_organisation) }
     let(:expected_content) { csv_export_file.read }
 
-<<<<<<< HEAD
-    before do
-      lettings_log = FactoryBot.create(:lettings_log, needstype: 2, scheme:, location:, owning_organisation: scheme.owning_organisation, created_by: user, rent_type: 2, startdate: Time.zone.local(2021, 10, 2), created_at: Time.zone.local(2022, 2, 8, 16, 52, 15), updated_at: Time.zone.local(2022, 2, 8, 16, 52, 15))
-      expected_content.sub!(/\{id\}/, lettings_log["id"].to_s)
-      expected_content.sub!(/\{scheme_code\}/, "S#{scheme['id']}")
-      expected_content.sub!(/\{scheme_service_name\}/, scheme["service_name"].to_s)
-      expected_content.sub!(/\{scheme_sensitive\}/, scheme["sensitive"].to_s)
-      expected_content.sub!(/\{scheme_primary_client_group\}/, scheme["primary_client_group"].to_s)
-      expected_content.sub!(/\{scheme_secondary_client_group\}/, scheme["secondary_client_group"].to_s)
-      expected_content.sub!(/\{scheme_support_type\}/, scheme["support_type"].to_s)
-      expected_content.sub!(/\{scheme_intended_stay\}/, scheme["intended_stay"].to_s)
-      expected_content.sub!(/\{location_code\}/, location["id"].to_s)
-      expected_content.sub!(/\{location_startdate\}/, location["startdate"].to_s)
-      expected_content.sub!(/\{scheme_id\}/, scheme["service_name"].to_s)
-      expected_content.sub!(/\{location_id\}/, location["id"].to_s)
-    end
-
-    context "with a support user" do
-      let(:csv_export_file) { File.open("spec/fixtures/files/lettings_logs_download.csv", "r:UTF-8") }
-=======
     after do
       Timecop.unfreeze
     end
@@ -2858,7 +2838,7 @@
     context "with values represented as human readable labels" do
       before do
         Timecop.freeze(Time.utc(2022, 6, 5))
-        lettings_log = FactoryBot.create(:lettings_log, needstype: 2, scheme:, location:, owning_organisation: scheme.owning_organisation, created_by: user, rent_type: 2, startdate: Time.zone.local(2021, 10, 2))
+        lettings_log = FactoryBot.create(:lettings_log, needstype: 2, scheme:, location:, owning_organisation: scheme.owning_organisation, created_by: user, rent_type: 2, startdate: Time.zone.local(2021, 10, 2), created_at: Time.zone.local(2022, 2, 8, 16, 52, 15), updated_at: Time.zone.local(2022, 2, 8, 16, 52, 15))
         expected_content.sub!(/\{id\}/, lettings_log["id"].to_s)
         expected_content.sub!(/\{scheme_code\}/, "S#{scheme['id']}")
         expected_content.sub!(/\{scheme_service_name\}/, scheme["service_name"].to_s)
@@ -2872,7 +2852,6 @@
         expected_content.sub!(/\{scheme_id\}/, scheme["service_name"].to_s)
         expected_content.sub!(/\{location_id\}/, location["id"].to_s)
       end
->>>>>>> 9e4bcfdc
 
       context "with a support user" do
         let(:csv_export_file) { File.open("spec/fixtures/files/lettings_logs_download.csv", "r:UTF-8") }
