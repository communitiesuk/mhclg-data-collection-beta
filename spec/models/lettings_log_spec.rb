require "rails_helper"
require "shared/shared_examples_for_derived_fields"

RSpec.describe LettingsLog do
  let(:different_managing_organisation) { create(:organisation) }
  let(:created_by_user) { create(:user) }
  let(:owning_organisation) { created_by_user.organisation }
  let(:fake_2021_2022_form) { Form.new("spec/fixtures/forms/2021_2022.json") }
  let(:fake_2022_2023_form) { Form.new("spec/fixtures/forms/2022_2023.json") }

  around do |example|
    Timecop.freeze(Time.utc(2022, 1, 1)) do
      Singleton.__init__(FormHandler)
      example.run
    end
    Timecop.return
    Singleton.__init__(FormHandler)
  end

  before do
    allow(FormHandler.instance).to receive(:current_lettings_form).and_return(fake_2021_2022_form)
  end

  include_examples "shared examples for derived fields", :lettings_log

  it "inherits from log" do
    expect(described_class).to be < Log
    expect(described_class).to be < ApplicationRecord
  end

  it "is a not a sales log" do
    lettings_log = build(:lettings_log, created_by: created_by_user)
    expect(lettings_log.sales?).to be false
  end

  it "is a lettings log" do
    lettings_log = build(:lettings_log, created_by: created_by_user)
    expect(lettings_log).to be_lettings
  end

  describe "#form" do
    let(:lettings_log) { build(:lettings_log, created_by: created_by_user) }
    let(:lettings_log_2) { build(:lettings_log, startdate: Time.zone.local(2022, 1, 1), created_by: created_by_user) }
    let(:lettings_log_year_2) { build(:lettings_log, startdate: Time.zone.local(2023, 5, 1), created_by: created_by_user) }

    before do
      Timecop.freeze(2023, 1, 1)
    end

    after do
      Timecop.unfreeze
    end

    it "returns the correct form based on the start date" do
      expect(lettings_log.form_name).to be_nil
      expect(lettings_log.form).to be_a(Form)
      expect(lettings_log_2.form_name).to eq("previous_lettings")
      expect(lettings_log_2.form).to be_a(Form)
      expect(lettings_log_year_2.form_name).to eq("next_lettings")
      expect(lettings_log_year_2.form).to be_a(Form)
    end

    context "when a date outside the collection window is passed" do
      let(:lettings_log) { build(:lettings_log, startdate: Time.zone.local(2015, 1, 1), created_by: created_by_user) }

      it "returns the first form" do
        expect(lettings_log.form).to be_a(Form)
        expect(lettings_log.form.start_date.year).to eq(2021)
      end
    end
  end

  describe "#new" do
    context "when creating a record" do
      let(:lettings_log) do
        described_class.create(
          owning_organisation:,
          managing_organisation: owning_organisation,
          created_by: created_by_user,
        )
      end

      it "attaches the correct custom validator" do
        expect(lettings_log._validators.values.flatten.map(&:class))
          .to include(LettingsLogValidator)
      end
    end
  end

  describe "#update" do
    let(:lettings_log) { create(:lettings_log, created_by: created_by_user) }
    let(:validator) { lettings_log._validators[nil].first }

    after do
      lettings_log.update(age1: 25)
    end

    it "validates start date" do
      expect(validator).to receive(:validate_startdate)
    end

    it "validates intermediate rent product name" do
      expect(validator).to receive(:validate_irproduct_other)
    end

    it "validates other household member details" do
      expect(validator).to receive(:validate_household_number_of_other_members)
    end

    it "validates bedroom number" do
      expect(validator).to receive(:validate_shared_housing_rooms)
    end

    it "validates number of times the property has been relet" do
      expect(validator).to receive(:validate_property_number_of_times_relet)
    end

    it "validates tenancy type" do
      expect(validator).to receive(:validate_fixed_term_tenancy)
      expect(validator).to receive(:validate_other_tenancy_type)
    end

    it "validates the previous postcode" do
      expect(validator).to receive(:validate_previous_accommodation_postcode)
    end

    it "validates the net income" do
      expect(validator).to receive(:validate_net_income)
    end

    it "validates reasonable preference" do
      expect(validator).to receive(:validate_reasonable_preference)
    end

    it "validates reason for leaving last settled home" do
      expect(validator).to receive(:validate_reason_for_leaving_last_settled_home)
    end

    it "validates previous housing situation" do
      expect(validator).to receive(:validate_previous_housing_situation)
    end

    it "validates the min and max of numeric questions" do
      expect(validator).to receive(:validate_numeric_min_max)
    end

    it "validates armed forces" do
      expect(validator).to receive(:validate_armed_forces)
    end

    it "validates property major repairs date" do
      expect(validator).to receive(:validate_property_major_repairs)
    end

    it "validates property void date" do
      expect(validator).to receive(:validate_property_void_date)
    end

    it "validates benefits as proportion of income" do
      expect(validator).to receive(:validate_net_income_uc_proportion)
    end

    it "validates outstanding rent amount" do
      expect(validator).to receive(:validate_outstanding_rent_amount)
    end

    it "validates the rent period" do
      expect(validator).to receive(:validate_rent_period)
    end

    it "validates housing benefit rent shortfall" do
      expect(validator).to receive(:validate_tshortfall)
    end

    it "validates let type" do
      expect(validator).to receive(:validate_unitletas)
    end

    it "validates reason for vacancy" do
      expect(validator).to receive(:validate_rsnvac)
    end

    it "validates referral" do
      expect(validator).to receive(:validate_referral)
    end
  end

  describe "status" do
    let!(:empty_lettings_log) { create(:lettings_log) }
    let!(:in_progress_lettings_log) { create(:lettings_log, :in_progress) }
    let!(:completed_lettings_log) { create(:lettings_log, :completed) }

    it "is set to not started for an empty lettings log" do
      expect(empty_lettings_log.not_started?).to be(true)
      expect(empty_lettings_log.in_progress?).to be(false)
      expect(empty_lettings_log.completed?).to be(false)
    end

    it "is set to in progress for a started lettings log" do
      expect(in_progress_lettings_log.in_progress?).to be(true)
      expect(in_progress_lettings_log.not_started?).to be(false)
      expect(in_progress_lettings_log.completed?).to be(false)
    end

    it "is set to completed for a completed lettings log" do
      expect(completed_lettings_log.in_progress?).to be(false)
      expect(completed_lettings_log.not_started?).to be(false)
      expect(completed_lettings_log.completed?).to be(true)
    end

    context "when only a subsection that is hidden in tasklist is not completed" do
      let(:household_characteristics_subsection) { completed_lettings_log.form.get_subsection("household_characteristics") }

      before do
        allow(household_characteristics_subsection).to receive(:displayed_in_tasklist?).and_return(false)
        completed_lettings_log.update!(tenancycode: nil)
      end

      it "is set to completed" do
        expect(completed_lettings_log.in_progress?).to be(false)
        expect(completed_lettings_log.not_started?).to be(false)
        expect(completed_lettings_log.completed?).to be(true)
      end
    end
  end

  describe "weekly_net_income" do
    let(:net_income) { 5000 }
    let(:lettings_log) { build(:lettings_log, earnings: net_income) }

    it "returns input income if frequency is already weekly" do
      lettings_log.incfreq = 1
      expect(lettings_log.weekly_net_income).to eq(net_income)
    end

    it "calculates the correct weekly income from monthly income" do
      lettings_log.incfreq = 2
      expect(lettings_log.weekly_net_income).to eq(1154)
    end

    it "calculates the correct weekly income from yearly income" do
      lettings_log.incfreq = 3
      expect(lettings_log.weekly_net_income).to eq(96)
    end
  end

  describe "derived variables" do
    let!(:lettings_log) do
      described_class.create({
        managing_organisation: owning_organisation,
        owning_organisation:,
        created_by: created_by_user,
        postcode_full: "M1 1AE",
        ppostcode_full: "M2 2AE",
        startdate: Time.gm(2021, 10, 10),
        mrcdate: Time.gm(2021, 5, 4),
        voiddate: Time.gm(2021, 3, 3),
        net_income_known: 2,
        hhmemb: 7,
        rent_type: 4,
        hb: 1,
        hbrentshortfall: 1,
        created_at: Time.utc(2022, 2, 8, 16, 52, 15),
      })
    end

    it "correctly derives and saves partial and full major repairs date" do
      record_from_db = ActiveRecord::Base.connection.execute("select mrcdate from lettings_logs where id=#{lettings_log.id}").to_a[0]
      expect(record_from_db["mrcdate"].day).to eq(4)
      expect(record_from_db["mrcdate"].month).to eq(5)
      expect(record_from_db["mrcdate"].year).to eq(2021)
    end

    it "correctly derives and saves partial and full major property void date" do
      record_from_db = ActiveRecord::Base.connection.execute("select voiddate from lettings_logs where id=#{lettings_log.id}").to_a[0]
      expect(record_from_db["voiddate"].day).to eq(3)
      expect(record_from_db["voiddate"].month).to eq(3)
      expect(record_from_db["voiddate"].year).to eq(2021)
    end

    it "correctly derives and saves incref" do
      record_from_db = ActiveRecord::Base.connection.execute("select incref from lettings_logs where id=#{lettings_log.id}").to_a[0]
      expect(record_from_db["incref"]).to eq(1)
    end

    it "correctly derives and saves renttype" do
      record_from_db = ActiveRecord::Base.connection.execute("select renttype from lettings_logs where id=#{lettings_log.id}").to_a[0]
      expect(lettings_log.renttype).to eq(3)
      expect(record_from_db["renttype"]).to eq(3)
    end

    context "when deriving lettype" do
      context "when the owning organisation is a PRP" do
        before { lettings_log.owning_organisation.update!(provider_type: 2) }

        context "when the rent type is intermediate rent and supported housing" do
          it "correctly derives and saves lettype" do
            lettings_log.update!(rent_type: 4, needstype: 2)
            record_from_db = ActiveRecord::Base.connection.execute("select lettype from lettings_logs where id=#{lettings_log.id}").to_a[0]
            expect(lettings_log.lettype).to eq(10)
            expect(record_from_db["lettype"]).to eq(10)
          end
        end

        context "when the rent type is intermediate rent and general needs housing" do
          it "correctly derives and saves lettype" do
            lettings_log.update!(rent_type: 4, needstype: 1)
            record_from_db = ActiveRecord::Base.connection.execute("select lettype from lettings_logs where id=#{lettings_log.id}").to_a[0]
            expect(lettings_log.lettype).to eq(9)
            expect(record_from_db["lettype"]).to eq(9)
          end
        end

        context "when the rent type is affordable rent and supported housing" do
          it "correctly derives and saves lettype" do
            lettings_log.update!(rent_type: 2, needstype: 2)
            record_from_db = ActiveRecord::Base.connection.execute("select lettype from lettings_logs where id=#{lettings_log.id}").to_a[0]
            expect(lettings_log.lettype).to eq(6)
            expect(record_from_db["lettype"]).to eq(6)
          end
        end

        context "when the rent type is affordable rent and general needs housing" do
          it "correctly derives and saves lettype" do
            lettings_log.update!(rent_type: 2, needstype: 1)
            record_from_db = ActiveRecord::Base.connection.execute("select lettype from lettings_logs where id=#{lettings_log.id}").to_a[0]
            expect(lettings_log.lettype).to eq(5)
            expect(record_from_db["lettype"]).to eq(5)
          end
        end

        context "when the rent type is social rent and supported housing" do
          it "correctly derives and saves lettype" do
            lettings_log.update!(rent_type: 0, needstype: 2)
            record_from_db = ActiveRecord::Base.connection.execute("select lettype from lettings_logs where id=#{lettings_log.id}").to_a[0]
            expect(lettings_log.lettype).to eq(2)
            expect(record_from_db["lettype"]).to eq(2)
          end
        end

        context "when the rent type is social rent and general needs housing" do
          it "correctly derives and saves lettype" do
            lettings_log.update!(rent_type: 0, needstype: 1)
            record_from_db = ActiveRecord::Base.connection.execute("select lettype from lettings_logs where id=#{lettings_log.id}").to_a[0]
            expect(lettings_log.lettype).to eq(1)
            expect(record_from_db["lettype"]).to eq(1)
          end
        end

        context "when the tenant is not in receipt of applicable benefits" do
          it "correctly resets total shortfall" do
            lettings_log.update!(hbrentshortfall: 2, wtshortfall: 100, hb: 9)
            record_from_db = ActiveRecord::Base.connection.execute("select wtshortfall from lettings_logs where id=#{lettings_log.id}").to_a[0]
            expect(lettings_log.wtshortfall).to be_nil
            expect(record_from_db["wtshortfall"]).to be_nil
          end
        end

        context "when rent is paid bi-weekly" do
          it "correctly derives and saves weekly rent" do
            lettings_log.update!(brent: 100, period: 2)
            record_from_db = ActiveRecord::Base.connection.execute("select wrent from lettings_logs where id=#{lettings_log.id}").to_a[0]
            expect(lettings_log.wrent).to eq(50.0)
            expect(record_from_db["wrent"]).to eq(50.0)
          end

          it "correctly derives and saves weekly service charge" do
            lettings_log.update!(scharge: 70, period: 2)
            record_from_db = ActiveRecord::Base.connection.execute("select wscharge from lettings_logs where id=#{lettings_log.id}").to_a[0]
            expect(lettings_log.wscharge).to eq(35.0)
            expect(record_from_db["wscharge"]).to eq(35.0)
          end

          it "correctly derives and saves weekly personal service charge" do
            lettings_log.update!(pscharge: 60, period: 2)
            record_from_db = ActiveRecord::Base.connection.execute("select wpschrge from lettings_logs where id=#{lettings_log.id}").to_a[0]
            expect(lettings_log.wpschrge).to eq(30.0)
            expect(record_from_db["wpschrge"]).to eq(30.0)
          end

          it "correctly derives and saves weekly support charge" do
            lettings_log.update!(supcharg: 80, period: 2)
            record_from_db = ActiveRecord::Base.connection.execute("select wsupchrg from lettings_logs where id=#{lettings_log.id}").to_a[0]
            expect(lettings_log.wsupchrg).to eq(40.0)
            expect(record_from_db["wsupchrg"]).to eq(40.0)
          end

          it "correctly derives and saves weekly total charge" do
            lettings_log.update!(tcharge: 100, period: 2)
            record_from_db = ActiveRecord::Base.connection.execute("select wtcharge from lettings_logs where id=#{lettings_log.id}").to_a[0]
            expect(lettings_log.wtcharge).to eq(50.0)
            expect(record_from_db["wtcharge"]).to eq(50.0)
          end

          context "when the tenant has an outstanding amount after benefits" do
            context "when tenant is in receipt of housing benefit" do
              it "correctly derives and saves weekly total shortfall" do
                lettings_log.update!(hbrentshortfall: 1, tshortfall: 100, period: 2, hb: 1)
                record_from_db = ActiveRecord::Base.connection.execute("select wtshortfall from lettings_logs where id=#{lettings_log.id}").to_a[0]
                expect(lettings_log.wtshortfall).to eq(50.0)
                expect(record_from_db["wtshortfall"]).to eq(50.0)
              end
            end

            context "when tenant is in receipt of universal credit with housing element exc. housing benefit" do
              it "correctly derives and saves weekly total shortfall" do
                lettings_log.update!(hbrentshortfall: 1, tshortfall: 100, period: 2, hb: 6)
                record_from_db = ActiveRecord::Base.connection.execute("select wtshortfall from lettings_logs where id=#{lettings_log.id}").to_a[0]
                expect(lettings_log.wtshortfall).to eq(50.0)
                expect(record_from_db["wtshortfall"]).to eq(50.0)
              end
            end

            context "when tenant is in receipt of housing benefit and universal credit" do
              it "correctly derives and saves weekly total shortfall" do
                lettings_log.update!(hbrentshortfall: 1, tshortfall: 100, period: 2, hb: 8)
                record_from_db = ActiveRecord::Base.connection.execute("select wtshortfall from lettings_logs where id=#{lettings_log.id}").to_a[0]
                expect(lettings_log.wtshortfall).to eq(50.0)
                expect(record_from_db["wtshortfall"]).to eq(50.0)
              end
            end
          end

          it "correctly derives floats" do
            lettings_log.update!(supcharg: 60.12, pscharge: 50.13, scharge: 60.98, brent: 60.97, period: 2)
            record_from_db = ActiveRecord::Base.connection.execute("select wtcharge, wsupchrg, wpschrge, wscharge, wrent from lettings_logs where id=#{lettings_log.id}").to_a[0]
            expect(lettings_log.wsupchrg).to eq(30.06)
            expect(lettings_log.wpschrge).to eq(25.06)
            expect(lettings_log.wscharge).to eq(30.49)
            expect(lettings_log.wrent).to eq(30.49)
            expect(lettings_log.wtcharge).to eq(116.1)
            expect(record_from_db["wsupchrg"]).to eq(30.06)
            expect(record_from_db["wpschrge"]).to eq(25.06)
            expect(record_from_db["wscharge"]).to eq(30.49)
            expect(record_from_db["wrent"]).to eq(30.49)
            expect(record_from_db["wtcharge"]).to eq(116.1)
          end
        end

        context "when rent is paid every 4 weeks" do
          it "correctly derives and saves weekly rent" do
            lettings_log.update!(brent: 120, period: 3)
            record_from_db = ActiveRecord::Base.connection.execute("select wrent from lettings_logs where id=#{lettings_log.id}").to_a[0]
            expect(lettings_log.wrent).to eq(30.0)
            expect(record_from_db["wrent"]).to eq(30.0)
          end

          it "correctly derives and saves weekly service charge" do
            lettings_log.update!(scharge: 120, period: 3)
            record_from_db = ActiveRecord::Base.connection.execute("select wscharge from lettings_logs where id=#{lettings_log.id}").to_a[0]
            expect(lettings_log.wscharge).to eq(30.0)
            expect(record_from_db["wscharge"]).to eq(30.0)
          end

          it "correctly derives and saves weekly personal service charge" do
            lettings_log.update!(pscharge: 120, period: 3)
            record_from_db = ActiveRecord::Base.connection.execute("select wpschrge from lettings_logs where id=#{lettings_log.id}").to_a[0]
            expect(lettings_log.wpschrge).to eq(30.0)
            expect(record_from_db["wpschrge"]).to eq(30.0)
          end

          it "correctly derives and saves weekly support charge" do
            lettings_log.update!(supcharg: 120, period: 3)
            record_from_db = ActiveRecord::Base.connection.execute("select wsupchrg from lettings_logs where id=#{lettings_log.id}").to_a[0]
            expect(lettings_log.wsupchrg).to eq(30.0)
            expect(record_from_db["wsupchrg"]).to eq(30.0)
          end

          it "correctly derives and saves weekly total charge" do
            lettings_log.update!(tcharge: 120, period: 3)
            record_from_db = ActiveRecord::Base.connection.execute("select wtcharge from lettings_logs where id=#{lettings_log.id}").to_a[0]
            expect(lettings_log.wtcharge).to eq(30.0)
            expect(record_from_db["wtcharge"]).to eq(30.0)
          end

          context "when the tenant has an outstanding amount after benefits" do
            context "when tenant is in receipt of housing benefit" do
              it "correctly derives and saves weekly total shortfall" do
                lettings_log.update!(hbrentshortfall: 1, tshortfall: 120, period: 3, hb: 1)
                record_from_db = ActiveRecord::Base.connection.execute("select wtshortfall from lettings_logs where id=#{lettings_log.id}").to_a[0]
                expect(lettings_log.wtshortfall).to eq(30.0)
                expect(record_from_db["wtshortfall"]).to eq(30.0)
              end
            end

            context "when tenant is in receipt of universal credit with housing element exc. housing benefit" do
              it "correctly derives and saves weekly total shortfall" do
                lettings_log.update!(hbrentshortfall: 1, tshortfall: 120, period: 3, hb: 6)
                record_from_db = ActiveRecord::Base.connection.execute("select wtshortfall from lettings_logs where id=#{lettings_log.id}").to_a[0]
                expect(lettings_log.wtshortfall).to eq(30.0)
                expect(record_from_db["wtshortfall"]).to eq(30.0)
              end
            end

            context "when tenant is in receipt of housing benefit and universal credit" do
              it "correctly derives and saves weekly total shortfall" do
                lettings_log.update!(hbrentshortfall: 1, tshortfall: 120, period: 3, hb: 8)
                record_from_db = ActiveRecord::Base.connection.execute("select wtshortfall from lettings_logs where id=#{lettings_log.id}").to_a[0]
                expect(lettings_log.wtshortfall).to eq(30.0)
                expect(record_from_db["wtshortfall"]).to eq(30.0)
              end
            end
          end

          it "correctly derives floats" do
            lettings_log.update!(supcharg: 100.12, pscharge: 100.13, scharge: 100.98, brent: 100.97, period: 3)
            record_from_db = ActiveRecord::Base.connection.execute("select wtcharge, wsupchrg, wpschrge, wscharge, wrent from lettings_logs where id=#{lettings_log.id}").to_a[0]
            expect(lettings_log.wsupchrg).to eq(25.03)
            expect(lettings_log.wpschrge).to eq(25.03)
            expect(lettings_log.wscharge).to eq(25.24)
            expect(lettings_log.wrent).to eq(25.24)
            expect(lettings_log.wtcharge).to eq(100.55)
            expect(record_from_db["wsupchrg"]).to eq(25.03)
            expect(record_from_db["wpschrge"]).to eq(25.03)
            expect(record_from_db["wscharge"]).to eq(25.24)
            expect(record_from_db["wrent"]).to eq(25.24)
            expect(record_from_db["wtcharge"]).to eq(100.55)
          end
        end

        context "when rent is paid every calendar month" do
          it "correctly derives and saves weekly rent" do
            lettings_log.update!(brent: 130, period: 4)
            record_from_db = ActiveRecord::Base.connection.execute("select wrent from lettings_logs where id=#{lettings_log.id}").to_a[0]
            expect(lettings_log.wrent).to eq(30.0)
            expect(record_from_db["wrent"]).to eq(30.0)
          end

          it "correctly derives and saves weekly service charge" do
            lettings_log.update!(scharge: 130, period: 4)
            record_from_db = ActiveRecord::Base.connection.execute("select wscharge from lettings_logs where id=#{lettings_log.id}").to_a[0]
            expect(lettings_log.wscharge).to eq(30.0)
            expect(record_from_db["wscharge"]).to eq(30.0)
          end

          it "correctly derives and saves weekly personal service charge" do
            lettings_log.update!(pscharge: 130, period: 4)
            record_from_db = ActiveRecord::Base.connection.execute("select wpschrge from lettings_logs where id=#{lettings_log.id}").to_a[0]
            expect(lettings_log.wpschrge).to eq(30.0)
            expect(record_from_db["wpschrge"]).to eq(30.0)
          end

          it "correctly derives and saves weekly support charge" do
            lettings_log.update!(supcharg: 130, period: 4)
            record_from_db = ActiveRecord::Base.connection.execute("select wsupchrg from lettings_logs where id=#{lettings_log.id}").to_a[0]
            expect(lettings_log.wsupchrg).to eq(30.0)
            expect(record_from_db["wsupchrg"]).to eq(30.0)
          end

          it "correctly derives and saves weekly total charge" do
            lettings_log.update!(tcharge: 130, period: 4)
            record_from_db = ActiveRecord::Base.connection.execute("select wtcharge from lettings_logs where id=#{lettings_log.id}").to_a[0]
            expect(lettings_log.wtcharge).to eq(30.0)
            expect(record_from_db["wtcharge"]).to eq(30.0)
          end

          context "when the tenant has an outstanding amount after benefits" do
            context "when tenant is in receipt of housing benefit" do
              it "correctly derives and saves weekly total shortfall" do
                lettings_log.update!(hbrentshortfall: 1, tshortfall: 130, period: 4, hb: 1)
                record_from_db = ActiveRecord::Base.connection.execute("select wtshortfall from lettings_logs where id=#{lettings_log.id}").to_a[0]
                expect(lettings_log.wtshortfall).to eq(30.0)
                expect(record_from_db["wtshortfall"]).to eq(30.0)
              end
            end

            context "when tenant is in receipt of universal credit with housing element exc. housing benefit" do
              it "correctly derives and saves weekly total shortfall" do
                lettings_log.update!(hbrentshortfall: 1, tshortfall: 130, period: 4, hb: 6)
                record_from_db = ActiveRecord::Base.connection.execute("select wtshortfall from lettings_logs where id=#{lettings_log.id}").to_a[0]
                expect(lettings_log.wtshortfall).to eq(30.0)
                expect(record_from_db["wtshortfall"]).to eq(30.0)
              end
            end

            context "when tenant is in receipt of housing benefit and universal credit" do
              it "correctly derives and saves weekly total shortfall" do
                lettings_log.update!(hbrentshortfall: 1, tshortfall: 130, period: 4, hb: 8)
                record_from_db = ActiveRecord::Base.connection.execute("select wtshortfall from lettings_logs where id=#{lettings_log.id}").to_a[0]
                expect(lettings_log.wtshortfall).to eq(30.0)
                expect(record_from_db["wtshortfall"]).to eq(30.0)
              end
            end
          end

          it "correctly derives floats" do
            lettings_log.update!(supcharg: 100.12, pscharge: 100.13, scharge: 100.98, brent: 100.97, period: 4)
            record_from_db = ActiveRecord::Base.connection.execute("select wtcharge, wsupchrg, wpschrge, wscharge, wrent from lettings_logs where id=#{lettings_log.id}").to_a[0]
            expect(lettings_log.wsupchrg).to eq(23.10)
            expect(lettings_log.wpschrge).to eq(23.11)
            expect(lettings_log.wscharge).to eq(23.30)
            expect(lettings_log.wrent).to eq(23.30)
            expect(lettings_log.wtcharge).to eq(92.82)
            expect(record_from_db["wsupchrg"]).to eq(23.10)
            expect(record_from_db["wpschrge"]).to eq(23.11)
            expect(record_from_db["wscharge"]).to eq(23.30)
            expect(record_from_db["wrent"]).to eq(23.30)
            expect(record_from_db["wtcharge"]).to eq(92.82)
          end
        end

        context "when rent is paid weekly for 50 weeks" do
          it "correctly derives and saves weekly rent" do
            lettings_log.update!(brent: 130, period: 5)
            record_from_db = ActiveRecord::Base.connection.execute("select wrent from lettings_logs where id=#{lettings_log.id}").to_a[0]
            expect(lettings_log.wrent).to eq(125.0)
            expect(record_from_db["wrent"]).to eq(125.0)
          end

          it "correctly derives and saves weekly service charge" do
            lettings_log.update!(scharge: 20, period: 5)
            record_from_db = ActiveRecord::Base.connection.execute("select wscharge from lettings_logs where id=#{lettings_log.id}").to_a[0]
            expect(lettings_log.wscharge).to eq(19.23)
            expect(record_from_db["wscharge"]).to eq(19.23)
          end

          it "correctly derives and saves weekly personal service charge" do
            lettings_log.update!(pscharge: 20, period: 5)
            record_from_db = ActiveRecord::Base.connection.execute("select wpschrge from lettings_logs where id=#{lettings_log.id}").to_a[0]
            expect(lettings_log.wpschrge).to eq(19.23)
            expect(record_from_db["wpschrge"]).to eq(19.23)
          end

          it "correctly derives and saves weekly support charge" do
            lettings_log.update!(supcharg: 20, period: 5)
            record_from_db = ActiveRecord::Base.connection.execute("select wsupchrg from lettings_logs where id=#{lettings_log.id}").to_a[0]
            expect(lettings_log.wsupchrg).to eq(19.23)
            expect(record_from_db["wsupchrg"]).to eq(19.23)
          end

          it "correctly derives and saves weekly total charge" do
            lettings_log.update!(tcharge: 130, period: 5)
            record_from_db = ActiveRecord::Base.connection.execute("select wtcharge from lettings_logs where id=#{lettings_log.id}").to_a[0]
            expect(lettings_log.wtcharge).to eq(125.0)
            expect(record_from_db["wtcharge"]).to eq(125.0)
          end

          context "when the tenant has an outstanding amount after benefits" do
            context "when tenant is in receipt of housing benefit" do
              it "correctly derives and saves weekly total shortfall" do
                lettings_log.update!(hbrentshortfall: 1, tshortfall: 130, period: 5, hb: 1)
                record_from_db = ActiveRecord::Base.connection.execute("select wtshortfall from lettings_logs where id=#{lettings_log.id}").to_a[0]
                expect(lettings_log.wtshortfall).to eq(125.0)
                expect(record_from_db["wtshortfall"]).to eq(125.0)
              end
            end

            context "when tenant is in receipt of universal credit with housing element exc. housing benefit" do
              it "correctly derives and saves weekly total shortfall" do
                lettings_log.update!(hbrentshortfall: 1, tshortfall: 130, period: 5, hb: 6)
                record_from_db = ActiveRecord::Base.connection.execute("select wtshortfall from lettings_logs where id=#{lettings_log.id}").to_a[0]
                expect(lettings_log.wtshortfall).to eq(125.0)
                expect(record_from_db["wtshortfall"]).to eq(125.0)
              end
            end

            context "when tenant is in receipt of housing benefit and universal credit" do
              it "correctly derives and saves weekly total shortfall" do
                lettings_log.update!(hbrentshortfall: 1, tshortfall: 130, period: 5, hb: 8)
                record_from_db = ActiveRecord::Base.connection.execute("select wtshortfall from lettings_logs where id=#{lettings_log.id}").to_a[0]
                expect(lettings_log.wtshortfall).to eq(125.0)
                expect(record_from_db["wtshortfall"]).to eq(125.0)
              end
            end
          end

          it "correctly derives floats" do
            lettings_log.update!(supcharg: 20.12, pscharge: 20.13, scharge: 20.98, brent: 100.97, period: 5)
            record_from_db = ActiveRecord::Base.connection.execute("select wtcharge, wsupchrg, wpschrge, wscharge, wrent from lettings_logs where id=#{lettings_log.id}").to_a[0]
            expect(lettings_log.wsupchrg).to eq(19.35)
            expect(lettings_log.wpschrge).to eq(19.36)
            expect(lettings_log.wscharge).to eq(20.17)
            expect(lettings_log.wrent).to eq(97.09)
            expect(lettings_log.wtcharge).to eq(155.96)
            expect(record_from_db["wsupchrg"]).to eq(19.35)
            expect(record_from_db["wpschrge"]).to eq(19.36)
            expect(record_from_db["wscharge"]).to eq(20.17)
            expect(record_from_db["wrent"]).to eq(97.09)
            expect(record_from_db["wtcharge"]).to eq(155.96)
          end
        end

        context "when rent is paid weekly for 49 weeks" do
          it "correctly derives and saves weekly rent" do
            lettings_log.update!(brent: 130, period: 6)
            record_from_db = ActiveRecord::Base.connection.execute("select wrent from lettings_logs where id=#{lettings_log.id}").to_a[0]
            expect(lettings_log.wrent).to eq(122.5)
            expect(record_from_db["wrent"]).to eq(122.5)
          end

          it "correctly derives and saves weekly service charge" do
            lettings_log.update!(scharge: 30, period: 6)
            record_from_db = ActiveRecord::Base.connection.execute("select wscharge from lettings_logs where id=#{lettings_log.id}").to_a[0]
            expect(lettings_log.wscharge).to eq(28.27)
            expect(record_from_db["wscharge"]).to eq(28.27)
          end

          it "correctly derives and saves weekly personal service charge" do
            lettings_log.update!(pscharge: 30, period: 6)
            record_from_db = ActiveRecord::Base.connection.execute("select wpschrge from lettings_logs where id=#{lettings_log.id}").to_a[0]
            expect(lettings_log.wpschrge).to eq(28.27)
            expect(record_from_db["wpschrge"]).to eq(28.27)
          end

          it "correctly derives and saves weekly support charge" do
            lettings_log.update!(supcharg: 30, period: 6)
            record_from_db = ActiveRecord::Base.connection.execute("select wsupchrg from lettings_logs where id=#{lettings_log.id}").to_a[0]
            expect(lettings_log.wsupchrg).to eq(28.27)
            expect(record_from_db["wsupchrg"]).to eq(28.27)
          end

          it "correctly derives and saves weekly total charge" do
            lettings_log.update!(tcharge: 130, period: 6)
            record_from_db = ActiveRecord::Base.connection.execute("select wtcharge from lettings_logs where id=#{lettings_log.id}").to_a[0]
            expect(lettings_log.wtcharge).to eq(122.5)
            expect(record_from_db["wtcharge"]).to eq(122.5)
          end

          context "when the tenant has an outstanding amount after benefits" do
            context "when tenant is in receipt of housing benefit" do
              it "correctly derives and saves weekly total shortfall" do
                lettings_log.update!(hbrentshortfall: 1, tshortfall: 130, period: 6, hb: 1)
                record_from_db = ActiveRecord::Base.connection.execute("select wtshortfall from lettings_logs where id=#{lettings_log.id}").to_a[0]
                expect(lettings_log.wtshortfall).to eq(122.5)
                expect(record_from_db["wtshortfall"]).to eq(122.5)
              end
            end

            context "when tenant is in receipt of universal credit with housing element exc. housing benefit" do
              it "correctly derives and saves weekly total shortfall" do
                lettings_log.update!(hbrentshortfall: 1, tshortfall: 130, period: 6, hb: 6)
                record_from_db = ActiveRecord::Base.connection.execute("select wtshortfall from lettings_logs where id=#{lettings_log.id}").to_a[0]
                expect(lettings_log.wtshortfall).to eq(122.5)
                expect(record_from_db["wtshortfall"]).to eq(122.5)
              end
            end

            context "when tenant is in receipt of housing benefit and universal credit" do
              it "correctly derives and saves weekly total shortfall" do
                lettings_log.update!(hbrentshortfall: 1, tshortfall: 130, period: 6, hb: 8)
                lettings_log.reload
                expect(lettings_log.wtshortfall).to eq(122.5)
              end
            end
          end

          it "correctly derives floats" do
            lettings_log.update!(supcharg: 30.12, pscharge: 30.13, scharge: 30.98, brent: 100.97, period: 6)
            record_from_db = ActiveRecord::Base.connection.execute("select wtcharge, wsupchrg, wpschrge, wscharge, wrent from lettings_logs where id=#{lettings_log.id}").to_a[0]
            expect(lettings_log.wsupchrg).to eq(28.38)
            expect(lettings_log.wpschrge).to eq(28.39)
            expect(lettings_log.wscharge).to eq(29.19)
            expect(lettings_log.wrent).to eq(95.14)
            expect(lettings_log.wtcharge).to eq(181.11)
            expect(record_from_db["wsupchrg"]).to eq(28.38)
            expect(record_from_db["wpschrge"]).to eq(28.39)
            expect(record_from_db["wscharge"]).to eq(29.19)
            expect(record_from_db["wrent"]).to eq(95.14)
            expect(record_from_db["wtcharge"]).to eq(181.11)
          end
        end

        context "when rent is paid weekly for 48 weeks" do
          it "correctly derives and saves weekly rent" do
            lettings_log.update!(brent: 130, period: 7)
            record_from_db = ActiveRecord::Base.connection.execute("select wrent from lettings_logs where id=#{lettings_log.id}").to_a[0]
            expect(lettings_log.wrent).to eq(120.0)
            expect(record_from_db["wrent"]).to eq(120.0)
          end

          it "correctly derives and saves weekly service charge" do
            lettings_log.update!(scharge: 30, period: 7)
            record_from_db = ActiveRecord::Base.connection.execute("select wscharge from lettings_logs where id=#{lettings_log.id}").to_a[0]
            expect(lettings_log.wscharge).to eq(27.69)
            expect(record_from_db["wscharge"]).to eq(27.69)
          end

          it "correctly derives and saves weekly personal service charge" do
            lettings_log.update!(pscharge: 30, period: 7)
            record_from_db = ActiveRecord::Base.connection.execute("select wpschrge from lettings_logs where id=#{lettings_log.id}").to_a[0]
            expect(lettings_log.wpschrge).to eq(27.69)
            expect(record_from_db["wpschrge"]).to eq(27.69)
          end

          it "correctly derives and saves weekly support charge" do
            lettings_log.update!(supcharg: 30, period: 7)
            record_from_db = ActiveRecord::Base.connection.execute("select wsupchrg from lettings_logs where id=#{lettings_log.id}").to_a[0]
            expect(lettings_log.wsupchrg).to eq(27.69)
            expect(record_from_db["wsupchrg"]).to eq(27.69)
          end

          it "correctly derives and saves weekly total charge" do
            lettings_log.update!(tcharge: 130, period: 7)
            record_from_db = ActiveRecord::Base.connection.execute("select wtcharge from lettings_logs where id=#{lettings_log.id}").to_a[0]
            expect(lettings_log.wtcharge).to eq(120.0)
            expect(record_from_db["wtcharge"]).to eq(120.0)
          end

          context "when the tenant has an outstanding amount after benefits" do
            context "when tenant is in receipt of housing benefit" do
              it "correctly derives and saves weekly total shortfall" do
                lettings_log.update!(hbrentshortfall: 1, tshortfall: 130, period: 7, hb: 1)
                record_from_db = ActiveRecord::Base.connection.execute("select wtshortfall from lettings_logs where id=#{lettings_log.id}").to_a[0]
                expect(lettings_log.wtshortfall).to eq(120.0)
                expect(record_from_db["wtshortfall"]).to eq(120.0)
              end
            end

            context "when tenant is in receipt of universal credit with housing element exc. housing benefit" do
              it "correctly derives and saves weekly total shortfall" do
                lettings_log.update!(hbrentshortfall: 1, tshortfall: 130, period: 7, hb: 6)
                record_from_db = ActiveRecord::Base.connection.execute("select wtshortfall from lettings_logs where id=#{lettings_log.id}").to_a[0]
                expect(lettings_log.wtshortfall).to eq(120.0)
                expect(record_from_db["wtshortfall"]).to eq(120.0)
              end
            end

            context "when tenant is in receipt of housing benefit and universal credit" do
              it "correctly derives and saves weekly total shortfall" do
                lettings_log.update!(hbrentshortfall: 1, tshortfall: 130, period: 7, hb: 8)
                record_from_db = ActiveRecord::Base.connection.execute("select wtshortfall from lettings_logs where id=#{lettings_log.id}").to_a[0]
                expect(lettings_log.wtshortfall).to eq(120.0)
                expect(record_from_db["wtshortfall"]).to eq(120.0)
              end
            end
          end

          it "correctly derives floats" do
            lettings_log.update!(supcharg: 30.12, pscharge: 30.13, scharge: 30.98, brent: 100.97, period: 7)
            record_from_db = ActiveRecord::Base.connection.execute("select wtcharge, wsupchrg, wpschrge, wscharge, wrent from lettings_logs where id=#{lettings_log.id}").to_a[0]
            expect(lettings_log.wsupchrg).to eq(27.8)
            expect(lettings_log.wpschrge).to eq(27.81)
            expect(lettings_log.wscharge).to eq(28.6)
            expect(lettings_log.wrent).to eq(93.20)
            expect(lettings_log.wtcharge).to eq(177.42)
            expect(record_from_db["wsupchrg"]).to eq(27.8)
            expect(record_from_db["wpschrge"]).to eq(27.81)
            expect(record_from_db["wscharge"]).to eq(28.6)
            expect(record_from_db["wrent"]).to eq(93.20)
            expect(record_from_db["wtcharge"]).to eq(177.42)
          end
        end

        context "when rent is paid weekly for 47 weeks" do
          it "correctly derives and saves weekly rent" do
            lettings_log.update!(brent: 130, period: 8)
            record_from_db = ActiveRecord::Base.connection.execute("select wrent from lettings_logs where id=#{lettings_log.id}").to_a[0]
            expect(lettings_log.wrent).to eq(117.5)
            expect(record_from_db["wrent"]).to eq(117.5)
          end

          it "correctly derives and saves weekly service charge" do
            lettings_log.update!(scharge: 30, period: 8)
            record_from_db = ActiveRecord::Base.connection.execute("select wscharge from lettings_logs where id=#{lettings_log.id}").to_a[0]
            expect(lettings_log.wscharge).to eq(27.12)
            expect(record_from_db["wscharge"]).to eq(27.12)
          end

          it "correctly derives and saves weekly personal service charge" do
            lettings_log.update!(pscharge: 30, period: 8)
            record_from_db = ActiveRecord::Base.connection.execute("select wpschrge from lettings_logs where id=#{lettings_log.id}").to_a[0]
            expect(lettings_log.wpschrge).to eq(27.12)
            expect(record_from_db["wpschrge"]).to eq(27.12)
          end

          it "correctly derives and saves weekly support charge" do
            lettings_log.update!(supcharg: 30, period: 8)
            record_from_db = ActiveRecord::Base.connection.execute("select wsupchrg from lettings_logs where id=#{lettings_log.id}").to_a[0]
            expect(lettings_log.wsupchrg).to eq(27.12)
            expect(record_from_db["wsupchrg"]).to eq(27.12)
          end

          it "correctly derives and saves weekly total charge" do
            lettings_log.update!(tcharge: 130, period: 8)
            record_from_db = ActiveRecord::Base.connection.execute("select wtcharge from lettings_logs where id=#{lettings_log.id}").to_a[0]
            expect(lettings_log.wtcharge).to eq(117.5)
            expect(record_from_db["wtcharge"]).to eq(117.5)
          end

          context "when the tenant has an outstanding amount after benefits" do
            context "when tenant is in receipt of housing benefit" do
              it "correctly derives and saves weekly total shortfall" do
                lettings_log.update!(hbrentshortfall: 1, tshortfall: 130, period: 8, hb: 1)
                record_from_db = ActiveRecord::Base.connection.execute("select wtshortfall from lettings_logs where id=#{lettings_log.id}").to_a[0]
                expect(lettings_log.wtshortfall).to eq(117.5)
                expect(record_from_db["wtshortfall"]).to eq(117.5)
              end
            end

            context "when tenant is in receipt of universal credit with housing element exc. housing benefit" do
              it "correctly derives and saves weekly total shortfall" do
                lettings_log.update!(hbrentshortfall: 1, tshortfall: 130, period: 8, hb: 6)
                record_from_db = ActiveRecord::Base.connection.execute("select wtshortfall from lettings_logs where id=#{lettings_log.id}").to_a[0]
                expect(lettings_log.wtshortfall).to eq(117.5)
                expect(record_from_db["wtshortfall"]).to eq(117.5)
              end
            end

            context "when tenant is in receipt of housing benefit and universal credit" do
              it "correctly derives and saves weekly total shortfall" do
                lettings_log.update!(hbrentshortfall: 1, tshortfall: 130, period: 8, hb: 8)
                record_from_db = ActiveRecord::Base.connection.execute("select wtshortfall from lettings_logs where id=#{lettings_log.id}").to_a[0]
                expect(lettings_log.wtshortfall).to eq(117.5)
                expect(record_from_db["wtshortfall"]).to eq(117.5)
              end
            end
          end

          it "correctly derives floats" do
            lettings_log.update!(supcharg: 30.12, pscharge: 30.13, scharge: 30.98, brent: 100.97, period: 8)
            record_from_db = ActiveRecord::Base.connection.execute("select wtcharge, wsupchrg, wpschrge, wscharge, wrent from lettings_logs where id=#{lettings_log.id}").to_a[0]
            expect(lettings_log.wsupchrg).to eq(27.22)
            expect(lettings_log.wpschrge).to eq(27.23)
            expect(lettings_log.wscharge).to eq(28)
            expect(lettings_log.wrent).to eq(91.26)
            expect(lettings_log.wtcharge).to eq(173.72)
            expect(record_from_db["wsupchrg"]).to eq(27.22)
            expect(record_from_db["wpschrge"]).to eq(27.23)
            expect(record_from_db["wscharge"]).to eq(28)
            expect(record_from_db["wrent"]).to eq(91.26)
            expect(record_from_db["wtcharge"]).to eq(173.72)
          end
        end

        context "when rent is paid weekly for 46 weeks" do
          it "correctly derives and saves weekly rent" do
            lettings_log.update!(brent: 130, period: 9)
            record_from_db = ActiveRecord::Base.connection.execute("select wrent from lettings_logs where id=#{lettings_log.id}").to_a[0]
            expect(lettings_log.wrent).to eq(115.0)
            expect(record_from_db["wrent"]).to eq(115.0)
          end

          it "correctly derives and saves weekly service charge" do
            lettings_log.update!(scharge: 30, period: 9)
            record_from_db = ActiveRecord::Base.connection.execute("select wscharge from lettings_logs where id=#{lettings_log.id}").to_a[0]
            expect(lettings_log.wscharge).to eq(26.54)
            expect(record_from_db["wscharge"]).to eq(26.54)
          end

          it "correctly derives and saves weekly personal service charge" do
            lettings_log.update!(pscharge: 30, period: 9)
            record_from_db = ActiveRecord::Base.connection.execute("select wpschrge from lettings_logs where id=#{lettings_log.id}").to_a[0]
            expect(lettings_log.wpschrge).to eq(26.54)
            expect(record_from_db["wpschrge"]).to eq(26.54)
          end

          it "correctly derives and saves weekly support charge" do
            lettings_log.update!(supcharg: 30, period: 9)
            record_from_db = ActiveRecord::Base.connection.execute("select wsupchrg from lettings_logs where id=#{lettings_log.id}").to_a[0]
            expect(lettings_log.wsupchrg).to eq(26.54)
            expect(record_from_db["wsupchrg"]).to eq(26.54)
          end

          it "correctly derives and saves weekly total charge" do
            lettings_log.update!(tcharge: 130, period: 9)
            record_from_db = ActiveRecord::Base.connection.execute("select wtcharge from lettings_logs where id=#{lettings_log.id}").to_a[0]
            expect(lettings_log.wtcharge).to eq(115.0)
            expect(record_from_db["wtcharge"]).to eq(115.0)
          end

          context "when the tenant has an outstanding amount after benefits" do
            context "when tenant is in receipt of housing benefit" do
              it "correctly derives and saves weekly total shortfall" do
                lettings_log.update!(hbrentshortfall: 1, tshortfall: 130, period: 9, hb: 1)
                record_from_db = ActiveRecord::Base.connection.execute("select wtshortfall from lettings_logs where id=#{lettings_log.id}").to_a[0]
                expect(lettings_log.wtshortfall).to eq(115.0)
                expect(record_from_db["wtshortfall"]).to eq(115.0)
              end
            end

            context "when tenant is in receipt of universal credit with housing element exc. housing benefit" do
              it "correctly derives and saves weekly total shortfall" do
                lettings_log.update!(hbrentshortfall: 1, tshortfall: 130, period: 9, hb: 6)
                record_from_db = ActiveRecord::Base.connection.execute("select wtshortfall from lettings_logs where id=#{lettings_log.id}").to_a[0]
                expect(lettings_log.wtshortfall).to eq(115.0)
                expect(record_from_db["wtshortfall"]).to eq(115.0)
              end
            end

            context "when tenant is in receipt of housing benefit and universal credit" do
              it "correctly derives and saves weekly total shortfall" do
                lettings_log.update!(hbrentshortfall: 1, tshortfall: 130, period: 9, hb: 8)
                record_from_db = ActiveRecord::Base.connection.execute("select wtshortfall from lettings_logs where id=#{lettings_log.id}").to_a[0]
                expect(lettings_log.wtshortfall).to eq(115.0)
                expect(record_from_db["wtshortfall"]).to eq(115.0)
              end
            end
          end

          it "correctly derives floats" do
            lettings_log.update!(supcharg: 30.12, pscharge: 30.13, scharge: 30.98, brent: 100.97, period: 9)
            record_from_db = ActiveRecord::Base.connection.execute("select wtcharge, wsupchrg, wpschrge, wscharge, wrent from lettings_logs where id=#{lettings_log.id}").to_a[0]
            expect(lettings_log.wsupchrg).to eq(26.64)
            expect(lettings_log.wpschrge).to eq(26.65)
            expect(lettings_log.wscharge).to eq(27.41)
            expect(lettings_log.wrent).to eq(89.32)
            expect(lettings_log.wtcharge).to eq(170.02)
            expect(record_from_db["wsupchrg"]).to eq(26.64)
            expect(record_from_db["wpschrge"]).to eq(26.65)
            expect(record_from_db["wscharge"]).to eq(27.41)
            expect(record_from_db["wrent"]).to eq(89.32)
            expect(record_from_db["wtcharge"]).to eq(170.02)
          end
        end

        context "when rent is paid weekly for 52 weeks" do
          it "correctly derives and saves weekly rent" do
            lettings_log.update!(brent: 130, period: 1)
            record_from_db = ActiveRecord::Base.connection.execute("select wrent from lettings_logs where id=#{lettings_log.id}").to_a[0]
            expect(lettings_log.wrent).to eq(130.0)
            expect(record_from_db["wrent"]).to eq(130.0)
          end

          it "correctly derives and saves weekly service charge" do
            lettings_log.update!(scharge: 30, period: 1)
            record_from_db = ActiveRecord::Base.connection.execute("select wscharge from lettings_logs where id=#{lettings_log.id}").to_a[0]
            expect(lettings_log.wscharge).to eq(30.0)
            expect(record_from_db["wscharge"]).to eq(30.0)
          end

          it "correctly derives and saves weekly personal service charge" do
            lettings_log.update!(pscharge: 30, period: 1)
            record_from_db = ActiveRecord::Base.connection.execute("select wpschrge from lettings_logs where id=#{lettings_log.id}").to_a[0]
            expect(lettings_log.wpschrge).to eq(30.0)
            expect(record_from_db["wpschrge"]).to eq(30.0)
          end

          it "correctly derives and saves weekly support charge" do
            lettings_log.update!(supcharg: 30, period: 1)
            record_from_db = ActiveRecord::Base.connection.execute("select wsupchrg from lettings_logs where id=#{lettings_log.id}").to_a[0]
            expect(lettings_log.wsupchrg).to eq(30.0)
            expect(record_from_db["wsupchrg"]).to eq(30.0)
          end

          it "correctly derives and saves weekly total charge" do
            lettings_log.update!(tcharge: 30, period: 1)
            record_from_db = ActiveRecord::Base.connection.execute("select wtcharge from lettings_logs where id=#{lettings_log.id}").to_a[0]
            expect(lettings_log.wtcharge).to eq(30.0)
            expect(record_from_db["wtcharge"]).to eq(30.0)
          end

          context "when the tenant has an outstanding amount after benefits" do
            context "when tenant is in receipt of housing benefit" do
              it "correctly derives and saves weekly total shortfall" do
                lettings_log.update!(hbrentshortfall: 1, tshortfall: 130, period: 1, hb: 1)
                record_from_db = ActiveRecord::Base.connection.execute("select wtshortfall from lettings_logs where id=#{lettings_log.id}").to_a[0]
                expect(lettings_log.wtshortfall).to eq(130.0)
                expect(record_from_db["wtshortfall"]).to eq(130.0)
              end
            end

            context "when tenant is in receipt of universal credit with housing element exc. housing benefit" do
              it "correctly derives and saves weekly total shortfall" do
                lettings_log.update!(hbrentshortfall: 1, tshortfall: 130, period: 1, hb: 6)
                record_from_db = ActiveRecord::Base.connection.execute("select wtshortfall from lettings_logs where id=#{lettings_log.id}").to_a[0]
                expect(lettings_log.wtshortfall).to eq(130.0)
                expect(record_from_db["wtshortfall"]).to eq(130.0)
              end
            end

            context "when tenant is in receipt of housing benefit and universal credit" do
              it "correctly derives and saves weekly total shortfall" do
                lettings_log.update!(hbrentshortfall: 1, tshortfall: 130, period: 1, hb: 8)
                record_from_db = ActiveRecord::Base.connection.execute("select wtshortfall from lettings_logs where id=#{lettings_log.id}").to_a[0]
                expect(lettings_log.wtshortfall).to eq(130.0)
                expect(record_from_db["wtshortfall"]).to eq(130.0)
              end
            end
          end

          it "correctly derives floats" do
            lettings_log.update!(supcharg: 30.12, pscharge: 25.13, scharge: 30.98, brent: 100.97, period: 1)
            record_from_db = ActiveRecord::Base.connection.execute("select wtcharge, wsupchrg, wpschrge, wscharge, wrent from lettings_logs where id=#{lettings_log.id}").to_a[0]
            expect(lettings_log.wsupchrg).to eq(30.12)
            expect(lettings_log.wpschrge).to eq(25.13)
            expect(lettings_log.wscharge).to eq(30.98)
            expect(lettings_log.wrent).to eq(100.97)
            expect(lettings_log.wtcharge).to eq(187.2)
            expect(record_from_db["wsupchrg"]).to eq(30.12)
            expect(record_from_db["wpschrge"]).to eq(25.13)
            expect(record_from_db["wscharge"]).to eq(30.98)
            expect(record_from_db["wrent"]).to eq(100.97)
            expect(record_from_db["wtcharge"]).to eq(187.2)
          end
        end
      end

      context "when the owning organisation is a LA" do
        before { lettings_log.owning_organisation.update!(provider_type: "LA") }

        context "when the rent type is intermediate rent and supported housing" do
          it "correctly derives and saves lettype" do
            lettings_log.update!(rent_type: 4, needstype: 2)
            record_from_db = ActiveRecord::Base.connection.execute("select lettype from lettings_logs where id=#{lettings_log.id}").to_a[0]
            expect(lettings_log.lettype).to eq(12)
            expect(record_from_db["lettype"]).to eq(12)
          end
        end

        context "when the rent type is intermediate rent and general needs housing" do
          it "correctly derives and saves lettype" do
            lettings_log.update!(rent_type: 4, needstype: 1)
            record_from_db = ActiveRecord::Base.connection.execute("select lettype from lettings_logs where id=#{lettings_log.id}").to_a[0]
            expect(lettings_log.lettype).to eq(11)
            expect(record_from_db["lettype"]).to eq(11)
          end
        end

        context "when the rent type is affordable rent and supported housing" do
          it "correctly derives and saves lettype" do
            lettings_log.update!(rent_type: 2, needstype: 2)
            record_from_db = ActiveRecord::Base.connection.execute("select lettype from lettings_logs where id=#{lettings_log.id}").to_a[0]
            expect(lettings_log.lettype).to eq(8)
            expect(record_from_db["lettype"]).to eq(8)
          end
        end

        context "when the rent type is affordable rent and general needs housing" do
          it "correctly derives and saves lettype" do
            lettings_log.update!(rent_type: 2, needstype: 1)
            record_from_db = ActiveRecord::Base.connection.execute("select lettype from lettings_logs where id=#{lettings_log.id}").to_a[0]
            expect(lettings_log.lettype).to eq(7)
            expect(record_from_db["lettype"]).to eq(7)
          end
        end

        context "when the rent type is social rent and supported housing" do
          it "correctly derives and saves lettype" do
            lettings_log.update!(rent_type: 0, needstype: 2)
            record_from_db = ActiveRecord::Base.connection.execute("select lettype from lettings_logs where id=#{lettings_log.id}").to_a[0]
            expect(lettings_log.lettype).to eq(4)
            expect(record_from_db["lettype"]).to eq(4)
          end
        end

        context "when the rent type is social rent and general needs housing" do
          it "correctly derives and saves lettype" do
            lettings_log.update!(rent_type: 0, needstype: 1)
            record_from_db = ActiveRecord::Base.connection.execute("select lettype from lettings_logs where id=#{lettings_log.id}").to_a[0]
            expect(lettings_log.lettype).to eq(3)
            expect(record_from_db["lettype"]).to eq(3)
          end
        end
      end
    end

    it "correctly derives and saves day, month, year from start date" do
      record_from_db = ActiveRecord::Base.connection.execute("select startdate from lettings_logs where id=#{lettings_log.id}").to_a[0]
      expect(record_from_db["startdate"].day).to eq(10)
      expect(record_from_db["startdate"].month).to eq(10)
      expect(record_from_db["startdate"].year).to eq(2021)
    end

    context "when any charge field is set" do
      before do
        lettings_log.update!(pscharge: 10)
      end

      it "derives that any blank ones are 0" do
        record_from_db = ActiveRecord::Base.connection.execute("select supcharg, scharge from lettings_logs where id=#{lettings_log.id}").to_a[0]
        expect(record_from_db["supcharg"].to_f).to eq(0.0)
        expect(record_from_db["scharge"].to_f).to eq(0.0)
      end
    end

    def check_postcode_fields(postcode_field)
      record_from_db = ActiveRecord::Base.connection.execute("select #{postcode_field} from lettings_logs where id=#{address_lettings_log.id}").to_a[0]
      expect(address_lettings_log[postcode_field]).to eq("M1 1AE")
      expect(record_from_db[postcode_field]).to eq("M1 1AE")
    end

    def check_previous_postcode_fields(postcode_field)
      record_from_db = ActiveRecord::Base.connection.execute("select #{postcode_field} from lettings_logs where id=#{address_lettings_log.id}").to_a[0]
      expect(address_lettings_log[postcode_field]).to eq("M1 1AE")
      expect(record_from_db[postcode_field]).to eq("M1 1AE")
    end

    context "when saving addresses" do
      before do
        stub_request(:get, /api.postcodes.io/)
          .to_return(status: 200, body: "{\"status\":200,\"result\":{\"admin_district\":\"Manchester\",\"codes\":{\"admin_district\": \"E08000003\"}}}", headers: {})
      end

      let!(:address_lettings_log) do
        described_class.create({
          managing_organisation: owning_organisation,
          owning_organisation:,
          created_by: created_by_user,
          postcode_known: 1,
          postcode_full: "M1 1AE",
        })
      end

      def check_property_postcode_fields
        check_postcode_fields("postcode_full")
      end

      it "correctly formats previous postcode" do
        address_lettings_log.update!(postcode_full: "M1 1AE")
        check_property_postcode_fields

        address_lettings_log.update!(postcode_full: "m1 1ae")
        check_property_postcode_fields

        address_lettings_log.update!(postcode_full: "m11Ae")
        check_property_postcode_fields

        address_lettings_log.update!(postcode_full: "m11ae")
        check_property_postcode_fields
      end

      it "correctly infers la" do
        record_from_db = ActiveRecord::Base.connection.execute("select la from lettings_logs where id=#{address_lettings_log.id}").to_a[0]
        expect(address_lettings_log.la).to eq("E08000003")
        expect(record_from_db["la"]).to eq("E08000003")
      end

      it "errors if the property postcode is emptied" do
        expect { address_lettings_log.update!({ postcode_full: "" }) }
          .to raise_error(ActiveRecord::RecordInvalid, /#{I18n.t("validations.postcode")}/)
      end

      it "errors if the property postcode is not valid" do
        expect { address_lettings_log.update!({ postcode_full: "invalid_postcode" }) }
          .to raise_error(ActiveRecord::RecordInvalid, /#{I18n.t("validations.postcode")}/)
      end

      context "when the local authority lookup times out" do
        before do
          allow(Timeout).to receive(:timeout).and_raise(Timeout::Error)
        end

        it "logs a warning" do
          expect(Rails.logger).to receive(:warn).with("Postcodes.io lookup timed out")
          address_lettings_log.update!({ postcode_known: 1, postcode_full: "M1 1AD" })
        end
      end

      it "correctly resets all fields if property postcode not known" do
        address_lettings_log.update!({ postcode_known: 0 })

        record_from_db = ActiveRecord::Base.connection.execute("select la, postcode_full from lettings_logs where id=#{address_lettings_log.id}").to_a[0]
        expect(record_from_db["postcode_full"]).to eq(nil)
        expect(address_lettings_log.la).to eq(nil)
        expect(record_from_db["la"]).to eq(nil)
      end

      it "changes the LA if property postcode changes from not known to known and provided" do
        address_lettings_log.update!({ postcode_known: 0 })
        address_lettings_log.update!({ la: "E09000033" })

        record_from_db = ActiveRecord::Base.connection.execute("select la, postcode_full from lettings_logs where id=#{address_lettings_log.id}").to_a[0]
        expect(record_from_db["postcode_full"]).to eq(nil)
        expect(address_lettings_log.la).to eq("E09000033")
        expect(record_from_db["la"]).to eq("E09000033")

        address_lettings_log.update!({ postcode_known: 1, postcode_full: "M1 1AD" })

        record_from_db = ActiveRecord::Base.connection.execute("select la, postcode_full from lettings_logs where id=#{address_lettings_log.id}").to_a[0]
        expect(record_from_db["postcode_full"]).to eq("M1 1AD")
        expect(address_lettings_log.la).to eq("E08000003")
        expect(record_from_db["la"]).to eq("E08000003")
      end
    end

    context "when saving previous address" do
      before do
        stub_request(:get, /api.postcodes.io/)
          .to_return(status: 200, body: "{\"status\":200,\"result\":{\"admin_district\":\"Manchester\", \"codes\":{\"admin_district\": \"E08000003\"}}}", headers: {})
      end

      let!(:address_lettings_log) do
        described_class.create({
          managing_organisation: owning_organisation,
          owning_organisation:,
          created_by: created_by_user,
          ppcodenk: 1,
          ppostcode_full: "M1 1AE",
        })
      end

      def previous_postcode_fields
        check_previous_postcode_fields("ppostcode_full")
      end

      it "correctly formats previous postcode" do
        address_lettings_log.update!(ppostcode_full: "M1 1AE")
        previous_postcode_fields

        address_lettings_log.update!(ppostcode_full: "m1 1ae")
        previous_postcode_fields

        address_lettings_log.update!(ppostcode_full: "m11Ae")
        previous_postcode_fields

        address_lettings_log.update!(ppostcode_full: "m11ae")
        previous_postcode_fields
      end

      it "correctly infers prevloc" do
        record_from_db = ActiveRecord::Base.connection.execute("select prevloc from lettings_logs where id=#{address_lettings_log.id}").to_a[0]
        expect(address_lettings_log.prevloc).to eq("E08000003")
        expect(record_from_db["prevloc"]).to eq("E08000003")
      end

      it "errors if the previous postcode is emptied" do
        expect { address_lettings_log.update!({ ppostcode_full: "" }) }
          .to raise_error(ActiveRecord::RecordInvalid, /#{I18n.t("validations.postcode")}/)
      end

      it "errors if the previous postcode is not valid" do
        expect { address_lettings_log.update!({ ppostcode_full: "invalid_postcode" }) }
          .to raise_error(ActiveRecord::RecordInvalid, /#{I18n.t("validations.postcode")}/)
      end

      it "correctly resets all fields if previous postcode not known" do
        address_lettings_log.update!({ ppcodenk: 0 })

        record_from_db = ActiveRecord::Base.connection.execute("select prevloc, ppostcode_full from lettings_logs where id=#{address_lettings_log.id}").to_a[0]
        expect(record_from_db["ppostcode_full"]).to eq(nil)
        expect(address_lettings_log.prevloc).to eq(nil)
        expect(record_from_db["prevloc"]).to eq(nil)
      end

      it "correctly resets la if la is not known" do
        address_lettings_log.update!({ ppcodenk: 0 })
        address_lettings_log.update!({ previous_la_known: 1, prevloc: "S92000003" })
        record_from_db = ActiveRecord::Base.connection.execute("select prevloc from lettings_logs where id=#{address_lettings_log.id}").to_a[0]
        expect(record_from_db["prevloc"]).to eq("S92000003")
        expect(address_lettings_log.prevloc).to eq("S92000003")

        address_lettings_log.update!({ previous_la_known: 0 })
        record_from_db = ActiveRecord::Base.connection.execute("select prevloc from lettings_logs where id=#{address_lettings_log.id}").to_a[0]
        expect(address_lettings_log.prevloc).to eq(nil)
        expect(record_from_db["prevloc"]).to eq(nil)
      end

      it "changes the prevloc if previous postcode changes from not known to known and provided" do
        address_lettings_log.update!({ ppcodenk: 0 })
        address_lettings_log.update!({ previous_la_known: 1, prevloc: "E09000033" })

        record_from_db = ActiveRecord::Base.connection.execute("select prevloc, ppostcode_full from lettings_logs where id=#{address_lettings_log.id}").to_a[0]
        expect(record_from_db["ppostcode_full"]).to eq(nil)
        expect(address_lettings_log.prevloc).to eq("E09000033")
        expect(record_from_db["prevloc"]).to eq("E09000033")

        address_lettings_log.update!({ ppcodenk: 0, ppostcode_full: "M1 1AD" })

        record_from_db = ActiveRecord::Base.connection.execute("select prevloc, ppostcode_full from lettings_logs where id=#{address_lettings_log.id}").to_a[0]
        expect(record_from_db["ppostcode_full"]).to eq("M1 1AD")
        expect(address_lettings_log.prevloc).to eq("E08000003")
        expect(record_from_db["prevloc"]).to eq("E08000003")
      end
    end

    context "when saving rent and charges" do
      let!(:lettings_log) do
        described_class.create({
          managing_organisation: owning_organisation,
          owning_organisation:,
          created_by: created_by_user,
          brent: 5.77,
          scharge: 10.01,
          pscharge: 3,
          supcharg: 12.2,
        })
      end

      it "correctly sums rental charges" do
        record_from_db = ActiveRecord::Base.connection.execute("select tcharge from lettings_logs where id=#{lettings_log.id}").to_a[0]
        expect(record_from_db["tcharge"]).to eq(30.98)
      end
    end

    context "when validating household members derived vars" do
      let!(:household_lettings_log) do
        described_class.create!({
          managing_organisation: owning_organisation,
          owning_organisation:,
          created_by: created_by_user,
          hhmemb: 3,
          relat2: "X",
          relat3: "C",
          relat4: "X",
          relat5: "C",
          relat7: "C",
          relat8: "X",
          age1: 22,
          age2: 16,
          age4: 60,
          age6: 88,
          age7: 14,
          age8: 42,
        })
      end

      it "correctly derives and saves totchild" do
        record_from_db = ActiveRecord::Base.connection.execute("select totchild from lettings_logs where id=#{household_lettings_log.id}").to_a[0]
        expect(record_from_db["totchild"]).to eq(3)
      end

      it "correctly derives and saves totelder" do
        record_from_db = ActiveRecord::Base.connection.execute("select totelder from lettings_logs where id=#{household_lettings_log.id}").to_a[0]
        expect(record_from_db["totelder"]).to eq(2)
      end

      it "correctly derives and saves totadult" do
        record_from_db = ActiveRecord::Base.connection.execute("select totadult from lettings_logs where id=#{household_lettings_log.id}").to_a[0]
        expect(record_from_db["totadult"]).to eq(3)
      end

      it "correctly derives economic status for tenants under 16" do
        record_from_db = ActiveRecord::Base.connection.execute("select ecstat7 from lettings_logs where id=#{household_lettings_log.id}").to_a[0]
        expect(record_from_db["ecstat7"]).to eq(9)
      end

      it "correctly resets economic status when age changes from under 16" do
        household_lettings_log.update!(age7_known: 0, age7: 17)
        record_from_db = ActiveRecord::Base.connection.execute("select ecstat7 from lettings_logs where id=#{household_lettings_log.id}").to_a[0]
        expect(record_from_db["ecstat7"]).to eq(nil)
      end
    end

    it "correctly derives and saves has_benefits" do
      record_from_db = ActiveRecord::Base.connection.execute("select has_benefits from lettings_logs where id=#{lettings_log.id}").to_a[0]
      expect(record_from_db["has_benefits"]).to eq(1)
    end

    context "when it is a renewal" do
      let!(:lettings_log) do
        described_class.create({
          managing_organisation: owning_organisation,
          owning_organisation:,
          created_by: created_by_user,
          renewal: 1,
          startdate: Time.zone.local(2021, 4, 10),
          created_at: Time.utc(2022, 2, 8, 16, 52, 15),
        })
      end

      it "correctly derives and saves waityear" do
        record_from_db = ActiveRecord::Base.connection.execute("select waityear from lettings_logs where id=#{lettings_log.id}").to_a[0]
        expect(record_from_db["waityear"]).to eq(2)
        expect(lettings_log["waityear"]).to eq(2)
      end

      it "correctly derives and saves underoccupation_benefitcap if year is 2021" do
        record_from_db = ActiveRecord::Base.connection.execute("select underoccupation_benefitcap from lettings_logs where id=#{lettings_log.id}").to_a[0]
        expect(record_from_db["underoccupation_benefitcap"]).to eq(2)
        expect(lettings_log["underoccupation_benefitcap"]).to eq(2)
      end

      it "correctly derives and saves prevten" do
        lettings_log.managing_organisation.update!({ provider_type: "PRP" })
        lettings_log.update!({ needstype: 1 })

        record_from_db = ActiveRecord::Base.connection.execute("select prevten from lettings_logs where id=#{lettings_log.id}").to_a[0]
        expect(record_from_db["prevten"]).to eq(32)
        expect(lettings_log["prevten"]).to eq(32)

        lettings_log.managing_organisation.update!({ provider_type: "LA" })
        lettings_log.update!({ needstype: 1 })

        record_from_db = ActiveRecord::Base.connection.execute("select prevten from lettings_logs where id=#{lettings_log.id}").to_a[0]
        expect(record_from_db["prevten"]).to eq(30)
        expect(lettings_log["prevten"]).to eq(30)
      end

      it "correctly derives and saves referral" do
        record_from_db = ActiveRecord::Base.connection.execute("select referral from lettings_logs where id=#{lettings_log.id}").to_a[0]
        expect(record_from_db["referral"]).to eq(1)
        expect(lettings_log["referral"]).to eq(1)
      end

      it "correctly derives and saves vacdays" do
        record_from_db = ActiveRecord::Base.connection.execute("select vacdays from lettings_logs where id=#{lettings_log.id}").to_a[0]
        expect(record_from_db["vacdays"]).to eq(0)
        expect(lettings_log["vacdays"]).to eq(0)
      end

      it "correctly derives and saves first_time_property_let_as_social_housing" do
        record_from_db = ActiveRecord::Base.connection.execute(
          "select first_time_property_let_as_social_housing" \
          " from lettings_logs where id=#{lettings_log.id}",
        ).to_a[0]
        expect(record_from_db["first_time_property_let_as_social_housing"]).to eq(0)
        expect(lettings_log["first_time_property_let_as_social_housing"]).to eq(0)
      end

      it "derives vacancy reason as relet" do
        record_from_db = ActiveRecord::Base.connection.execute("select rsnvac from lettings_logs where id=#{lettings_log.id}").to_a[0]
        expect(record_from_db["rsnvac"]).to eq(14)
        expect(lettings_log["rsnvac"]).to eq(14)
      end

      context "when deriving renttype and unitletas" do
        before do
          Timecop.freeze(Time.zone.local(2022, 1, 1))
          allow(FeatureToggle).to receive(:startdate_two_week_validation_enabled?).and_return(false)
          lettings_log.update!(rent_type:, irproduct_other: "other")
        end

        after do
          Timecop.unfreeze
        end

        context "when the rent_type is Social Rent (0)" do
          let(:rent_type) { 0 }

          it "derives and saves renttype and unitletas as Social rent(1)" do
            record_from_db = ActiveRecord::Base.connection.execute("select renttype from lettings_logs where id=#{lettings_log.id}").to_a[0]
            expect(lettings_log.renttype).to eq(1)
            expect(record_from_db["renttype"]).to eq(1)
          end

          it "derives and saves unitletas as Social rent(1)" do
            record_from_db = ActiveRecord::Base.connection.execute("select unitletas from lettings_logs where id=#{lettings_log.id}").to_a[0]
            expect(lettings_log.unitletas).to eq(1)
            expect(record_from_db["unitletas"]).to eq(1)
          end

          context "and it is a 23/24 form" do
            before do
              Timecop.freeze(Time.zone.local(2023, 5, 1))
            end

            after do
              Timecop.unfreeze
            end

            around do |example|
              Timecop.freeze(Time.zone.local(2023, 5, 1)) do
                Singleton.__init__(FormHandler)
                example.run
              end
              Timecop.return
              Singleton.__init__(FormHandler)
            end

            it "derives and saves unitletas as Social rent(1)" do
              lettings_log.update!(startdate: Time.zone.local(2023, 5, 1))
              record_from_db = ActiveRecord::Base.connection.execute("select unitletas from lettings_logs where id=#{lettings_log.id}").to_a[0]
              expect(lettings_log.unitletas).to eq(1)
              expect(record_from_db["unitletas"]).to eq(1)
            end
          end
        end

        context "when the rent_type is Affordable Rent(1)" do
          let(:rent_type) { 1 }

          it "derives and saves renttype as Affordable Rent(2)" do
            record_from_db = ActiveRecord::Base.connection.execute("select renttype from lettings_logs where id=#{lettings_log.id}").to_a[0]
            expect(lettings_log.renttype).to eq(2)
            expect(record_from_db["renttype"]).to eq(2)
          end

          it "derives and saves unitletas as Affordable Rent(2)" do
            record_from_db = ActiveRecord::Base.connection.execute("select unitletas from lettings_logs where id=#{lettings_log.id}").to_a[0]
            expect(lettings_log.unitletas).to eq(2)
            expect(record_from_db["unitletas"]).to eq(2)
          end

          context "and it is a 23/24 form" do
            before do
              Timecop.freeze(Time.zone.local(2023, 5, 1))
            end

            after do
              Timecop.unfreeze
            end

            around do |example|
              Timecop.freeze(Time.zone.local(2023, 5, 1)) do
                Singleton.__init__(FormHandler)
                example.run
              end
              Timecop.return
              Singleton.__init__(FormHandler)
            end

            it "derives and saves unitletas as Affordable Rent basis(2)" do
              lettings_log.update!(startdate: Time.zone.local(2023, 5, 1))
              record_from_db = ActiveRecord::Base.connection.execute("select unitletas from lettings_logs where id=#{lettings_log.id}").to_a[0]
              expect(lettings_log.unitletas).to eq(2)
              expect(record_from_db["unitletas"]).to eq(2)
            end
          end
        end

        context "when the rent_type is London Affordable Rent(2)" do
          let(:rent_type) { 2 }

          it "derives and saves renttype as London Affordable Rent(2)" do
            record_from_db = ActiveRecord::Base.connection.execute("select renttype from lettings_logs where id=#{lettings_log.id}").to_a[0]
            expect(lettings_log.renttype).to eq(2)
            expect(record_from_db["renttype"]).to eq(2)
          end

          it "derives and saves unitletas as London Affordable Rent(2)" do
            record_from_db = ActiveRecord::Base.connection.execute("select unitletas from lettings_logs where id=#{lettings_log.id}").to_a[0]
            expect(lettings_log.unitletas).to eq(2)
            expect(record_from_db["unitletas"]).to eq(2)
          end

          context "and it is a 23/24 form" do
            before do
              Timecop.freeze(Time.zone.local(2023, 5, 1))
            end

            after do
              Timecop.unfreeze
            end

            around do |example|
              Timecop.freeze(Time.zone.local(2023, 5, 1)) do
                Singleton.__init__(FormHandler)
                example.run
              end
              Timecop.return
              Singleton.__init__(FormHandler)
            end

            it "derives and saves unitletas as London Affordable Rent basis(5)" do
              lettings_log.update!(startdate: Time.zone.local(2023, 5, 1))
              record_from_db = ActiveRecord::Base.connection.execute("select unitletas from lettings_logs where id=#{lettings_log.id}").to_a[0]
              expect(lettings_log.unitletas).to eq(5)
              expect(record_from_db["unitletas"]).to eq(5)
            end
          end
        end

        context "when the rent_type is Rent to Buy(3)" do
          let(:rent_type) { 3 }

          it "derives and saves renttype as Intermediate Rent(3)" do
            record_from_db = ActiveRecord::Base.connection.execute("select renttype from lettings_logs where id=#{lettings_log.id}").to_a[0]
            expect(lettings_log.renttype).to eq(3)
            expect(record_from_db["renttype"]).to eq(3)
          end

          it "derives and saves unitletas as Intermediate Rent(4)" do
            record_from_db = ActiveRecord::Base.connection.execute("select unitletas from lettings_logs where id=#{lettings_log.id}").to_a[0]
            expect(lettings_log.unitletas).to eq(4)
            expect(record_from_db["unitletas"]).to eq(4)
          end

          context "and it is a 23/24 form" do
            before do
              Timecop.freeze(Time.zone.local(2023, 5, 1))
            end

            after do
              Timecop.unfreeze
            end

            around do |example|
              Timecop.freeze(Time.zone.local(2023, 5, 1)) do
                Singleton.__init__(FormHandler)
                example.run
              end
              Timecop.return
              Singleton.__init__(FormHandler)
            end

            it "derives and saves unitletas as Rent to Buy basis(6)" do
              lettings_log.update!(startdate: Time.zone.local(2023, 5, 1))
              record_from_db = ActiveRecord::Base.connection.execute("select unitletas from lettings_logs where id=#{lettings_log.id}").to_a[0]
              expect(lettings_log.unitletas).to eq(6)
              expect(record_from_db["unitletas"]).to eq(6)
            end
          end
        end

        context "when the rent_type is London Living Rent(4)" do
          let(:rent_type) { 4 }

          it "derives and saves renttype as Intermediate Rent(3)" do
            record_from_db = ActiveRecord::Base.connection.execute("select renttype from lettings_logs where id=#{lettings_log.id}").to_a[0]
            expect(lettings_log.renttype).to eq(3)
            expect(record_from_db["renttype"]).to eq(3)
          end

          it "derives and saves unitletas as Intermediate Rent(4)" do
            record_from_db = ActiveRecord::Base.connection.execute("select unitletas from lettings_logs where id=#{lettings_log.id}").to_a[0]
            expect(lettings_log.unitletas).to eq(4)
            expect(record_from_db["unitletas"]).to eq(4)
          end

          context "and it is a 23/24 form" do
            before do
              Timecop.freeze(Time.zone.local(2023, 5, 1))
            end

            after do
              Timecop.unfreeze
            end

            around do |example|
              Timecop.freeze(Time.zone.local(2023, 5, 1)) do
                Singleton.__init__(FormHandler)
                example.run
              end
              Timecop.return
              Singleton.__init__(FormHandler)
            end

            it "derives and saves unitletas as London Living Rent basis(7)" do
              lettings_log.update!(startdate: Time.zone.local(2023, 5, 1))
              record_from_db = ActiveRecord::Base.connection.execute("select unitletas from lettings_logs where id=#{lettings_log.id}").to_a[0]
              expect(lettings_log.unitletas).to eq(7)
              expect(record_from_db["unitletas"]).to eq(7)
            end
          end
        end

        context "when the rent_type is Other intermediate rent product(5)" do
          let(:rent_type) { 5 }

          it "derives and saves renttype as Intermediate Rent(3)" do
            record_from_db = ActiveRecord::Base.connection.execute("select renttype from lettings_logs where id=#{lettings_log.id}").to_a[0]
            expect(lettings_log.renttype).to eq(3)
            expect(record_from_db["renttype"]).to eq(3)
          end

          it "derives and saves unitletas as Intermediate Rent(4)" do
            record_from_db = ActiveRecord::Base.connection.execute("select unitletas from lettings_logs where id=#{lettings_log.id}").to_a[0]
            expect(lettings_log.unitletas).to eq(4)
            expect(record_from_db["unitletas"]).to eq(4)
          end

          context "and it is a 23/24 form" do
            before do
              Timecop.freeze(Time.zone.local(2023, 5, 1))
            end

            after do
              Timecop.unfreeze
            end

            around do |example|
              Timecop.freeze(Time.zone.local(2023, 5, 1)) do
                Singleton.__init__(FormHandler)
                example.run
              end
              Timecop.return
              Singleton.__init__(FormHandler)
            end

            it "derives and saves unitletas as Other intermediate rent basis(8)" do
              lettings_log.update!(startdate: Time.zone.local(2023, 5, 1))
              record_from_db = ActiveRecord::Base.connection.execute("select unitletas from lettings_logs where id=#{lettings_log.id}").to_a[0]
              expect(lettings_log.unitletas).to eq(8)
              expect(record_from_db["unitletas"]).to eq(8)
            end
          end
        end
      end
    end

    context "when answering the household characteristics questions" do
      let!(:lettings_log) do
        described_class.create({
          managing_organisation: owning_organisation,
          owning_organisation:,
          created_by: created_by_user,
          age1_known: 1,
          sex1: "R",
          relat2: "R",
          ecstat1: 10,
        })
      end

      it "correctly derives and saves refused" do
        record_from_db = ActiveRecord::Base.connection.execute("select refused from lettings_logs where id=#{lettings_log.id}").to_a[0]
        expect(record_from_db["refused"]).to eq(1)
        expect(lettings_log["refused"]).to eq(1)
      end
    end

    context "when it is supported housing and a care home charge has been supplied" do
      let!(:lettings_log) do
        described_class.create({
          managing_organisation: owning_organisation,
          owning_organisation:,
          created_by: created_by_user,
          needstype: 2,
        })
      end

      context "when the care home charge is paid bi-weekly" do
        it "correctly derives and saves weekly care home charge" do
          lettings_log.update!(chcharge: 100, period: 2)
          record_from_db = ActiveRecord::Base.connection.execute("select wchchrg from lettings_logs where id=#{lettings_log.id}").to_a[0]
          expect(lettings_log.wchchrg).to eq(50.0)
          expect(record_from_db["wchchrg"]).to eq(50.0)
        end

        it "correctly derives floats" do
          lettings_log.update!(chcharge: 100.12, period: 2)
          record_from_db = ActiveRecord::Base.connection.execute("select wchchrg from lettings_logs where id=#{lettings_log.id}").to_a[0]
          expect(lettings_log.wchchrg).to eq(50.06)
          expect(record_from_db["wchchrg"]).to eq(50.06)
        end
      end

      context "when the care home charge is paid every 4 weeks" do
        it "correctly derives and saves weekly care home charge" do
          lettings_log.update!(chcharge: 120, period: 3)
          record_from_db = ActiveRecord::Base.connection.execute("select wchchrg from lettings_logs where id=#{lettings_log.id}").to_a[0]
          expect(lettings_log.wchchrg).to eq(30.0)
          expect(record_from_db["wchchrg"]).to eq(30.0)
        end

        it "correctly derives floats" do
          lettings_log.update!(chcharge: 100.12, period: 3)
          record_from_db = ActiveRecord::Base.connection.execute("select wchchrg from lettings_logs where id=#{lettings_log.id}").to_a[0]
          expect(lettings_log.wchchrg).to eq(25.03)
          expect(record_from_db["wchchrg"]).to eq(25.03)
        end
      end

      context "when the care home charge is paid every calendar month" do
        it "correctly derives and saves weekly care home charge" do
          lettings_log.update!(chcharge: 130, period: 4)
          record_from_db = ActiveRecord::Base.connection.execute("select wchchrg from lettings_logs where id=#{lettings_log.id}").to_a[0]
          expect(lettings_log.wchchrg).to eq(30.0)
          expect(record_from_db["wchchrg"]).to eq(30.0)
        end

        it "correctly derives floats" do
          lettings_log.update!(chcharge: 100.12, period: 4)
          record_from_db = ActiveRecord::Base.connection.execute("select wchchrg from lettings_logs where id=#{lettings_log.id}").to_a[0]
          expect(lettings_log.wchchrg).to eq(23.10)
          expect(record_from_db["wchchrg"]).to eq(23.10)
        end
      end

      context "when the care home charge is paid weekly for 50 weeks" do
        it "correctly derives and saves weekly care home charge" do
          lettings_log.update!(chcharge: 130, period: 5)
          record_from_db = ActiveRecord::Base.connection.execute("select wchchrg from lettings_logs where id=#{lettings_log.id}").to_a[0]
          expect(lettings_log.wchchrg).to eq(125.0)
          expect(record_from_db["wchchrg"]).to eq(125.0)
        end

        it "correctly derives floats" do
          lettings_log.update!(chcharge: 100.12, period: 5)
          record_from_db = ActiveRecord::Base.connection.execute("select wchchrg from lettings_logs where id=#{lettings_log.id}").to_a[0]
          expect(lettings_log.wchchrg).to eq(96.27)
          expect(record_from_db["wchchrg"]).to eq(96.27)
        end
      end

      context "when the care home charge is paid weekly for 49 weeks" do
        it "correctly derives and saves weekly care home charge" do
          lettings_log.update!(chcharge: 130, period: 6)
          record_from_db = ActiveRecord::Base.connection.execute("select wchchrg from lettings_logs where id=#{lettings_log.id}").to_a[0]
          expect(lettings_log.wchchrg).to eq(122.5)
          expect(record_from_db["wchchrg"]).to eq(122.5)
        end

        it "correctly derives floats" do
          lettings_log.update!(chcharge: 100.12, period: 6)
          record_from_db = ActiveRecord::Base.connection.execute("select wchchrg from lettings_logs where id=#{lettings_log.id}").to_a[0]
          expect(lettings_log.wchchrg).to eq(94.34)
          expect(record_from_db["wchchrg"]).to eq(94.34)
        end
      end

      context "when the care home charge is paid weekly for 48 weeks" do
        it "correctly derives and saves weekly care home charge" do
          lettings_log.update!(chcharge: 130, period: 7)
          record_from_db = ActiveRecord::Base.connection.execute("select wchchrg from lettings_logs where id=#{lettings_log.id}").to_a[0]
          expect(lettings_log.wchchrg).to eq(120.0)
          expect(record_from_db["wchchrg"]).to eq(120.0)
        end

        it "correctly derives floats" do
          lettings_log.update!(chcharge: 100.12, period: 7)
          record_from_db = ActiveRecord::Base.connection.execute("select wchchrg from lettings_logs where id=#{lettings_log.id}").to_a[0]
          expect(lettings_log.wchchrg).to eq(92.42)
          expect(record_from_db["wchchrg"]).to eq(92.42)
        end
      end

      context "when the care home charge is paid weekly for 47 weeks" do
        it "correctly derives and saves weekly care home charge" do
          lettings_log.update!(chcharge: 130, period: 8)
          record_from_db = ActiveRecord::Base.connection.execute("select wchchrg from lettings_logs where id=#{lettings_log.id}").to_a[0]
          expect(lettings_log.wchchrg).to eq(117.5)
          expect(record_from_db["wchchrg"]).to eq(117.5)
        end

        it "correctly derives floats" do
          lettings_log.update!(chcharge: 100.12, period: 8)
          record_from_db = ActiveRecord::Base.connection.execute("select wchchrg from lettings_logs where id=#{lettings_log.id}").to_a[0]
          expect(lettings_log.wchchrg).to eq(90.49)
          expect(record_from_db["wchchrg"]).to eq(90.49)
        end
      end

      context "when the care home charge is paid weekly for 46 weeks" do
        it "correctly derives and saves weekly care home charge" do
          lettings_log.update!(chcharge: 130, period: 9)
          record_from_db = ActiveRecord::Base.connection.execute("select wchchrg from lettings_logs where id=#{lettings_log.id}").to_a[0]
          expect(lettings_log.wchchrg).to eq(115.0)
          expect(record_from_db["wchchrg"]).to eq(115.0)
        end

        it "correctly derives floats" do
          lettings_log.update!(chcharge: 100.12, period: 9)
          record_from_db = ActiveRecord::Base.connection.execute("select wchchrg from lettings_logs where id=#{lettings_log.id}").to_a[0]
          expect(lettings_log.wchchrg).to eq(88.57)
          expect(record_from_db["wchchrg"]).to eq(88.57)
        end
      end

      context "when the care home charge is paid weekly for 52 weeks" do
        it "correctly derives and saves weekly care home charge" do
          lettings_log.update!(chcharge: 130, period: 1)
          record_from_db = ActiveRecord::Base.connection.execute("select wchchrg from lettings_logs where id=#{lettings_log.id}").to_a[0]
          expect(lettings_log.wchchrg).to eq(130.0)
          expect(record_from_db["wchchrg"]).to eq(130.0)
        end

        it "correctly derives floats" do
          lettings_log.update!(chcharge: 100.12, period: 1)
          record_from_db = ActiveRecord::Base.connection.execute("select wchchrg from lettings_logs where id=#{lettings_log.id}").to_a[0]
          expect(lettings_log.wchchrg).to eq(100.12)
          expect(record_from_db["wchchrg"]).to eq(100.12)
        end
      end
    end

    context "when the data provider is filling in the reason for the property being vacant" do
      let!(:first_let_lettings_log) do
        described_class.create({
          managing_organisation: owning_organisation,
          owning_organisation:,
          created_by: created_by_user,
          first_time_property_let_as_social_housing: 1,
        })
      end

      let!(:relet_lettings_log) do
        described_class.create({
          managing_organisation: owning_organisation,
          owning_organisation:,
          created_by: created_by_user,
          first_time_property_let_as_social_housing: 0,
        })
      end

      it "the newprop variable is correctly derived and saved as 1 for a first let vacancy reason" do
        first_let_lettings_log.update!({ rsnvac: 15 })
        record_from_db = ActiveRecord::Base.connection.execute("select newprop from lettings_logs where id=#{first_let_lettings_log.id}").to_a[0]
        expect(record_from_db["newprop"]).to eq(1)
        expect(first_let_lettings_log["newprop"]).to eq(1)
      end

      it "the newprop variable is correctly derived and saved as 2 for anything that is not a first let vacancy reason" do
        relet_lettings_log.update!({ rsnvac: 2 })
        record_from_db = ActiveRecord::Base.connection.execute("select newprop from lettings_logs where id=#{relet_lettings_log.id}").to_a[0]
        expect(record_from_db["newprop"]).to eq(2)
        expect(relet_lettings_log["newprop"]).to eq(2)
      end
    end

    context "when a total shortfall is provided" do
      it "derives that tshortfall is known" do
        lettings_log.update!({ tshortfall: 10 })
        record_from_db = ActiveRecord::Base.connection.execute("select tshortfall_known from lettings_logs where id=#{lettings_log.id}").to_a[0]
        expect(record_from_db["tshortfall_known"]).to eq(0)
        expect(lettings_log["tshortfall_known"]).to eq(0)
      end
    end

    context "when a lettings log is a supported housing log" do
      let(:real_2021_2022_form) { Form.new("config/forms/2021_2022.json") }

      before do
        lettings_log.needstype = 2
        allow(FormHandler.instance).to receive(:get_form).and_return(real_2021_2022_form)
      end

      context "and a scheme with a single log is selected" do
        let(:scheme) { create(:scheme) }
        let!(:location) { create(:location, scheme:) }

        before do
          Timecop.freeze(Time.zone.local(2022, 4, 2))
          lettings_log.update!(startdate: Time.zone.local(2022, 4, 2), scheme:)
          Timecop.unfreeze
        end

        it "derives the scheme location" do
          record_from_db = ActiveRecord::Base.connection.execute("select location_id from lettings_logs where id=#{lettings_log.id}").to_a[0]
          expect(record_from_db["location_id"]).to eq(location.id)
          expect(lettings_log["location_id"]).to eq(location.id)
        end
      end

      context "and not renewal" do
        let(:scheme) { create(:scheme) }
        let(:location) { create(:location, scheme:, postcode: "M11AE", type_of_unit: 1, mobility_type: "W") }

        let(:supported_housing_lettings_log) do
          described_class.create!({
            managing_organisation: owning_organisation,
            owning_organisation:,
            created_by: created_by_user,
            needstype: 2,
            scheme_id: scheme.id,
            location_id: location.id,
            renewal: 0,
          })
        end

        before do
          stub_request(:get, /api.postcodes.io/)
            .to_return(status: 200, body: "{\"status\":200,\"result\":{\"admin_district\":\"Manchester\",\"codes\":{\"admin_district\": \"E08000003\"}}}", headers: {})
        end

        it "correctly infers and saves la" do
          record_from_db = ActiveRecord::Base.connection.execute("SELECT la from lettings_logs WHERE id=#{supported_housing_lettings_log.id}").to_a[0]
          expect(record_from_db["la"]).to be_nil
          expect(supported_housing_lettings_log.la).to eq("E08000003")
        end

        it "correctly infers and saves postcode" do
          record_from_db = ActiveRecord::Base.connection.execute("SELECT postcode_full from lettings_logs WHERE id=#{supported_housing_lettings_log.id}").to_a[0]
          expect(record_from_db["postcode_full"]).to be_nil
          expect(supported_housing_lettings_log.postcode_full).to eq("M1 1AE")
        end

        it "unittype_sh method returns the type_of_unit of the location" do
          expect(supported_housing_lettings_log.unittype_sh).to eq(1)
        end

        it "correctly infers and saves wchair" do
          record_from_db = ActiveRecord::Base.connection.execute("SELECT wchair from lettings_logs WHERE id=#{supported_housing_lettings_log.id}").to_a[0]
          expect(record_from_db["wchair"]).to eq(1)
        end
      end

      context "and renewal" do
<<<<<<< HEAD
        before do
          Timecop.freeze(Time.zone.local(2022, 4, 2))
        end
=======
        let(:scheme) { create(:scheme) }
        let(:location) { create(:location, scheme:) }
>>>>>>> 0ae75a27

        after do
          Timecop.unfreeze
        end

        let(:scheme) { FactoryBot.create(:scheme) }
        let!(:supported_housing_lettings_log) do
          described_class.create!({
            managing_organisation: owning_organisation,
            owning_organisation:,
            created_by: created_by_user,
            needstype: 2,
            scheme_id: scheme.id,
            location_id: location.id,
            renewal: 1,
            startdate: Time.zone.local(2022, 4, 2),
            created_at: Time.utc(2022, 2, 8, 16, 52, 15),
          })
        end

        let(:location) { FactoryBot.create(:location, scheme:) }

        it "correctly infers and saves the renewal date" do
          record_from_db = ActiveRecord::Base.connection.execute("SELECT voiddate from lettings_logs where id=#{supported_housing_lettings_log.id}").to_a[0]
          expect(record_from_db["voiddate"].to_i).to eq(supported_housing_lettings_log.startdate.to_i)
        end
      end
    end

    context "when saving accessibility needs" do
      it "derives housingneeds_h as true if 'Don't know' is selected for housingneeds" do
        lettings_log.update!({ housingneeds: 3 })
        record_from_db = ActiveRecord::Base.connection.execute("select housingneeds_a, housingneeds_b, housingneeds_c, housingneeds_f, housingneeds_g, housingneeds_h from lettings_logs where id=#{lettings_log.id}").to_a[0]
        not_selected_housingneeds = %w[housingneeds_a housingneeds_b housingneeds_c housingneeds_f housingneeds_g]
        not_selected_housingneeds.each do |housingneed|
          expect(record_from_db[housingneed]).to eq(0)
          expect(lettings_log[housingneed]).to eq(0)
        end
        expect(record_from_db["housingneeds_h"]).to eq(1)
        expect(lettings_log["housingneeds_h"]).to eq(1)
      end

      it "derives housingneeds_g as true if 'No' is selected for housingneeds" do
        lettings_log.update!({ housingneeds: 2 })
        record_from_db = ActiveRecord::Base.connection.execute("select housingneeds_a, housingneeds_b, housingneeds_c, housingneeds_f, housingneeds_g, housingneeds_h from lettings_logs where id=#{lettings_log.id}").to_a[0]
        not_selected_housingneeds = %w[housingneeds_a housingneeds_b housingneeds_c housingneeds_f housingneeds_h]
        not_selected_housingneeds.each do |housingneed|
          expect(record_from_db[housingneed]).to eq(0)
          expect(lettings_log[housingneed]).to eq(0)
        end
        expect(record_from_db["housingneeds_g"]).to eq(1)
        expect(lettings_log["housingneeds_g"]).to eq(1)
      end

      it "derives housingneeds_a as true if 'Fully wheelchair accessible' is selected for housingneeds_type" do
        lettings_log.update!({ housingneeds: 1, housingneeds_type: 0 })
        record_from_db = ActiveRecord::Base.connection.execute("select housingneeds_a, housingneeds_b, housingneeds_c, housingneeds_f, housingneeds_g, housingneeds_h from lettings_logs where id=#{lettings_log.id}").to_a[0]
        not_selected_housingneeds = %w[housingneeds_b housingneeds_c housingneeds_f housingneeds_g housingneeds_h]
        not_selected_housingneeds.each do |housingneed|
          expect(record_from_db[housingneed]).to eq(0)
          expect(lettings_log[housingneed]).to eq(0)
        end
        expect(record_from_db["housingneeds_a"]).to eq(1)
        expect(lettings_log["housingneeds_a"]).to eq(1)
      end

      it "derives housingneeds_b as true if 'Wheelchair access to essential rooms' is selected for housingneeds_type" do
        lettings_log.update!({ housingneeds: 1, housingneeds_type: 1 })
        record_from_db = ActiveRecord::Base.connection.execute("select housingneeds_a, housingneeds_b, housingneeds_c, housingneeds_f, housingneeds_g, housingneeds_h from lettings_logs where id=#{lettings_log.id}").to_a[0]
        not_selected_housingneeds = %w[housingneeds_a housingneeds_c housingneeds_f housingneeds_g housingneeds_h]
        not_selected_housingneeds.each do |housingneed|
          expect(record_from_db[housingneed]).to eq(0)
          expect(lettings_log[housingneed]).to eq(0)
        end
        expect(record_from_db["housingneeds_b"]).to eq(1)
        expect(lettings_log["housingneeds_b"]).to eq(1)
      end

      it "derives housingneeds_c if 'Level access housing' is selected for housingneeds_type" do
        lettings_log.update!({ housingneeds: 1, housingneeds_type: 2 })
        record_from_db = ActiveRecord::Base.connection.execute("select housingneeds_a, housingneeds_b, housingneeds_c, housingneeds_f, housingneeds_g, housingneeds_h from lettings_logs where id=#{lettings_log.id}").to_a[0]
        not_selected_housingneeds = %w[housingneeds_a housingneeds_b housingneeds_f housingneeds_g housingneeds_h]
        not_selected_housingneeds.each do |housingneed|
          expect(record_from_db[housingneed]).to eq(0)
          expect(lettings_log[housingneed]).to eq(0)
        end
        expect(record_from_db["housingneeds_c"]).to eq(1)
        expect(lettings_log["housingneeds_c"]).to eq(1)
      end

      it "derives housingneeds_f if 'Yes' is selected for housingneeds_other" do
        lettings_log.update!({ housingneeds: 1, housingneeds_other: 1 })
        record_from_db = ActiveRecord::Base.connection.execute("select housingneeds_a, housingneeds_b, housingneeds_c, housingneeds_f, housingneeds_g, housingneeds_h from lettings_logs where id=#{lettings_log.id}").to_a[0]
        not_selected_housingneeds = %w[housingneeds_a housingneeds_b housingneeds_c housingneeds_g housingneeds_h]
        not_selected_housingneeds.each do |housingneed|
          expect(record_from_db[housingneed]).to eq(0)
          expect(lettings_log[housingneed]).to eq(0)
        end
        expect(record_from_db["housingneeds_f"]).to eq(1)
        expect(lettings_log["housingneeds_f"]).to eq(1)
      end

      it "clears previously set housingneeds if 'No' is selected for housingneeds" do
        lettings_log.update!({ housingneeds: 1, housingneeds_type: 2, housingneeds_other: 1 })
        record_from_db = ActiveRecord::Base.connection.execute("select housingneeds_a, housingneeds_b, housingneeds_c, housingneeds_f, housingneeds_g, housingneeds_h from lettings_logs where id=#{lettings_log.id}").to_a[0]
        expect(record_from_db["housingneeds_c"]).to eq(1)
        expect(lettings_log["housingneeds_c"]).to eq(1)
        expect(record_from_db["housingneeds_f"]).to eq(1)
        expect(lettings_log["housingneeds_f"]).to eq(1)

        lettings_log.update!({ housingneeds: 2 })
        record_from_db = ActiveRecord::Base.connection.execute("select housingneeds_a, housingneeds_b, housingneeds_c, housingneeds_f, housingneeds_g, housingneeds_h from lettings_logs where id=#{lettings_log.id}").to_a[0]
        not_selected_housingneeds = %w[housingneeds_a housingneeds_b housingneeds_c housingneeds_f housingneeds_h]
        not_selected_housingneeds.each do |housingneed|
          expect(record_from_db[housingneed]).to eq(0)
          expect(lettings_log[housingneed]).to eq(0)
        end
        expect(record_from_db["housingneeds_g"]).to eq(1)
        expect(lettings_log["housingneeds_g"]).to eq(1)
      end
    end
  end

  describe "optional fields" do
    let(:lettings_log) { create(:lettings_log) }

    context "when tshortfall is marked as not known" do
      it "makes tshortfall optional" do
        lettings_log.update!({ tshortfall: nil, tshortfall_known: 1 })
        expect(lettings_log.optional_fields).to include("tshortfall")
      end
    end

    context "when saledate is before 2023" do
      let(:lettings_log) { build(:lettings_log, startdate: Time.zone.parse("2022-07-01")) }

      it "returns optional fields" do
        expect(lettings_log.optional_fields).to eq(%w[
          first_time_property_let_as_social_housing
          tenancycode
          propcode
          tenancylength
        ])
      end
    end

    context "when saledate is after 2023" do
      let(:lettings_log) { build(:lettings_log, startdate: Time.zone.parse("2023-07-01")) }

      it "returns optional fields" do
        expect(lettings_log.optional_fields).to eq(%w[
          first_time_property_let_as_social_housing
          tenancycode
          propcode
          tenancylength
          address_line2
          county
          postcode_full
        ])
      end
    end
  end

  describe "resetting invalidated fields" do
    let(:scheme) { create(:scheme, owning_organisation: created_by_user.organisation) }
    let(:location) { create(:location, location_code: "E07000223", scheme:) }
    let(:lettings_log) do
      create(
        :lettings_log,
        renewal: 0,
        rsnvac: 5,
        first_time_property_let_as_social_housing: 0,
        startdate: Time.zone.tomorrow,
        voiddate: Time.zone.today,
        mrcdate: Time.zone.today,
        rent_type: 2,
        needstype: 2,
        period: 1,
        beds: 1,
        brent: 7.17,
        scharge: 1,
        pscharge: 1,
        supcharg: 1,
        created_by: created_by_user,
      )
    end

    before do
      LaRentRange.create!(
        ranges_rent_id: "1",
        la: "E07000223",
        beds: 0,
        lettype: 8,
        soft_min: 12.41,
        soft_max: 89.54,
        hard_min: 10.87,
        hard_max: 100.99,
        start_year: lettings_log.collection_start_year,
      )
    end

    context "when a question that has already been answered, no longer has met dependencies" do
      let(:lettings_log) { create(:lettings_log, :in_progress, cbl: 1, preg_occ: 2, wchair: 2) }

      it "clears the answer" do
        expect { lettings_log.update!(preg_occ: nil) }.to change(lettings_log, :cbl).from(1).to(nil)
      end

      context "when the question type does not have answer options" do
        let(:lettings_log) { create(:lettings_log, :in_progress, housingneeds_a: 1, age1: 19) }

        it "clears the answer" do
          expect { lettings_log.update!(housingneeds_a: 0) }.to change(lettings_log, :age1).from(19).to(nil)
        end
      end

      context "when the question type has answer options" do
        let(:lettings_log) { create(:lettings_log, :in_progress, illness: 1, illness_type_1: 1) }

        it "clears the answer" do
          expect { lettings_log.update!(illness: 2) }.to change(lettings_log, :illness_type_1).from(1).to(nil)
        end
      end
    end

    context "with two pages having the same question key, only one's dependency is met" do
      let(:lettings_log) { create(:lettings_log, :in_progress, cbl: 0, preg_occ: 2, wchair: 2) }

      it "does not clear the value for answers that apply to both pages" do
        expect(lettings_log.cbl).to eq(0)
      end

      it "does clear the value for answers that do not apply for invalidated page" do
        lettings_log.update!({ cbl: 1 })
        lettings_log.update!({ preg_occ: 1 })

        expect(lettings_log.cbl).to eq(nil)
      end
    end

    context "when a non select question associated with several pages is routed to" do
      let(:lettings_log) { create(:lettings_log, :in_progress, period: 2, needstype: 1, renewal: 0) }

      it "does not clear the answer value" do
        lettings_log.update!({ unitletas: 1 })
        lettings_log.reload
        expect(lettings_log.unitletas).to eq(1)
      end
    end

    context "when the lettings log does not have a valid form set yet" do
      let(:lettings_log) { create(:lettings_log) }

      it "does not throw an error" do
        expect { lettings_log.update(startdate: Time.zone.local(2015, 1, 1)) }.not_to raise_error
      end
    end

    context "when it changes from a renewal to not a renewal" do
      let(:lettings_log) { create(:lettings_log) }

      it "resets inferred waityear value" do
        lettings_log.update!({ renewal: 1 })

        record_from_db = ActiveRecord::Base.connection.execute("select waityear from lettings_logs where id=#{lettings_log.id}").to_a[0]
        expect(record_from_db["waityear"]).to eq(2)
        expect(lettings_log["waityear"]).to eq(2)

        lettings_log.update!({ renewal: 0 })
        record_from_db = ActiveRecord::Base.connection.execute("select waityear from lettings_logs where id=#{lettings_log.id}").to_a[0]
        expect(record_from_db["waityear"]).to eq(nil)
        expect(lettings_log["waityear"]).to eq(nil)
      end

      it "resets inferred vacancy reason value" do
        vacancy_reason = "rsnvac"

        lettings_log.update!({ renewal: 1 })

        record_from_db = ActiveRecord::Base.connection.execute("select #{vacancy_reason} from lettings_logs where id=#{lettings_log.id}").to_a[0]
        expect(record_from_db[vacancy_reason]).to eq(14)
        expect(lettings_log[vacancy_reason]).to eq(14)

        lettings_log.update!({ renewal: 0 })
        record_from_db = ActiveRecord::Base.connection.execute("select #{vacancy_reason} from lettings_logs where id=#{lettings_log.id}").to_a[0]
        expect(record_from_db[vacancy_reason]).to eq(nil)
        expect(lettings_log[vacancy_reason]).to eq(nil)
      end
    end

    context "when it changes from a supported housing to not a supported housing" do
      let(:location) { create(:location, mobility_type: "A", postcode: "SW1P 4DG") }
      let(:lettings_log) { create(:lettings_log, location:) }

      it "resets inferred wchair value" do
        lettings_log.update!({ needstype: 2 })

        record_from_db = ActiveRecord::Base.connection.execute("select wchair from lettings_logs where id=#{lettings_log.id}").to_a[0]
        expect(record_from_db["wchair"]).to eq(2)
        expect(lettings_log["wchair"]).to eq(2)

        lettings_log.update!({ needstype: 1 })
        record_from_db = ActiveRecord::Base.connection.execute("select needstype from lettings_logs where id=#{lettings_log.id}").to_a[0]
        expect(record_from_db["wchair"]).to eq(nil)
        expect(lettings_log["wchair"]).to eq(nil)
      end

      it "resets location" do
        lettings_log.update!({ needstype: 2 })

        record_from_db = ActiveRecord::Base.connection.execute("select location_id from lettings_logs where id=#{lettings_log.id}").to_a[0]
        expect(record_from_db["location_id"]).to eq(location.id)
        expect(lettings_log["location_id"]).to eq(location.id)
        lettings_log.update!({ needstype: 1 })
        record_from_db = ActiveRecord::Base.connection.execute("select location_id from lettings_logs where id=#{lettings_log.id}").to_a[0]
        expect(record_from_db["location_id"]).to eq(nil)
        expect(lettings_log["location_id"]).to eq(nil)
      end
    end

    context "when it is not a renewal" do
      let(:lettings_log) { create(:lettings_log) }

      it "saves waityear value" do
        lettings_log.update!({ renewal: 0, waityear: 2 })

        record_from_db = ActiveRecord::Base.connection.execute("select waityear from lettings_logs where id=#{lettings_log.id}").to_a[0]
        expect(record_from_db["waityear"]).to eq(2)
        expect(lettings_log["waityear"]).to eq(2)
      end
    end

    context "when a support user changes the owning organisation of the log" do
      let(:lettings_log) { create(:lettings_log, created_by: created_by_user) }
      let(:organisation_2) { create(:organisation) }

      context "when the organisation selected doesn't match the scheme set" do
        let(:scheme) { create(:scheme, owning_organisation: created_by_user.organisation) }
        let(:location) { create(:location, scheme:) }
        let(:lettings_log) { create(:lettings_log, owning_organisation: nil, needstype: 2, scheme_id: scheme.id) }

        it "clears the scheme value" do
          lettings_log.update!(owning_organisation: organisation_2)
          expect(lettings_log.reload.scheme).to be nil
        end
      end

      context "when the organisation selected still matches the scheme set" do
        let(:scheme) { create(:scheme, owning_organisation: organisation_2) }
        let(:location) { create(:location, scheme:) }
        let(:lettings_log) { create(:lettings_log, owning_organisation: nil, needstype: 2, scheme_id: scheme.id) }

        it "does not clear the scheme value" do
          lettings_log.update!(owning_organisation: organisation_2)
          expect(lettings_log.reload.scheme_id).to eq(scheme.id)
        end
      end
    end

    context "when the log is unresolved" do
      before do
        lettings_log.update!(unresolved: true)
      end

      context "and the new startdate triggers void date validation" do
        it "clears void date value" do
          lettings_log.update!(startdate: Time.zone.yesterday)
          lettings_log.reload
          expect(lettings_log.startdate).to eq(Time.zone.yesterday)
          expect(lettings_log.voiddate).to eq(nil)
        end

        it "does not impact other validations" do
          expect { lettings_log.update!(startdate: Time.zone.yesterday, first_time_property_let_as_social_housing: 0, rsnvac: 16) }
            .to raise_error(ActiveRecord::RecordInvalid, /Enter a reason for vacancy that is not 'first let' if unit has been previously let as social housing/)
        end
      end

      context "and the new startdate triggers major repairs date validation" do
        it "clears major repairs date value" do
          lettings_log.update!(startdate: Time.zone.yesterday)
          lettings_log.reload
          expect(lettings_log.startdate).to eq(Time.zone.yesterday)
          expect(lettings_log.mrcdate).to eq(nil)
        end
      end

      context "and the new location triggers the rent range validation" do
        around do |example|
          Timecop.freeze(Time.zone.local(2022, 4, 1)) do
            Singleton.__init__(FormHandler)
            example.run
          end
          Timecop.return
          Singleton.__init__(FormHandler)
        end

        it "clears rent values" do
          lettings_log.update!(location:, scheme:)
          lettings_log.reload
          expect(lettings_log.location).to eq(location)
          expect(lettings_log.brent).to eq(nil)
          expect(lettings_log.scharge).to eq(nil)
          expect(lettings_log.pscharge).to eq(nil)
          expect(lettings_log.supcharg).to eq(nil)
          expect(lettings_log.tcharge).to eq(nil)
        end

        it "does not impact other validations" do
          expect { lettings_log.update!(location:, scheme:, first_time_property_let_as_social_housing: 0, rsnvac: 16) }
            .to raise_error(ActiveRecord::RecordInvalid, /Enter a reason for vacancy that is not 'first let' if unit has been previously let as social housing/)
        end
      end
    end

    context "when the log is resolved" do
      context "and the new startdate triggers void date validation" do
        it "doesn't clear void date value" do
          expect { lettings_log.update!(startdate: Time.zone.yesterday) }.to raise_error(ActiveRecord::RecordInvalid, /Enter a void date that is before the tenancy start date/)
          expect(lettings_log.startdate).to eq(Time.zone.yesterday)
          expect(lettings_log.voiddate).to eq(Time.zone.today)
        end
      end

      context "and the new startdate triggers major repairs date validation" do
        it "doesn't clear major repairs date value" do
          expect { lettings_log.update!(startdate: Time.zone.yesterday) }.to raise_error(ActiveRecord::RecordInvalid, /Enter a major repairs date that is before the tenancy start date/)
          expect(lettings_log.startdate).to eq(Time.zone.yesterday)
          expect(lettings_log.mrcdate).to eq(Time.zone.today)
        end
      end

      context "and the new location triggers brent validation" do
        it "doesn't clear rent values" do
          expect { lettings_log.update!(location:, scheme:) }.to raise_error(ActiveRecord::RecordInvalid, /Rent is below the absolute minimum expected/)
          expect(lettings_log.brent).to eq(7.17)
          expect(lettings_log.scharge).to eq(1)
          expect(lettings_log.pscharge).to eq(1)
          expect(lettings_log.supcharg).to eq(1)
        end
      end
    end
  end

  describe "tshortfall_unknown?" do
    context "when tshortfall is nil" do
      let(:lettings_log) { create(:lettings_log, :in_progress, tshortfall_known: nil) }

      it "returns false" do
        expect(lettings_log.tshortfall_unknown?).to be false
      end
    end

    context "when tshortfall is No" do
      let(:lettings_log) { create(:lettings_log, :in_progress, tshortfall_known: 1) }

      it "returns false" do
        expect(lettings_log.tshortfall_unknown?).to be true
      end
    end

    context "when tshortfall is Yes" do
      let(:lettings_log) { create(:lettings_log, :in_progress, tshortfall_known: 0) }

      it "returns false" do
        expect(lettings_log.tshortfall_unknown?).to be false
      end
    end
  end

  describe "paper trail" do
    let(:lettings_log) { create(:lettings_log, :in_progress) }

    it "creates a record of changes to a log" do
      expect { lettings_log.update!(age1: 64) }.to change(lettings_log.versions, :count).by(1)
    end

    it "allows lettings logs to be restored to a previous version" do
      lettings_log.update!(age1: 63)
      expect(lettings_log.paper_trail.previous_version.age1).to eq(17)
    end
  end

  describe "soft values for period" do
    let(:lettings_log) { create(:lettings_log) }

    before do
      LaRentRange.create!(
        ranges_rent_id: "1",
        la: "E07000223",
        beds: 1,
        lettype: 1,
        soft_min: 100,
        soft_max: 400,
        hard_min: 50,
        hard_max: 500,
        start_year: 2021,
      )

      lettings_log.la = "E07000223"
      lettings_log.lettype = 1
      lettings_log.beds = 1
      lettings_log.startdate = Time.zone.local(2021, 10, 10)
    end

    context "when period is weekly for 52 weeks" do
      it "returns weekly soft min for 52 weeks" do
        lettings_log.period = 1
        expect(lettings_log.soft_min_for_period).to eq("100.0 every week")
      end

      it "returns weekly soft max for 52 weeks" do
        lettings_log.period = 1
        expect(lettings_log.soft_max_for_period).to eq("400.0 every week")
      end
    end

    context "when period is weekly for 47 weeks" do
      it "returns weekly soft min for 47 weeks" do
        lettings_log.period = 8
        expect(lettings_log.soft_min_for_period).to eq("110.64 every week")
      end

      it "returns weekly soft max for 47 weeks" do
        lettings_log.period = 8
        expect(lettings_log.soft_max_for_period).to eq("442.55 every week")
      end
    end
  end

  describe "scopes" do
<<<<<<< HEAD
    let!(:lettings_log_1) { FactoryBot.create(:lettings_log, :in_progress, startdate: Time.utc(2021, 5, 3), mrcdate: Time.utc(2021, 5, 3), voiddate: Time.utc(2021, 5, 3), created_by: created_by_user) }
    let!(:lettings_log_2) { FactoryBot.create(:lettings_log, :completed, startdate: Time.utc(2021, 5, 3), mrcdate: Time.utc(2021, 5, 3), voiddate: Time.utc(2021, 5, 3), created_by: created_by_user) }
=======
    let!(:lettings_log_1) { create(:lettings_log, :in_progress, startdate: Time.utc(2021, 5, 3), created_by: created_by_user) }
    let!(:lettings_log_2) { create(:lettings_log, :completed, startdate: Time.utc(2021, 5, 3), created_by: created_by_user) }
>>>>>>> 0ae75a27

    before do
      Timecop.freeze(Time.utc(2022, 6, 3))
      create(:lettings_log, startdate: Time.utc(2022, 6, 3))
    end

    after do
      Timecop.unfreeze
    end

    context "when searching logs" do
      let!(:lettings_log_to_search) { create(:lettings_log, :completed) }

      before do
        create_list(:lettings_log, 5, :completed)
      end

      describe "#filter_by_id" do
        it "allows searching by a log ID" do
          result = described_class.filter_by_id(lettings_log_to_search.id.to_s)
          expect(result.count).to eq(1)
          expect(result.first.id).to eq lettings_log_to_search.id
        end
      end

      describe "#filter_by_tenant_code" do
        it "allows searching by a Tenant Code" do
          result = described_class.filter_by_tenant_code(lettings_log_to_search.tenancycode)
          expect(result.count).to eq(1)
          expect(result.first.id).to eq lettings_log_to_search.id
        end

        context "when tenant_code has lower case letters" do
          let(:matching_tenant_code_lower_case) { lettings_log_to_search.tenancycode.downcase }

          it "allows searching by a Tenant Code" do
            result = described_class.filter_by_tenant_code(matching_tenant_code_lower_case)
            expect(result.count).to eq(1)
            expect(result.first.id).to eq lettings_log_to_search.id
          end
        end
      end

      describe "#filter_by_propcode" do
        it "allows searching by a Property Reference" do
          result = described_class.filter_by_propcode(lettings_log_to_search.propcode)
          expect(result.count).to eq(1)
          expect(result.first.id).to eq lettings_log_to_search.id
        end

        context "when propcode has lower case letters" do
          let(:matching_propcode_lower_case) { lettings_log_to_search.propcode.downcase }

          it "allows searching by a Property Reference" do
            result = described_class.filter_by_propcode(matching_propcode_lower_case)
            expect(result.count).to eq(1)
            expect(result.first.id).to eq lettings_log_to_search.id
          end
        end
      end

      describe "#filter_by_postcode" do
        it "allows searching by a Property Postcode" do
          result = described_class.filter_by_postcode(lettings_log_to_search.postcode_full)
          expect(result.count).to eq(1)
          expect(result.first.id).to eq lettings_log_to_search.id
        end

        context "when lettings log is supported housing" do
          let(:location) { create(:location, postcode: "W6 0ST") }

          before do
            lettings_log_to_search.update!(needstype: 2, location:)
          end

          it "allows searching by a Property Postcode" do
            result = described_class.filter_by_location_postcode("W6 0ST")
            expect(result.count).to eq(1)
            expect(result.first.id).to eq lettings_log_to_search.id
          end
        end
      end

      describe "#search_by" do
        it "allows searching using ID" do
          result = described_class.search_by(lettings_log_to_search.id.to_s)
          expect(result.count).to eq(1)
          expect(result.first.id).to eq lettings_log_to_search.id
        end

        it "allows searching using tenancy code" do
          result = described_class.search_by(lettings_log_to_search.tenancycode)
          expect(result.count).to eq(1)
          expect(result.first.id).to eq lettings_log_to_search.id
        end

        it "allows searching by a Property Reference" do
          result = described_class.search_by(lettings_log_to_search.propcode)
          expect(result.count).to eq(1)
          expect(result.first.id).to eq lettings_log_to_search.id
        end

        it "allows searching by a Property Postcode" do
          result = described_class.search_by(lettings_log_to_search.postcode_full)
          expect(result.count).to eq(1)
          expect(result.first.id).to eq lettings_log_to_search.id
        end

        context "when lettings log is supported housing" do
          let(:location) { create(:location, postcode: "W6 0ST") }

          before do
            lettings_log_to_search.update!(needstype: 2, location:)
          end

          it "allows searching by a Property Postcode" do
            result = described_class.search_by("W6 0ST")
            expect(result.count).to eq(1)
            expect(result.first.id).to eq lettings_log_to_search.id
          end
        end

        context "when postcode has spaces and lower case letters" do
          let(:matching_postcode_lower_case_with_spaces) { lettings_log_to_search.postcode_full.downcase.chars.insert(3, " ").join }

          it "allows searching by a Property Postcode" do
            result = described_class.search_by(matching_postcode_lower_case_with_spaces)
            expect(result.count).to eq(1)
            expect(result.first.id).to eq lettings_log_to_search.id
          end
        end
      end
    end

    context "when filtering by year" do
      before do
        Timecop.freeze(Time.utc(2021, 5, 3))
      end

      after do
        Timecop.unfreeze
      end

      it "allows filtering on a single year" do
        expect(described_class.filter_by_years(%w[2021]).count).to eq(2)
      end

      it "allows filtering by multiple years using OR" do
        expect(described_class.filter_by_years(%w[2021 2022]).count).to eq(3)
      end

      it "can filter by year(s) AND status" do
        expect(described_class.filter_by_years(%w[2021 2022]).filter_by_status("completed").count).to eq(1)
      end

      it "filters based on date boundaries correctly" do
        lettings_log_1.startdate = Time.zone.local(2022, 4, 1)
        lettings_log_1.save!(validate: false)
        lettings_log_2.startdate = Time.zone.local(2022, 3, 31)
        lettings_log_2.save!(validate: false)

        expect(described_class.filter_by_years(%w[2021]).count).to eq(1)
        expect(described_class.filter_by_years(%w[2022]).count).to eq(2)
      end
    end

    context "when filtering by organisation" do
      let(:organisation_1) { create(:organisation) }
      let(:organisation_2) { create(:organisation) }
      let(:organisation_3) { create(:organisation) }

      before do
        create(:lettings_log, :in_progress, owning_organisation: organisation_1, managing_organisation: organisation_1, created_by: nil)
        create(:lettings_log, :completed, owning_organisation: organisation_1, managing_organisation: organisation_2, created_by: nil)
        create(:lettings_log, :completed, owning_organisation: organisation_2, managing_organisation: organisation_1, created_by: nil)
        create(:lettings_log, :completed, owning_organisation: organisation_2, managing_organisation: organisation_2, created_by: nil)
      end

      it "filters by given organisation" do
        expect(described_class.filter_by_organisation([organisation_1]).count).to eq(3)
        expect(described_class.filter_by_organisation([organisation_1, organisation_2]).count).to eq(4)
        expect(described_class.filter_by_organisation([organisation_3]).count).to eq(0)
      end
    end

    context "when filtering on status" do
      it "allows filtering on a single status" do
        expect(described_class.filter_by_status(%w[in_progress]).count).to eq(2)
      end

      it "allows filtering on multiple statuses" do
        expect(described_class.filter_by_status(%w[in_progress completed]).count).to eq(3)
      end
    end

    context "when filtering by user" do
      before do
        PaperTrail::Version.find_by(item_id: lettings_log_1.id, event: "create").update!(whodunnit: created_by_user.to_global_id.uri.to_s)
        PaperTrail::Version.find_by(item_id: lettings_log_2.id, event: "create").update!(whodunnit: created_by_user.to_global_id.uri.to_s)
      end

      it "allows filtering on current user" do
        expect(described_class.filter_by_user(%w[yours], created_by_user).count).to eq(2)
      end

      it "returns all logs when all logs selected" do
        expect(described_class.filter_by_user(%w[all], created_by_user).count).to eq(3)
      end

      it "returns all logs when all and your users selected" do
        expect(described_class.filter_by_user(%w[all yours], created_by_user).count).to eq(3)
      end
    end
  end

  describe "#retirement_age_for_person" do
    context "when a person gender is Male" do
      let(:lettings_log) { build(:lettings_log, sex1: "M") }

      it "returns the expected retirement age" do
        expect(lettings_log.retirement_age_for_person_1).to eq(67)
      end

      it "returns the expected plural" do
        expect(lettings_log.plural_gender_for_person_1).to eq("male and non-binary people")
      end
    end

    context "when a person gender is Female" do
      let(:lettings_log) { build(:lettings_log, sex2: "F") }

      it "returns the expected retirement age" do
        expect(lettings_log.retirement_age_for_person_2).to eq(60)
      end

      it "returns the expected plural" do
        expect(lettings_log.plural_gender_for_person_2).to eq("females")
      end
    end

    context "when a person gender is Non-Binary" do
      let(:lettings_log) { build(:lettings_log, sex3: "X") }

      it "returns the expected retirement age" do
        expect(lettings_log.retirement_age_for_person_3).to eq(67)
      end

      it "returns the expected plural" do
        expect(lettings_log.plural_gender_for_person_3).to eq("male and non-binary people")
      end
    end

    context "when the person gender is not set" do
      let(:lettings_log) { build(:lettings_log) }

      it "returns nil" do
        expect(lettings_log.retirement_age_for_person_3).to be_nil
      end

      it "returns the expected plural" do
        expect(lettings_log.plural_gender_for_person_3).to be_nil
      end
    end

    context "when a postcode contains unicode characters" do
      let(:lettings_log) { build(:lettings_log, postcode_full: "SR81LS\u00A0") }

      it "triggers a validation error" do
        expect { lettings_log.save! }.to raise_error(ActiveRecord::RecordInvalid, /Enter a postcode in the correct format/)
      end
    end
  end

  describe "csv download" do
    let(:scheme) { create(:scheme) }
    let(:location) { create(:location, :export, scheme:, type_of_unit: 6, postcode: "SE11TE", startdate: Time.zone.local(2021, 10, 1)) }
    let(:user) { create(:user, organisation: location.scheme.owning_organisation) }
    let(:expected_content) { csv_export_file.read }

    after do
      Timecop.unfreeze
    end

    context "with values represented as human readable labels" do
      before do
        Timecop.freeze(Time.utc(2022, 6, 5))
        lettings_log = FactoryBot.create(:lettings_log, needstype: 2, scheme:, location:, owning_organisation: scheme.owning_organisation, created_by: user, rent_type: 2, startdate: Time.zone.local(2021, 10, 2), created_at: Time.zone.local(2022, 2, 8, 16, 52, 15), updated_at: Time.zone.local(2022, 2, 8, 16, 52, 15))
        expected_content.sub!(/\{id\}/, lettings_log["id"].to_s)
        expected_content.sub!(/\{scheme_code\}/, "S#{scheme['id']}")
        expected_content.sub!(/\{scheme_service_name\}/, scheme["service_name"].to_s)
        expected_content.sub!(/\{scheme_sensitive\}/, scheme["sensitive"].to_s)
        expected_content.sub!(/\{scheme_primary_client_group\}/, scheme["primary_client_group"].to_s)
        expected_content.sub!(/\{scheme_secondary_client_group\}/, scheme["secondary_client_group"].to_s)
        expected_content.sub!(/\{scheme_support_type\}/, scheme["support_type"].to_s)
        expected_content.sub!(/\{scheme_intended_stay\}/, scheme["intended_stay"].to_s)
        expected_content.sub!(/\{location_code\}/, location["id"].to_s)
        expected_content.sub!(/\{location_startdate\}/, location["startdate"].to_s)
        expected_content.sub!(/\{scheme_id\}/, scheme["service_name"].to_s)
        expected_content.sub!(/\{location_id\}/, location["id"].to_s)
      end

      around do |example|
        Timecop.freeze(Time.zone.local(2022, 6, 5)) do
          Singleton.__init__(FormHandler)
          example.run
        end
        Timecop.return
        Singleton.__init__(FormHandler)
      end

      context "with a support user" do
        let(:csv_export_file) { File.open("spec/fixtures/files/lettings_logs_download.csv", "r:UTF-8") }

        it "generates a correct csv from a lettings log" do
          expect(described_class.to_csv(codes_only_export: false)).to eq(expected_content)
        end
      end

      context "with a non support user" do
        let(:csv_export_file) { File.open("spec/fixtures/files/lettings_logs_download_non_support.csv", "r:UTF-8") }

        it "generates a correct csv from a lettings log" do
          expect(described_class.to_csv(user, codes_only_export: false)).to eq(expected_content)
        end
      end
    end

    context "with values represented as codes" do
      before do
        Timecop.freeze(Time.utc(2022, 6, 5))
        lettings_log = FactoryBot.create(:lettings_log, needstype: 2, scheme:, location:, owning_organisation: scheme.owning_organisation, created_by: user, rent_type: 2, startdate: Time.zone.local(2021, 10, 2), created_at: Time.zone.local(2022, 2, 8, 16, 52, 15), updated_at: Time.zone.local(2022, 2, 8, 16, 52, 15))
        expected_content.sub!(/\{id\}/, lettings_log["id"].to_s)
        expected_content.sub!(/\{scheme_code\}/, "S#{scheme.id}")
        expected_content.sub!(/\{scheme_service_name\}/, scheme.service_name.to_s)
        expected_content.sub!(/\{scheme_sensitive\}/, scheme.sensitive_before_type_cast.to_s)
        expected_content.sub!(/\{scheme_primary_client_group\}/, scheme.primary_client_group_before_type_cast.to_s)
        expected_content.sub!(/\{scheme_secondary_client_group\}/, scheme.secondary_client_group_before_type_cast.to_s)
        expected_content.sub!(/\{scheme_support_type\}/, scheme.support_type_before_type_cast.to_s)
        expected_content.sub!(/\{scheme_intended_stay\}/, scheme.intended_stay_before_type_cast.to_s)
        expected_content.sub!(/\{location_code\}/, location.id.to_s)
        expected_content.sub!(/\{location_startdate\}/, location.startdate.to_s)
        expected_content.sub!(/\{scheme_id\}/, scheme.service_name.to_s)
        expected_content.sub!(/\{location_id\}/, location.id.to_s)
      end

      let(:csv_export_file) { File.open("spec/fixtures/files/lettings_logs_download_codes_only.csv", "r:UTF-8") }

      around do |example|
        Timecop.freeze(Time.zone.local(2022, 6, 5)) do
          Singleton.__init__(FormHandler)
          example.run
        end
        Timecop.return
        Singleton.__init__(FormHandler)
      end

      it "generates a correct csv from a lettings log" do
        expect(described_class.to_csv(codes_only_export: true)).to eq(expected_content)
      end
    end
  end

  describe "#blank_invalid_non_setup_fields!" do
    context "when a setup field is invalid" do
      subject(:model) { described_class.new(needstype: 404) }

      it "does not blank it" do
        model.valid?
        expect { model.blank_invalid_non_setup_fields! }.not_to change(model, :needstype)
      end
    end

    context "when a non setup field is invalid" do
      subject(:model) { described_class.new(beds: 404) }

      it "blanks it" do
        model.valid?
        expect { model.blank_invalid_non_setup_fields! }.to change(model, :beds)
      end
    end
  end
end<|MERGE_RESOLUTION|>--- conflicted
+++ resolved
@@ -2045,20 +2045,16 @@
       end
 
       context "and renewal" do
-<<<<<<< HEAD
         before do
           Timecop.freeze(Time.zone.local(2022, 4, 2))
         end
-=======
+
+        after do
+          Timecop.unfreeze
+        end
+
         let(:scheme) { create(:scheme) }
         let(:location) { create(:location, scheme:) }
->>>>>>> 0ae75a27
-
-        after do
-          Timecop.unfreeze
-        end
-
-        let(:scheme) { FactoryBot.create(:scheme) }
         let!(:supported_housing_lettings_log) do
           described_class.create!({
             managing_organisation: owning_organisation,
@@ -2072,8 +2068,6 @@
             created_at: Time.utc(2022, 2, 8, 16, 52, 15),
           })
         end
-
-        let(:location) { FactoryBot.create(:location, scheme:) }
 
         it "correctly infers and saves the renewal date" do
           record_from_db = ActiveRecord::Base.connection.execute("SELECT voiddate from lettings_logs where id=#{supported_housing_lettings_log.id}").to_a[0]
@@ -2584,13 +2578,8 @@
   end
 
   describe "scopes" do
-<<<<<<< HEAD
-    let!(:lettings_log_1) { FactoryBot.create(:lettings_log, :in_progress, startdate: Time.utc(2021, 5, 3), mrcdate: Time.utc(2021, 5, 3), voiddate: Time.utc(2021, 5, 3), created_by: created_by_user) }
-    let!(:lettings_log_2) { FactoryBot.create(:lettings_log, :completed, startdate: Time.utc(2021, 5, 3), mrcdate: Time.utc(2021, 5, 3), voiddate: Time.utc(2021, 5, 3), created_by: created_by_user) }
-=======
-    let!(:lettings_log_1) { create(:lettings_log, :in_progress, startdate: Time.utc(2021, 5, 3), created_by: created_by_user) }
-    let!(:lettings_log_2) { create(:lettings_log, :completed, startdate: Time.utc(2021, 5, 3), created_by: created_by_user) }
->>>>>>> 0ae75a27
+    let!(:lettings_log_1) { create(:lettings_log, :in_progress, startdate: Time.utc(2021, 5, 3), mrcdate: Time.utc(2021, 5, 3), voiddate: Time.utc(2021, 5, 3), created_by: created_by_user) }
+    let!(:lettings_log_2) { create(:lettings_log, :completed, startdate: Time.utc(2021, 5, 3), mrcdate: Time.utc(2021, 5, 3), voiddate: Time.utc(2021, 5, 3), created_by: created_by_user) }
 
     before do
       Timecop.freeze(Time.utc(2022, 6, 3))
