FactoryBot.define do
  factory :sales_log do
    created_by { FactoryBot.create(:user) }
    owning_organisation { created_by.organisation }
    managing_organisation { created_by.organisation }
    created_at { Time.utc(2022, 2, 8, 16, 52, 15) }
    updated_at { Time.utc(2022, 2, 8, 16, 52, 15) }
    trait :in_progress do
      purchid { "PC123" }
      ownershipsch { 2 }
      type { 8 }
      saledate { Time.utc(2022, 2, 2, 10, 36, 49) }
    end
    trait :completed do
      purchid { "PC123" }
      ownershipsch { 2 }
      type { 8 }
      saledate { Time.utc(2022, 2, 2, 10, 36, 49) }
      companybuy { 1 }
      jointpur { 1 }
      beds { 2 }
      jointmore { 1 }
      noint { 2 }
      age1_known { 0 }
      age1 { 30 }
      sex1 { "X" }
      national { 18 }
      buy1livein { 1 }
      relat2 { "P" }
      proptype { 1 }
      age2_known { 0 }
      age2 { 35 }
      builtype { 1 }
      ethnic { 3 }
      ethnic_group { 12 }
      sex2 { "X" }
      buy2livein { "1" }
      ecstat1 { "1" }
      ecstat2 { "1" }
      hholdcount { "1" }
      wheel { 1 }
      details_known_1 { 1 }
      age3_known { 0 }
      age3 { 40 }
      details_known_2 { 1 }
      age4_known { 0 }
      age4 { 40 }
      details_known_3 { 1 }
      age5_known { 0 }
      age5 { 40 }
      details_known_4 { 1 }
      age6_known { 0 }
      age6 { 40 }
      income1nk { 0 }
      income1 { 10_000 }
      inc1mort { 1 }
      income2nk { 0 }
      income2 { 10_000 }
      inc2mort { 1 }
      la_known { "1" }
      la { "E09000003" }
      savingsnk { 1 }
      prevown { 1 }
      sex3 { "X" }
      mortgage { 20_000 }
      ecstat3 { 10 }
      ecstat4 { 3 }
      ecstat5 { 2 }
      ecstat6 { 1 }
      disabled { 1 }
      deposit { 10_000 }
      cashdis { 1_000 }
      value { 110_000 }
      grant { 1_000 }
      proplen { 10 }
<<<<<<< HEAD
      relat3 { "P" }
      relat4 { "P" }
      relat5 { "P" }
      relat6 { "P" }
=======
      pregyrha { 1 }
      pregla { 1 }
      pregother { 1 }
      pregghb { 1 }
      hhregres { 1 }
      hhregresstill { 4 }
      ppcodenk { 1 }
      prevten { 1 }
      previous_la_known { 0 }
>>>>>>> 7d02752d
    end
  end
end<|MERGE_RESOLUTION|>--- conflicted
+++ resolved
@@ -73,12 +73,6 @@
       value { 110_000 }
       grant { 1_000 }
       proplen { 10 }
-<<<<<<< HEAD
-      relat3 { "P" }
-      relat4 { "P" }
-      relat5 { "P" }
-      relat6 { "P" }
-=======
       pregyrha { 1 }
       pregla { 1 }
       pregother { 1 }
@@ -88,7 +82,10 @@
       ppcodenk { 1 }
       prevten { 1 }
       previous_la_known { 0 }
->>>>>>> 7d02752d
+      relat3 { "P" }
+      relat4 { "P" }
+      relat5 { "P" }
+      relat6 { "P" }
     end
   end
 end