FactoryBot.define do
  factory :sales_log do
    created_by { FactoryBot.create(:user) }
    owning_organisation { created_by.organisation }
    managing_organisation { created_by.organisation }
    created_at { Time.utc(2022, 2, 8, 16, 52, 15) }
    updated_at { Time.utc(2022, 2, 8, 16, 52, 15) }
    trait :in_progress do
      purchid { "PC123" }
      ownershipsch { 2 }
      type { 8 }
      saledate { Time.utc(2022, 2, 2, 10, 36, 49) }
    end
    trait :completed do
      purchid { "PC123" }
      ownershipsch { 2 }
      type { 8 }
      saledate { Time.utc(2022, 2, 2, 10, 36, 49) }
      companybuy { 1 }
      jointpur { 1 }
      beds { 2 }
      jointmore { 1 }
      noint { 2 }
      age1_known { 0 }
      age1 { 30 }
      sex1 { "X" }
      buy1livein { 1 }
      relat2 { "P" }
      proptype { 1 }
      age2_known { 0 }
      age2 { 35 }
      builtype { 1 }
      ethnic { 3 }
      ethnic_group { 12 }
      sex2 { "X" }
<<<<<<< HEAD
      ecstat2 { "1" }
=======
      buy2livein { "1" }
>>>>>>> 83e1469b
    end
  end
end<|MERGE_RESOLUTION|>--- conflicted
+++ resolved
@@ -33,11 +33,8 @@
       ethnic { 3 }
       ethnic_group { 12 }
       sex2 { "X" }
-<<<<<<< HEAD
+      buy2livein { "1" }
       ecstat2 { "1" }
-=======
-      buy2livein { "1" }
->>>>>>> 83e1469b
     end
   end
 end