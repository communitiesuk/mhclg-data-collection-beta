FactoryBot.define do
  factory :sales_log do
    created_by { FactoryBot.create(:user) }
    owning_organisation { created_by.organisation }
    managing_organisation { created_by.organisation }
    created_at { Time.utc(2022, 2, 8, 16, 52, 15) }
    updated_at { Time.utc(2022, 2, 8, 16, 52, 15) }
    trait :in_progress do
      purchid { "PC123" }
      ownershipsch { 2 }
      type { 8 }
      saledate { Time.utc(2022, 2, 2, 10, 36, 49) }
    end
    trait :completed do
      purchid { "PC123" }
      ownershipsch { 2 }
      type { 8 }
      saledate { Time.utc(2022, 2, 2, 10, 36, 49) }
      companybuy { 1 }
      jointpur { 1 }
      beds { 2 }
      jointmore { 1 }
      noint { 2 }
      age1_known { 0 }
      age1 { 30 }
      sex1 { "X" }
      national { 18 }
      buy1livein { 1 }
      relat2 { "P" }
      proptype { 1 }
      age2_known { 0 }
      age2 { 35 }
      builtype { 1 }
      ethnic { 3 }
      ethnic_group { 12 }
      sex2 { "X" }
      buy2livein { "1" }
      ecstat1 { "1" }
      ecstat2 { "1" }
      hholdcount { "1" }
      wheel { 1 }
      age3_known { 0 }
      age3 { 40 }
<<<<<<< HEAD
      person2_known { 1 }
=======
      age4_known { 0 }
      age4 { 40 }
      age5_known { 0 }
      age5 { 40 }
      age6_known { 0 }
      age6 { 40 }
>>>>>>> 67435e9f
    end
  end
end<|MERGE_RESOLUTION|>--- conflicted
+++ resolved
@@ -41,16 +41,15 @@
       wheel { 1 }
       age3_known { 0 }
       age3 { 40 }
-<<<<<<< HEAD
       person2_known { 1 }
-=======
       age4_known { 0 }
       age4 { 40 }
+      person3_known { 1 }
       age5_known { 0 }
       age5 { 40 }
+      person4_known { 1 }
       age6_known { 0 }
       age6 { 40 }
->>>>>>> 67435e9f
     end
   end
 end