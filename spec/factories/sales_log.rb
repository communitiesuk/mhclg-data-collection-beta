--- conflicted
+++ resolved
@@ -1,13 +1,8 @@
 FactoryBot.define do
   factory :sales_log do
-<<<<<<< HEAD
-    created_by { association :user }
-    owning_organisation { created_by.organisation }
-=======
-    assigned_to { FactoryBot.create(:user) }
+    assigned_to { association :user }
     created_by { assigned_to }
     owning_organisation { assigned_to.organisation }
->>>>>>> 9d03c3ce
     managing_organisation { owning_organisation }
     created_at { Time.zone.now }
     updated_at { Time.zone.now }
