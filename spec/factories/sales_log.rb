--- conflicted
+++ resolved
@@ -68,18 +68,15 @@
       ecstat5 { 2 }
       ecstat6 { 1 }
       disabled { 2 }
-<<<<<<< HEAD
-      relat3 { "P" }
-      relat4 { "P" }
-      relat5 { "P" }
-      relat6 { "P" }
-=======
       deposit { 10_000 }
       cashdis { 1_000 }
       value { 110_000 }
       grant { 1_000 }
       proplen { 10 }
->>>>>>> 6102b50e
+      relat3 { "P" }
+      relat4 { "P" }
+      relat5 { "P" }
+      relat6 { "P" }
     end
   end
 end