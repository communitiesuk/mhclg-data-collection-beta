--- conflicted
+++ resolved
@@ -67,14 +67,11 @@
       ecstat4 { 3 }
       ecstat5 { 2 }
       ecstat6 { 1 }
-<<<<<<< HEAD
+      disabled { 2 }
       relat3 { "P" }
       relat4 { "P" }
       relat5 { "P" }
       relat6 { "P" }
-=======
-      disabled { 2 }
->>>>>>> 853869ba
     end
   end
 end