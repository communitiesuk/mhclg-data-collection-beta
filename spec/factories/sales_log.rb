--- conflicted
+++ resolved
@@ -2,14 +2,8 @@
   factory :sales_log do
     created_by { FactoryBot.create(:user) }
     owning_organisation { created_by.organisation }
-<<<<<<< HEAD
-    managing_organisation { created_by.organisation }
     created_at { Time.utc(2023, 2, 8, 16, 52, 15) }
     updated_at { Time.utc(2023, 2, 8, 16, 52, 15) }
-=======
-    created_at { Time.utc(2022, 2, 8, 16, 52, 15) }
-    updated_at { Time.utc(2022, 2, 8, 16, 52, 15) }
->>>>>>> 4e15a119
     trait :in_progress do
       purchid { "PC123" }
       ownershipsch { 2 }
