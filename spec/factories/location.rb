FactoryBot.define do
  factory :location do
    location_code { Faker::Name.initials(number: 10) }
    postcode { Faker::Address.postcode.delete(" ") }
    name { Faker::Address.street_name }
<<<<<<< HEAD
    type_of_unit { [1, 2, 3, 4, 6, 7].sample }
    type_of_building { Faker::Lorem.word }
=======
    type_of_unit { Faker::Number.within(range: 1..6) }
    type_of_building { "Purpose built" }
>>>>>>> 2ef45f49
    wheelchair_adaptation { 0 }
    county { Faker::Address.state }
    scheme
  end
end<|MERGE_RESOLUTION|>--- conflicted
+++ resolved
@@ -3,13 +3,8 @@
     location_code { Faker::Name.initials(number: 10) }
     postcode { Faker::Address.postcode.delete(" ") }
     name { Faker::Address.street_name }
-<<<<<<< HEAD
     type_of_unit { [1, 2, 3, 4, 6, 7].sample }
-    type_of_building { Faker::Lorem.word }
-=======
-    type_of_unit { Faker::Number.within(range: 1..6) }
     type_of_building { "Purpose built" }
->>>>>>> 2ef45f49
     wheelchair_adaptation { 0 }
     county { Faker::Address.state }
     scheme
