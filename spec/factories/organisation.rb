FactoryBot.define do
  factory :organisation do
    name { "DLUHC" }
    address_line1 { "2 Marsham Street" }
    address_line2 { "London" }
    provider_type { "LA" }
    housing_registration_no { "1234" }
    postcode { "SW1P 4DF" }
    created_at { Time.zone.now }
    updated_at { Time.zone.now }
    holds_own_stock { true }
<<<<<<< HEAD
  end

  factory :organisation_la do
    organisation
    ons_code { "E07000041" }
    created_at { Time.zone.now }
    updated_at { Time.zone.now }
=======
>>>>>>> e82f8ed8
  end

  factory :organisation_rent_period do
    organisation
    rent_period { 2 }
    created_at { Time.zone.now }
    updated_at { Time.zone.now }
  end

  factory :organisation_relationship do
    child_organisation { FactoryBot.create(:organisation) }
    parent_organisation { FactoryBot.create(:organisation) }
  end
end<|MERGE_RESOLUTION|>--- conflicted
+++ resolved
@@ -9,7 +9,6 @@
     created_at { Time.zone.now }
     updated_at { Time.zone.now }
     holds_own_stock { true }
-<<<<<<< HEAD
   end
 
   factory :organisation_la do
@@ -17,8 +16,6 @@
     ons_code { "E07000041" }
     created_at { Time.zone.now }
     updated_at { Time.zone.now }
-=======
->>>>>>> e82f8ed8
   end
 
   factory :organisation_rent_period do
