require "rails_helper"
require_relative "../../support/devise"

describe Admin::DashboardController, type: :controller do
<<<<<<< HEAD
=======
  before do
    RequestHelper.stub_http_requests
    sign_in admin_user
  end

>>>>>>> b553140d
  render_views
  let(:page) { Capybara::Node::Simple.new(response.body) }
  let(:resource_title) { "Dashboard" }
  let(:valid_session) { {} }
  let(:admin_user) { FactoryBot.create(:admin_user) }

  describe "Get case logs" do
    before do
      2.times { |_| FactoryBot.create(:case_log, :in_progress) }
      FactoryBot.create(:case_log, :completed)
      get :index, session: valid_session
    end

    it "returns a dashboard page" do
      expect(page).to have_content(resource_title)
    end

    it "returns a panel of recent case logs" do
      expect(page).to have_xpath("//div[contains(@class, 'panel') and contains(//h3, 'Recent logs')]")
    end

    it "returns a panel of in progress case logs" do
      panel_xpath = "//div[@class='panel' and .//h3[contains(., 'Total logs in progress')]]"
      panel_content_xpath = "#{panel_xpath}//div[@class='panel_contents' and .//p[contains(., 2)]]"
      expect(page).to have_xpath(panel_xpath)
      expect(page).to have_xpath(panel_content_xpath)
    end

    it "returns a panel of completed case logs" do
      panel_xpath = "//div[@class='panel' and .//h3[contains(., 'Total logs completed')]]"
      panel_content_xpath = "#{panel_xpath}//div[@class='panel_contents' and .//p[contains(., 1)]]"
      expect(page).to have_xpath(panel_xpath)
      expect(page).to have_xpath(panel_content_xpath)
    end
  end
end<|MERGE_RESOLUTION|>--- conflicted
+++ resolved
@@ -2,14 +2,6 @@
 require_relative "../../support/devise"
 
 describe Admin::DashboardController, type: :controller do
-<<<<<<< HEAD
-=======
-  before do
-    RequestHelper.stub_http_requests
-    sign_in admin_user
-  end
-
->>>>>>> b553140d
   render_views
   let(:page) { Capybara::Node::Simple.new(response.body) }
   let(:resource_title) { "Dashboard" }
