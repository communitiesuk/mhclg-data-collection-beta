--- conflicted
+++ resolved
@@ -17,12 +17,8 @@
     end
 
     it "does not retrieve any S3 bucket configuration" do
-<<<<<<< HEAD
-      expect(subject.s3_buckets).to be_a(Hash)
-      expect(subject.s3_buckets).to be_empty
-=======
+      expect(config_service.s3_buckets).to be_a(Hash)
       expect(config_service.s3_buckets).to be_empty
->>>>>>> 95880f64
     end
   end
 
@@ -69,12 +65,8 @@
     end
 
     it "does not retrieve any S3 bucket configuration" do
-<<<<<<< HEAD
-      expect(subject.s3_buckets).to be_a(Hash)
-      expect(subject.s3_buckets).to be_empty
-=======
+      expect(config_service.s3_buckets).to be_a(Hash)
       expect(config_service.s3_buckets).to be_empty
->>>>>>> 95880f64
     end
   end
 end