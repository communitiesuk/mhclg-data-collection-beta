--- conflicted
+++ resolved
@@ -1264,14 +1264,9 @@
         let(:attributes) { setup_section_params.merge(field_103: "3", field_86: "1", field_87: "50", field_88: nil, field_109: nil) }
 
         it "does not add errors" do
-<<<<<<< HEAD
-          parser.valid?
-          expect(parser.errors[:field_103]).not_to include("The percentage owned has to be 100% if the mortgage used is 'Don’t know'")
-          expect(parser.errors[:field_103]).not_to include("Enter a valid value for Was a mortgage used for the purchase of this property?")
-=======
+          parser.valid?
           expect(parser.errors[:field_103]).to be_empty
           expect(parser.errors[:field_103]).to be_empty
->>>>>>> 5696e4b8
         end
       end
 
@@ -1280,13 +1275,9 @@
           let(:attributes) { setup_section_params.merge(field_103: "3", field_86: "2", field_87: "50", field_88: nil, field_109: nil) }
 
           it "returns correct errors" do
-<<<<<<< HEAD
             parser.valid?
-            expect(parser.errors[:field_103]).to include("Enter a valid value for Was a mortgage used for the purchase of this property?")
-
-=======
             expect(parser.errors[:field_103]).to include("Enter a valid value for was a mortgage used for the purchase of this property?")
->>>>>>> 5696e4b8
+
             parser.log.blank_invalid_non_setup_fields!
             parser.log.save!
             expect(parser.log.mortgageused).to be_nil
@@ -1297,13 +1288,9 @@
           let(:attributes) { setup_section_params.merge(field_103: "3", field_86: "2", field_87: "50", field_88: "100", field_109: nil) }
 
           it "returns correct errors" do
-<<<<<<< HEAD
             parser.valid?
-            expect(parser.errors[:field_103]).to include("Enter a valid value for Was a mortgage used for the purchase of this property?")
-
-=======
             expect(parser.errors[:field_103]).to include("Enter a valid value for was a mortgage used for the purchase of this property?")
->>>>>>> 5696e4b8
+
             parser.log.blank_invalid_non_setup_fields!
             parser.log.save!
             expect(parser.log.mortgageused).to be_nil
@@ -1358,13 +1345,9 @@
       let(:attributes) { valid_attributes.merge({ field_8: "2", field_10: "9", field_117: "3" }) }
 
       it "does not allow 3 (don't know) as an option for discounted ownership" do
-<<<<<<< HEAD
         parser.valid?
-        expect(parser.errors[:field_117]).to include("Enter a valid value for Was a mortgage used for the purchase of this property?")
-
-=======
         expect(parser.errors[:field_117]).to include("Enter a valid value for was a mortgage used for the purchase of this property?")
->>>>>>> 5696e4b8
+
         parser.log.blank_invalid_non_setup_fields!
         parser.log.save!
         expect(parser.log.mortgageused).to be_nil
