--- conflicted
+++ resolved
@@ -260,11 +260,6 @@
         end
 
         it "intercepts the relevant validation error" do
-<<<<<<< HEAD
-=======
-          expect(logger).to receive(:warn).with(/Removing prevten with error: Answer cannot be a children’s home or foster care as the lead tenant is 26 or older/)
-          expect(logger).to receive(:warn).with(/Removing age1 with error: Answer cannot be a children’s home or foster care as the lead tenant is 26 or older/)
->>>>>>> 1b1c92d0
           expect { lettings_log_service.send(:create_log, lettings_log_xml) }
             .not_to raise_error
         end
