require "rails_helper"

RSpec.describe LocationsController, type: :request do
  let(:page) { Capybara::Node::Simple.new(response.body) }
  let(:user) { FactoryBot.create(:user, :support) }
  let!(:scheme) { FactoryBot.create(:scheme, owning_organisation: user.organisation) }

  describe "#new" do
    context "when not signed in" do
      it "redirects to the sign in page" do
        get "/schemes/1/locations/new"
        expect(response).to redirect_to("/account/sign-in")
      end
    end

    context "when signed in as a data provider" do
      let(:user) { FactoryBot.create(:user) }

      before do
        sign_in user
        get "/schemes/1/locations/new"
      end

      it "returns 401 unauthorized" do
        request
        expect(response).to have_http_status(:unauthorized)
      end
    end

    context "when signed in as a data coordinator" do
      let(:user) { FactoryBot.create(:user, :data_coordinator) }
      let!(:scheme) { FactoryBot.create(:scheme, owning_organisation: user.organisation) }

      before do
        sign_in user
        get "/schemes/#{scheme.id}/locations/new"
      end

      it "returns a template for a new location" do
        expect(response).to have_http_status(:ok)
        expect(page).to have_content("Add a location to this scheme")
      end

      context "when trying to new location to a scheme that belongs to another organisation" do
        let(:another_scheme)  { FactoryBot.create(:scheme) }

        it "displays the new page with an error message" do
          get "/schemes/#{another_scheme.id}/locations/new"
          expect(response).to have_http_status(:not_found)
        end
      end
    end

    context "when signed in as a support user" do
      before do
        allow(user).to receive(:need_two_factor_authentication?).and_return(false)
        sign_in user
        get "/schemes/#{scheme.id}/locations/new"
      end

      it "returns a template for a new location" do
        expect(response).to have_http_status(:ok)
        expect(page).to have_content("Add a location to this scheme")
      end
    end
  end

  describe "#create" do
    context "when not signed in" do
      it "redirects to the sign in page" do
        post "/schemes/1/locations"
        expect(response).to redirect_to("/account/sign-in")
      end
    end

    context "when signed in as a data provider" do
      let(:user) { FactoryBot.create(:user) }

      before do
        sign_in user
        post "/schemes/1/locations"
      end

      it "returns 401 unauthorized" do
        request
        expect(response).to have_http_status(:unauthorized)
      end
    end

    context "when signed in as a data coordinator" do
      let(:user) { FactoryBot.create(:user, :data_coordinator) }
      let!(:scheme) { FactoryBot.create(:scheme, owning_organisation: user.organisation) }
      let(:startdate) { Time.utc(2022, 2, 2) }
      let(:params) { { location: { name: "Test", units: "5", type_of_unit: "Bungalow", add_another_location: "No", postcode: "ZZ1 1ZZ", startdate:, mobility_type: "A" } } }

      before do
        sign_in user
        post "/schemes/#{scheme.id}/locations", params: params
      end

      it "creates a new location for scheme with valid params and redirects to correct page" do
        expect { post "/schemes/#{scheme.id}/locations", params: }.to change(Location, :count).by(1)
        follow_redirect!
        expect(response).to have_http_status(:ok)
        expect(page).to have_content("Check your answers before creating this scheme")
      end

      it "creates a new location for scheme with valid params" do
        expect(Location.last.scheme.owning_organisation_id).to eq(user.organisation_id)
        expect(Location.last.name).to eq("Test")
        expect(Location.last.postcode).to eq("ZZ11ZZ")
        expect(Location.last.units).to eq(5)
        expect(Location.last.type_of_unit).to eq("Bungalow")
        expect(Location.last.startdate).to eq(startdate)
        expect(Location.last.mobility_type).to eq("Fitted with equipment and adaptations")
      end

      context "when postcode is submitted with lower case" do
        let(:params) { { location: { name: "Test", units: "5", type_of_unit: "Bungalow", add_another_location: "No", postcode: "zz1 1zz", mobility_type: "N" } } }

        it "creates a new location for scheme with postcode " do
          expect(Location.last.postcode).to eq("ZZ11ZZ")
        end
      end

      context "when startdate is submitted with leading zeroes" do
        let(:params) do
          { location: {
            name: "Test",
            units: "5",
            type_of_unit: "Bungalow",
            add_another_location: "No",
            postcode: "zz1 1zz",
            mobility_type: "N",
            "startdate(3i)" => "01",
            "startdate(2i)" => "01",
            "startdate(1i)" => "2022",
          } }
        end

        it "creates a new location for scheme with postcode " do
          expect(Location.last.startdate).to eq(Time.utc(2022, 1, 1))
        end
      end

      context "when trying to add location to a scheme that belongs to another organisation" do
        let(:another_scheme)  { FactoryBot.create(:scheme) }
        let(:params) { { location: { name: "Test", units: "5", type_of_unit: "Bungalow", add_another_location: "No", postcode: "ZZ1 1ZZ", mobility_type: "N" } } }

        it "displays the new page with an error message" do
          post "/schemes/#{another_scheme.id}/locations", params: params
          expect(response).to have_http_status(:not_found)
        end
      end

      context "when do you want to add another location is selected as yes" do
        let(:params) { { location: { name: "Test", units: "5", type_of_unit: "Bungalow", add_another_location: "Yes", postcode: "ZZ1 1ZZ", mobility_type: "N" } } }

        it "creates a new location for scheme with valid params and redirects to correct page" do
          expect { post "/schemes/#{scheme.id}/locations", params: }.to change(Location, :count).by(1)
          follow_redirect!
          expect(response).to have_http_status(:ok)
          expect(page).to have_content("Add a location to this scheme")
        end

        it "creates a new location for scheme with valid params" do
          expect(Location.last.scheme.owning_organisation_id).to eq(user.organisation_id)
          expect(Location.last.name).to eq("Test")
          expect(Location.last.units).to eq(5)
          expect(Location.last.type_of_unit).to eq("Bungalow")
          expect(Location.last.mobility_type).to eq("None")
        end
      end

      context "when do you want to add another location is selected as no" do
        let(:params) { { location: { name: "Test", units: "5", type_of_unit: "Bungalow", add_another_location: "No", postcode: "ZZ1 1ZZ", mobility_type: "N" } } }

        it "creates a new location for scheme with valid params and redirects to correct page" do
          expect { post "/schemes/#{scheme.id}/locations", params: }.to change(Location, :count).by(1)
          follow_redirect!
          expect(response).to have_http_status(:ok)
          expect(page).to have_content("Check your changes before creating this scheme")
        end

        it "creates a new location for scheme with valid params" do
          expect(Location.last.scheme.owning_organisation_id).to eq(user.organisation_id)
          expect(Location.last.name).to eq("Test")
          expect(Location.last.units).to eq(5)
          expect(Location.last.type_of_unit).to eq("Bungalow")
        end
      end

      context "when do you want to add another location is not selected" do
        let(:params) { { location: { name: "Test", units: "5", type_of_unit: "Bungalow", postcode: "ZZ1 1ZZ", mobility_type: "W" } } }

        it "creates a new location for scheme with valid params and redirects to correct page" do
          expect { post "/schemes/#{scheme.id}/locations", params: }.to change(Location, :count).by(1)
          follow_redirect!
          expect(response).to have_http_status(:ok)
          expect(page).to have_content("Check your changes before creating this scheme")
        end

        it "creates a new location for scheme with valid params" do
          expect(Location.last.scheme.owning_organisation_id).to eq(user.organisation_id)
          expect(Location.last.name).to eq("Test")
          expect(Location.last.units).to eq(5)
          expect(Location.last.type_of_unit).to eq("Bungalow")
          expect(Location.last.mobility_type).to eq("Wheelchair-user standard")
        end
      end

      context "when required param are missing" do
        let(:params) { { location: { postcode: "", name: "Test", units: "", type_of_unit: "", add_another_location: "No" } } }

        it "displays the new page with an error message" do
          expect(response).to have_http_status(:unprocessable_entity)
          expect(page).to have_content(I18n.t("validations.postcode"))
          expect(page).to have_content(I18n.t("activerecord.errors.models.location.attributes.units.blank"))
          expect(page).to have_content(I18n.t("activerecord.errors.models.location.attributes.type_of_unit.blank"))
          expect(page).to have_content(I18n.t("activerecord.errors.models.location.attributes.mobility_type.blank"))
        end
      end

      context "when invalid time is supplied" do
        let(:params) do
          { location: {
            name: "Test",
            units: "5",
            type_of_unit: "Bungalow",
            mobility_type: "N",
            add_another_location: "No",
            postcode: "ZZ1 1ZZ",
            "startdate(3i)" => "1",
            "startdate(2i)" => "1",
            "startdate(1i)" => "w",
          } }
        end

        it "displays the new page with an error message" do
          expect(response).to have_http_status(:unprocessable_entity)
          expect(page).to have_content(I18n.t("validations.date.invalid_date"))
        end
      end

      context "when no startdate is supplied" do
        let(:params) do
          { location: {
            name: "Test",
            units: "5",
            type_of_unit: "Bungalow",
            mobility_type: "N",
            add_another_location: "No",
            postcode: "ZZ1 1ZZ",
            "startdate(3i)" => "",
            "startdate(2i)" => "",
            "startdate(1i)" => "",
          } }
        end

        it "creates a new location for scheme with valid params and redirects to correct page" do
          expect { post "/schemes/#{scheme.id}/locations", params: }.to change(Location, :count).by(1)
          follow_redirect!
          expect(response).to have_http_status(:ok)
          expect(page).to have_content("Check your answers before creating this scheme")
        end
      end
    end

    context "when signed in as a support user" do
      let(:user) { FactoryBot.create(:user, :support) }
      let!(:scheme) { FactoryBot.create(:scheme) }
      let(:params) { { location: { name: "Test", units: "5", type_of_unit: "Bungalow", add_another_location: "No", postcode: "ZZ1 1ZZ", mobility_type: "N" } } }

      before do
        allow(user).to receive(:need_two_factor_authentication?).and_return(false)
        sign_in user
        post "/schemes/#{scheme.id}/locations", params: params
      end

      it "creates a new location for scheme with valid params and redirects to correct page" do
        expect { post "/schemes/#{scheme.id}/locations", params: }.to change(Location, :count).by(1)
        follow_redirect!
        expect(response).to have_http_status(:ok)
        expect(page).to have_content("Check your answers before creating this scheme")
      end

      it "creates a new location for scheme with valid params" do
        expect(Location.last.name).to eq("Test")
        expect(Location.last.postcode).to eq("ZZ11ZZ")
        expect(Location.last.units).to eq(5)
        expect(Location.last.type_of_unit).to eq("Bungalow")
      end

      context "when postcode is submitted with lower case" do
        let(:params) { { location: { name: "Test", units: "5", type_of_unit: "Bungalow", add_another_location: "No", postcode: "zz1 1zz", mobility_type: "N" } } }

        it "creates a new location for scheme with postcode " do
          expect(Location.last.postcode).to eq("ZZ11ZZ")
        end
      end

      context "when required postcode param is missing" do
        let(:params) { { location: { name: "Test", units: "5", type_of_unit: "Bungalow", add_another_location: "No" } } }

        it "displays the new page with an error message" do
          post "/schemes/#{scheme.id}/locations", params: params
          expect(response).to have_http_status(:unprocessable_entity)
          expect(page).to have_content(I18n.t("validations.postcode"))
        end
      end

      context "when do you want to add another location is selected as yes" do
        let(:params) { { location: { name: "Test", units: "5", type_of_unit: "Bungalow", add_another_location: "Yes", postcode: "ZZ1 1ZZ", mobility_type: "N" } } }

        it "creates a new location for scheme with valid params and redirects to correct page" do
          expect { post "/schemes/#{scheme.id}/locations", params: }.to change(Location, :count).by(1)
          follow_redirect!
          expect(response).to have_http_status(:ok)
          expect(page).to have_content("Add a location to this scheme")
        end

        it "creates a new location for scheme with valid params" do
          expect(Location.last.name).to eq("Test")
          expect(Location.last.units).to eq(5)
          expect(Location.last.type_of_unit).to eq("Bungalow")
        end
      end

      context "when do you want to add another location is selected as no" do
        let(:params) { { location: { name: "Test", units: "5", type_of_unit: "Bungalow", add_another_location: "No", postcode: "ZZ1 1ZZ", mobility_type: "N" } } }

        it "creates a new location for scheme with valid params and redirects to correct page" do
          expect { post "/schemes/#{scheme.id}/locations", params: }.to change(Location, :count).by(1)
          follow_redirect!
          expect(response).to have_http_status(:ok)
          expect(page).to have_content("Check your changes before creating this scheme")
        end

        it "creates a new location for scheme with valid params" do
          expect(Location.last.name).to eq("Test")
          expect(Location.last.units).to eq(5)
          expect(Location.last.type_of_unit).to eq("Bungalow")
        end
      end

      context "when do you want to add another location is not selected" do
        let(:params) { { location: { name: "Test", units: "5", type_of_unit: "Bungalow", postcode: "ZZ1 1ZZ", mobility_type: "N" } } }

        it "creates a new location for scheme with valid params and redirects to correct page" do
          expect { post "/schemes/#{scheme.id}/locations", params: }.to change(Location, :count).by(1)
          follow_redirect!
          expect(response).to have_http_status(:ok)
          expect(page).to have_content("Check your changes before creating this scheme")
        end

        it "creates a new location for scheme with valid params" do
          expect(Location.last.name).to eq("Test")
          expect(Location.last.units).to eq(5)
          expect(Location.last.type_of_unit).to eq("Bungalow")
        end
      end

      context "when required param are missing" do
        let(:params) { { location: { postcode: "", name: "Test", units: "", type_of_unit: "", add_another_location: "No" } } }

        it "displays the new page with an error message" do
          expect(response).to have_http_status(:unprocessable_entity)
          expect(page).to have_content(I18n.t("validations.postcode"))
          expect(page).to have_content(I18n.t("activerecord.errors.models.location.attributes.units.blank"))
          expect(page).to have_content(I18n.t("activerecord.errors.models.location.attributes.type_of_unit.blank"))
        end
      end

      context "when invalid time is supplied" do
        let(:params) do
          { location: {
            name: "Test",
            units: "5",
            type_of_unit: "Bungalow",
            mobility_type: "N",
            add_another_location: "No",
            postcode: "ZZ1 1ZZ",
            "startdate(3i)" => "1",
            "startdate(2i)" => "1",
            "startdate(1i)" => "w",
          } }
        end

        it "displays the new page with an error message" do
          expect(response).to have_http_status(:unprocessable_entity)
          expect(page).to have_content(I18n.t("validations.date.invalid_date"))
        end
      end

      context "when no startdate is supplied" do
        let(:params) do
          { location: {
            name: "Test",
            units: "5",
            type_of_unit: "Bungalow",
            mobility_type: "N",
            add_another_location: "No",
            postcode: "ZZ1 1ZZ",
            "startdate(3i)" => "",
            "startdate(2i)" => "",
            "startdate(1i)" => "",
          } }
        end

        it "creates a new location for scheme with valid params and redirects to correct page" do
          expect { post "/schemes/#{scheme.id}/locations", params: }.to change(Location, :count).by(1)
          follow_redirect!
          expect(response).to have_http_status(:ok)
          expect(page).to have_content("Check your answers before creating this scheme")
        end
      end
    end
  end

  describe "#edit" do
    context "when not signed in" do
      it "redirects to the sign in page" do
        get "/schemes/1/locations/1/edit"
        expect(response).to redirect_to("/account/sign-in")
      end
    end

    context "when signed in as a data provider" do
      let(:user) { FactoryBot.create(:user) }

      before do
        sign_in user
        get "/schemes/1/locations/1/edit"
      end

      it "returns 401 unauthorized" do
        request
        expect(response).to have_http_status(:unauthorized)
      end
    end

    context "when signed in as a data coordinator" do
      let(:user) { FactoryBot.create(:user, :data_coordinator) }
      let!(:scheme) { FactoryBot.create(:scheme, owning_organisation: user.organisation) }
      let!(:location) { FactoryBot.create(:location, scheme:) }

      before do
        sign_in user
        get "/schemes/#{scheme.id}/locations/#{location.id}/edit"
      end

      it "returns a template for a new location" do
        expect(response).to have_http_status(:ok)
        expect(page).to have_content("Add a location to this scheme")
      end

      context "when trying to new location to a scheme that belongs to another organisation" do
        let(:another_scheme)  { FactoryBot.create(:scheme) }
        let(:another_location)  { FactoryBot.create(:location, scheme: another_scheme) }

        it "displays the new page with an error message" do
          get "/schemes/#{another_scheme.id}/locations/#{another_location.id}/edit"
          expect(response).to have_http_status(:not_found)
        end
      end
    end

    context "when signed in as a support user" do
      let(:user) { FactoryBot.create(:user, :support) }
      let!(:scheme) { FactoryBot.create(:scheme, owning_organisation: user.organisation) }
      let!(:location) { FactoryBot.create(:location, scheme:) }

      before do
        allow(user).to receive(:need_two_factor_authentication?).and_return(false)
        sign_in user
        get "/schemes/#{scheme.id}/locations/#{location.id}/edit"
      end

      it "returns a template for a new location" do
        expect(response).to have_http_status(:ok)
        expect(page).to have_content("Add a location to this scheme")
      end
    end
  end

  describe "#update" do
    context "when not signed in" do
      it "redirects to the sign in page" do
        patch "/schemes/1/locations/1"
        expect(response).to redirect_to("/account/sign-in")
      end
    end

    context "when signed in as a data provider" do
      let(:user) { FactoryBot.create(:user) }

      before do
        sign_in user
        patch "/schemes/1/locations/1"
      end

      it "returns 401 unauthorized" do
        request
        expect(response).to have_http_status(:unauthorized)
      end
    end

    context "when signed in as a data coordinator" do
      let(:user) { FactoryBot.create(:user, :data_coordinator) }
      let!(:scheme) { FactoryBot.create(:scheme, owning_organisation: user.organisation) }
      let!(:location) { FactoryBot.create(:location, scheme:) }
      let(:startdate) { Time.utc(2021, 1, 2) }
      let(:params) { { location: { name: "Test", units: "5", type_of_unit: "Bungalow", add_another_location: "No", postcode: "ZZ1 1ZZ", startdate:, page: "edit" } } }

      before do
        sign_in user
        patch "/schemes/#{scheme.id}/locations/#{location.id}", params: params
      end

      it "updates existing location for scheme with valid params and redirects to correct page" do
        follow_redirect!
        expect(response).to have_http_status(:ok)
        expect(page).to have_content("Check your answers before creating this scheme")
      end

      it "updates existing location for scheme with valid params" do
        expect(Location.last.scheme.owning_organisation_id).to eq(user.organisation_id)
        expect(Location.last.name).to eq("Test")
        expect(Location.last.postcode).to eq("ZZ11ZZ")
        expect(Location.last.units).to eq(5)
        expect(Location.last.type_of_unit).to eq("Bungalow")
        expect(Location.last.startdate).to eq(startdate)
      end

      context "when updating from edit-name page" do
        let(:params) { { location: { name: "Test", page: "edit-name" } } }

        it "updates existing location for scheme with valid params and redirects to correct page" do
          follow_redirect!
          expect(response).to have_http_status(:ok)
          expect(page).to have_content("Locations")
        end

        it "updates existing location for scheme with valid params" do
          expect(Location.last.name).to eq("Test")
        end
      end

      context "when postcode is submitted with lower case" do
        let(:params) { { location: { name: "Test", units: "5", type_of_unit: "Bungalow", add_another_location: "No", postcode: "zz1 1zz", page: "edit" } } }

        it "updates existing location for scheme with postcode " do
          expect(Location.last.postcode).to eq("ZZ11ZZ")
        end
      end

      context "when trying to update location for a scheme that belongs to another organisation" do
        let(:another_scheme)  { FactoryBot.create(:scheme) }
        let(:another_location) { FactoryBot.create(:location) }
        let(:params) { { location: { name: "Test", units: "5", type_of_unit: "Bungalow", add_another_location: "No", postcode: "ZZ1 1ZZ", page: "edit" } } }

        it "displays the new page with an error message" do
          patch "/schemes/#{another_scheme.id}/locations/#{another_location.id}", params: params
          expect(response).to have_http_status(:not_found)
        end
      end

      context "when required postcode param is invalid" do
        let(:params) { { location: { name: "Test", units: "5", type_of_unit: "Bungalow", add_another_location: "No", postcode: "invalid", page: "edit" } } }

        it "displays the new page with an error message" do
          expect(response).to have_http_status(:unprocessable_entity)
          expect(page).to have_content(I18n.t("validations.postcode"))
        end
      end

      context "when do you want to add another location is selected as yes" do
        let(:params) { { location: { name: "Test", units: "5", type_of_unit: "Bungalow", add_another_location: "Yes", postcode: "ZZ1 1ZZ", page: "edit" } } }

        it "updates existing location for scheme with valid params and redirects to correct page" do
          follow_redirect!
          expect(response).to have_http_status(:ok)
          expect(page).to have_content("Add a location to this scheme")
        end

        it "updates existing location for scheme with valid params" do
          expect(Location.last.scheme.owning_organisation_id).to eq(user.organisation_id)
          expect(Location.last.name).to eq("Test")
          expect(Location.last.units).to eq(5)
          expect(Location.last.type_of_unit).to eq("Bungalow")
        end
      end

      context "when do you want to add another location is selected as no" do
        let(:params) { { location: { name: "Test", units: "5", type_of_unit: "Bungalow", add_another_location: "No", postcode: "ZZ1 1ZZ", page: "edit" } } }

        it "updates existing location for scheme with valid params and redirects to correct page" do
          follow_redirect!
          expect(response).to have_http_status(:ok)
          expect(page).to have_content("Check your changes before creating this scheme")
        end

        it "updates existing location for scheme with valid params" do
          expect(Location.last.scheme.owning_organisation_id).to eq(user.organisation_id)
          expect(Location.last.name).to eq("Test")
          expect(Location.last.units).to eq(5)
          expect(Location.last.type_of_unit).to eq("Bungalow")
        end
      end

      context "when do you want to add another location is not selected" do
        let(:params) { { location: { name: "Test", units: "5", type_of_unit: "Bungalow", postcode: "ZZ1 1ZZ", page: "edit" } } }

        it "updates existing location for scheme with valid params and redirects to correct page" do
          follow_redirect!
          expect(response).to have_http_status(:ok)
          expect(page).to have_content("Check your changes before creating this scheme")
        end

        it "updates existing location for scheme with valid params" do
          expect(Location.last.scheme.owning_organisation_id).to eq(user.organisation_id)
          expect(Location.last.name).to eq("Test")
          expect(Location.last.units).to eq(5)
          expect(Location.last.type_of_unit).to eq("Bungalow")
        end
      end

      context "when required param are missing" do
        let(:params) { { location: { postcode: "", name: "Test", units: "", type_of_unit: "", add_another_location: "No" } } }

        it "displays the new page with an error message" do
          expect(response).to have_http_status(:unprocessable_entity)
          expect(page).to have_content(I18n.t("validations.postcode"))
          expect(page).to have_content(I18n.t("activerecord.errors.models.location.attributes.units.blank"))
          expect(page).to have_content(I18n.t("activerecord.errors.models.location.attributes.type_of_unit.blank"))
        end
      end
    end

    context "when signed in as a support user" do
      let(:user) { FactoryBot.create(:user, :data_coordinator) }
      let!(:scheme) { FactoryBot.create(:scheme, owning_organisation: user.organisation) }
      let!(:location)  { FactoryBot.create(:location, scheme:) }
      let(:params) { { location: { name: "Test", units: "5", type_of_unit: "Bungalow", add_another_location: "No", postcode: "ZZ1 1ZZ", page: "edit" } } }

      before do
        allow(user).to receive(:need_two_factor_authentication?).and_return(false)
        sign_in user
        patch "/schemes/#{scheme.id}/locations/#{location.id}", params: params
      end

      it "updates a location for scheme with valid params and redirects to correct page" do
        follow_redirect!
        expect(response).to have_http_status(:ok)
        expect(page).to have_content("Check your answers before creating this scheme")
      end

      it "updates existing location for scheme with valid params" do
        expect(Location.last.name).to eq("Test")
        expect(Location.last.postcode).to eq("ZZ11ZZ")
        expect(Location.last.units).to eq(5)
        expect(Location.last.type_of_unit).to eq("Bungalow")
      end

      context "when updating from edit-name page" do
        let(:params) { { location: { name: "Test", page: "edit-name" } } }

        it "updates existing location for scheme with valid params and redirects to correct page" do
          follow_redirect!
          expect(response).to have_http_status(:ok)
          expect(page).to have_content("Locations")
        end

        it "updates existing location for scheme with valid params" do
          expect(Location.last.name).to eq("Test")
        end
      end

      context "when postcode is submitted with lower case" do
        let(:params) { { location: { name: "Test", units: "5", type_of_unit: "Bungalow", add_another_location: "No", postcode: "zz1 1zz", page: "edit" } } }

        it "updates a location for scheme with postcode " do
          expect(Location.last.postcode).to eq("ZZ11ZZ")
        end
      end

      context "when required postcode param is missing" do
        let(:params) { { location: { name: "Test", units: "5", type_of_unit: "Bungalow", add_another_location: "No", postcode: "invalid", page: "edit" } } }

        it "displays the new page with an error message" do
          expect(response).to have_http_status(:unprocessable_entity)
          expect(page).to have_content(I18n.t("validations.postcode"))
        end
      end

      context "when do you want to add another location is selected as yes" do
        let(:params) { { location: { name: "Test", units: "5", type_of_unit: "Bungalow", add_another_location: "Yes", postcode: "ZZ1 1ZZ", page: "edit" } } }

        it "updates location for scheme with valid params and redirects to correct page" do
          follow_redirect!
          expect(response).to have_http_status(:ok)
          expect(page).to have_content("Add a location to this scheme")
        end

        it "updates existing location for scheme with valid params" do
          expect(Location.last.name).to eq("Test")
          expect(Location.last.units).to eq(5)
          expect(Location.last.type_of_unit).to eq("Bungalow")
        end
      end

      context "when do you want to add another location is selected as no" do
        let(:params) { { location: { name: "Test", units: "5", type_of_unit: "Bungalow", add_another_location: "No", postcode: "ZZ1 1ZZ", page: "edit" } } }

        it "updates a location for scheme with valid params and redirects to correct page" do
          follow_redirect!
          expect(response).to have_http_status(:ok)
          expect(page).to have_content("Check your changes before creating this scheme")
        end

        it "updates existing location for scheme with valid params" do
          expect(Location.last.name).to eq("Test")
          expect(Location.last.units).to eq(5)
          expect(Location.last.type_of_unit).to eq("Bungalow")
        end
      end

      context "when do you want to add another location is not selected" do
        let(:params) { { location: { name: "Test", units: "5", type_of_unit: "Bungalow", postcode: "ZZ1 1ZZ", page: "edit" } } }

        it "updates a location for scheme with valid params and redirects to correct page" do
          follow_redirect!
          expect(response).to have_http_status(:ok)
          expect(page).to have_content("Check your changes before creating this scheme")
        end

        it "updates a location for scheme with valid params" do
          expect(Location.last.name).to eq("Test")
          expect(Location.last.units).to eq(5)
          expect(Location.last.type_of_unit).to eq("Bungalow")
        end
      end

      context "when required param are missing" do
        let(:params) { { location: { postcode: "", name: "Test", units: "", type_of_unit: "", add_another_location: "No" } } }

        it "displays the new page with an error message" do
          expect(response).to have_http_status(:unprocessable_entity)
          expect(page).to have_content(I18n.t("validations.postcode"))
          expect(page).to have_content(I18n.t("activerecord.errors.models.location.attributes.units.blank"))
          expect(page).to have_content(I18n.t("activerecord.errors.models.location.attributes.type_of_unit.blank"))
        end
      end
    end
  end

  describe "#index" do
    context "when not signed in" do
      it "redirects to the sign in page" do
        get "/schemes/#{scheme.id}/locations"
        expect(response).to redirect_to("/account/sign-in")
      end
    end

    context "when signed in as a data provider user" do
      let(:user) { FactoryBot.create(:user) }

      before do
        sign_in user
        get "/schemes/#{scheme.id}/locations"
      end

      it "returns 401 unauthorized" do
        request
        expect(response).to have_http_status(:unauthorized)
      end
    end

    context "when signed in as a data coordinator user" do
      let(:user) { FactoryBot.create(:user, :data_coordinator) }
      let!(:scheme) { FactoryBot.create(:scheme, owning_organisation: user.organisation) }
      let!(:locations) { FactoryBot.create_list(:location, 3, scheme:) }

      before do
        sign_in user
        get "/schemes/#{scheme.id}/locations"
      end

      context "when coordinator attempts to see scheme belonging to a different organisation" do
        let!(:another_scheme) { FactoryBot.create(:scheme) }

        before do
          FactoryBot.create(:location, scheme:)
        end

        it "returns 404 not found" do
          get "/schemes/#{another_scheme.id}/locations"
          expect(response).to have_http_status(:not_found)
        end
      end

      it "shows scheme" do
        locations.each do |location|
          expect(page).to have_content(location.id)
          expect(page).to have_content(location.postcode)
          expect(page).to have_content(location.type_of_unit)
          expect(page).to have_content(location.startdate&.to_formatted_s(:govuk_date))
        end
      end

      it "has page heading" do
        expect(page).to have_content(scheme.service_name)
      end

      it "has correct title" do
        expected_title = CGI.escapeHTML("#{scheme.service_name} - Submit social housing lettings and sales data (CORE) - GOV.UK")
        expect(page).to have_title(expected_title)
      end

      context "when paginating over 20 results" do
        let!(:locations) { FactoryBot.create_list(:location, 25, scheme:) }

        context "when on the first page" do
          before do
            get "/schemes/#{scheme.id}/locations"
          end

          it "shows which schemes are being shown on the current page" do
            expect(CGI.unescape_html(response.body)).to match("Showing <b>1</b> to <b>20</b> of <b>#{locations.count}</b> locations")
          end

          it "has correct page 1 of 2 title" do
            expected_title = CGI.escapeHTML("#{scheme.service_name} (page 1 of 2) - Submit social housing lettings and sales data (CORE) - GOV.UK")
            expect(page).to have_title(expected_title)
          end

          it "has pagination links" do
            expect(page).not_to have_content("Previous")
            expect(page).not_to have_link("Previous")
            expect(page).to have_content("Next")
            expect(page).to have_link("Next")
          end
        end

        context "when on the second page" do
          before do
            get "/schemes/#{scheme.id}/locations?page=2"
          end

          it "shows which schemes are being shown on the current page" do
            expect(CGI.unescape_html(response.body)).to match("Showing <b>21</b> to <b>25</b> of <b>#{locations.count}</b> locations")
          end

          it "has correct page 2 of 2 title" do
            expected_title = CGI.escapeHTML("#{scheme.service_name} (page 2 of 2) - Submit social housing lettings and sales data (CORE) - GOV.UK")
            expect(page).to have_title(expected_title)
          end

          it "has pagination links" do
            expect(page).to have_content("Previous")
            expect(page).to have_link("Previous")
            expect(page).not_to have_content("Next")
            expect(page).not_to have_link("Next")
          end
        end
      end

      context "when searching" do
        let(:searched_location) { locations.first }
        let(:search_param) { searched_location.name }

        before do
          get "/schemes/#{scheme.id}/locations?search=#{search_param}"
        end

        it "returns matching results" do
          expect(page).to have_content(searched_location.name)
          locations[1..].each do |location|
            expect(page).not_to have_content(location.name)
          end
        end

        it "updates the table caption" do
          expect(page).to have_content("1 location found matching ‘#{search_param}’")
        end

        it "has search in the title" do
<<<<<<< HEAD
          expect(page).to have_title(CGI.escapeHTML("#{scheme.service_name} (1 location matching ‘#{search_param}’) - Submit social housing lettings and sales data (CORE) - GOV.UK"))
=======
          expected_title = CGI.escapeHTML("#{scheme.service_name} (1 location matching ‘#{search_param}’) - Submit social housing lettings and sales data (CORE) - GOV.UK")
          expect(page).to have_title(expected_title)
>>>>>>> 4a678a92
        end
      end
    end

    context "when signed in as a support user" do
      let(:user) { FactoryBot.create(:user, :support) }
      let!(:scheme) { FactoryBot.create(:scheme) }
      let!(:locations) { FactoryBot.create_list(:location, 3, scheme:) }

      before do
        allow(user).to receive(:need_two_factor_authentication?).and_return(false)
        sign_in user
        get "/schemes/#{scheme.id}/locations"
      end

      it "shows scheme" do
        locations.each do |location|
          expect(page).to have_content(location.id)
          expect(page).to have_content(location.postcode)
          expect(page).to have_content(location.type_of_unit)
          expect(page).to have_content(location.startdate&.to_formatted_s(:govuk_date))
        end
      end

      it "has page heading" do
        expect(page).to have_content(scheme.service_name)
      end

      it "has correct title" do
        expected_title = CGI.escapeHTML("#{scheme.service_name} - Submit social housing lettings and sales data (CORE) - GOV.UK")
        expect(page).to have_title(expected_title)
      end

      context "when paginating over 20 results" do
        let!(:locations) { FactoryBot.create_list(:location, 25, scheme:) }

        context "when on the first page" do
          before do
            get "/schemes/#{scheme.id}/locations"
          end

          it "shows which schemes are being shown on the current page" do
            expect(CGI.unescape_html(response.body)).to match("Showing <b>1</b> to <b>20</b> of <b>#{locations.count}</b> locations")
          end

          it "has correct page 1 of 2 title" do
            expected_title = CGI.escapeHTML("#{scheme.service_name} (page 1 of 2) - Submit social housing lettings and sales data (CORE) - GOV.UK")
            expect(page).to have_title(expected_title)
          end

          it "has pagination links" do
            expect(page).not_to have_content("Previous")
            expect(page).not_to have_link("Previous")
            expect(page).to have_content("Next")
            expect(page).to have_link("Next")
          end
        end

        context "when on the second page" do
          before do
            get "/schemes/#{scheme.id}/locations?page=2"
          end

          it "shows which schemes are being shown on the current page" do
            expect(CGI.unescape_html(response.body)).to match("Showing <b>21</b> to <b>25</b> of <b>#{locations.count}</b> locations")
          end

          it "has correct page 1 of 2 title" do
            expected_title = CGI.escapeHTML("#{scheme.service_name} (page 2 of 2) - Submit social housing lettings and sales data (CORE) - GOV.UK")
            expect(page).to have_title(expected_title)
          end

          it "has pagination links" do
            expect(page).to have_content("Previous")
            expect(page).to have_link("Previous")
            expect(page).not_to have_content("Next")
            expect(page).not_to have_link("Next")
          end
        end
      end

      context "when searching" do
        let(:searched_location) { locations.first }
        let(:search_param) { searched_location.name }

        before do
          get "/schemes/#{scheme.id}/locations?search=#{search_param}"
        end

        it "returns matching results" do
          expect(page).to have_content(searched_location.name)
          locations[1..].each do |location|
            expect(page).not_to have_content(location.name)
          end
        end

        it "updates the table caption" do
          expect(page).to have_content("1 location found matching ‘#{search_param}’")
        end

        it "has search in the title" do
          expected_title = CGI.escapeHTML("#{scheme.service_name} (1 location matching ‘#{search_param}’) - Submit social housing lettings and sales data (CORE) - GOV.UK")
          expect(page).to have_title(expected_title)
        end
      end
    end
  end

  describe "#edit-name" do
    context "when not signed in" do
      it "redirects to the sign in page" do
        get "/schemes/1/locations/1/edit-name"
        expect(response).to redirect_to("/account/sign-in")
      end
    end

    context "when signed in as a data provider" do
      let(:user) { FactoryBot.create(:user) }

      before do
        sign_in user
        get "/schemes/1/locations/1/edit-name"
      end

      it "returns 401 unauthorized" do
        request
        expect(response).to have_http_status(:unauthorized)
      end
    end

    context "when signed in as a data coordinator" do
      let(:user) { FactoryBot.create(:user, :data_coordinator) }
      let!(:scheme) { FactoryBot.create(:scheme, owning_organisation: user.organisation) }
      let!(:location) { FactoryBot.create(:location, scheme:) }

      before do
        sign_in user
        get "/schemes/#{scheme.id}/locations/#{location.id}/edit-name"
      end

      it "returns a template for a edit-name" do
        expect(response).to have_http_status(:ok)
        expect(page).to have_content("Location name for #{location.postcode}")
      end

      context "when trying to edit location name of location that belongs to another organisation" do
        let(:another_scheme)  { FactoryBot.create(:scheme) }
        let(:another_location)  { FactoryBot.create(:location, scheme: another_scheme) }

        it "displays the new page with an error message" do
          get "/schemes/#{another_scheme.id}/locations/#{another_location.id}/edit-name"
          expect(response).to have_http_status(:not_found)
        end
      end
    end

    context "when signed in as a support user" do
      let(:user) { FactoryBot.create(:user, :support) }
      let!(:scheme) { FactoryBot.create(:scheme, owning_organisation: user.organisation) }
      let!(:location) { FactoryBot.create(:location, scheme:) }

      before do
        allow(user).to receive(:need_two_factor_authentication?).and_return(false)
        sign_in user
        get "/schemes/#{scheme.id}/locations/#{location.id}/edit-name"
      end

      it "returns a template for a new location" do
        expect(response).to have_http_status(:ok)
        expect(page).to have_content("Location name for #{location.postcode}")
      end
    end
  end
end<|MERGE_RESOLUTION|>--- conflicted
+++ resolved
@@ -885,12 +885,8 @@
         end
 
         it "has search in the title" do
-<<<<<<< HEAD
-          expect(page).to have_title(CGI.escapeHTML("#{scheme.service_name} (1 location matching ‘#{search_param}’) - Submit social housing lettings and sales data (CORE) - GOV.UK"))
-=======
           expected_title = CGI.escapeHTML("#{scheme.service_name} (1 location matching ‘#{search_param}’) - Submit social housing lettings and sales data (CORE) - GOV.UK")
           expect(page).to have_title(expected_title)
->>>>>>> 4a678a92
         end
       end
     end
