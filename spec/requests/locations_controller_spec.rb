--- conflicted
+++ resolved
@@ -390,11 +390,7 @@
       let(:user) { FactoryBot.create(:user, :data_coordinator) }
       let!(:scheme) { FactoryBot.create(:scheme, owning_organisation: user.organisation) }
       let!(:location)  { FactoryBot.create(:location, scheme:) }
-<<<<<<< HEAD
-      let(:params) { { location: { name: "Test", units: "5", type_of_unit: "Bungalow", wheelchair_adaptation: "No", add_another_location: "No", postcode: "ZZ1 1ZZ" } } }
-=======
-      let(:params) { { location: { name: "Test", total_units: "5", type_of_unit: "Bungalow", wheelchair_adaptation: "No", add_another_location: "No", postcode: "ZZ1 1ZZ", page: "edit" } } }
->>>>>>> 2ef45f49
+      let(:params) { { location: { name: "Test", units: "5", type_of_unit: "Bungalow", wheelchair_adaptation: "No", add_another_location: "No", postcode: "ZZ1 1ZZ", page: "edit" } } }
 
       before do
         sign_in user
@@ -431,11 +427,7 @@
       end
 
       context "when postcode is submitted with lower case" do
-<<<<<<< HEAD
-        let(:params) { { location: { name: "Test", units: "5", type_of_unit: "Bungalow", wheelchair_adaptation: "No", add_another_location: "No", postcode: "zz1 1zz" } } }
-=======
-        let(:params) { { location: { name: "Test", total_units: "5", type_of_unit: "Bungalow", wheelchair_adaptation: "No", add_another_location: "No", postcode: "zz1 1zz", page: "edit" } } }
->>>>>>> 2ef45f49
+        let(:params) { { location: { name: "Test", units: "5", type_of_unit: "Bungalow", wheelchair_adaptation: "No", add_another_location: "No", postcode: "zz1 1zz", page: "edit" } } }
 
         it "updates existing location for scheme with postcode " do
           expect(Location.last.postcode).to eq("ZZ11ZZ")
@@ -445,11 +437,7 @@
       context "when trying to update location for a scheme that belongs to another organisation" do
         let(:another_scheme)  { FactoryBot.create(:scheme) }
         let(:another_location) { FactoryBot.create(:location) }
-<<<<<<< HEAD
-        let(:params) { { location: { name: "Test", units: "5", type_of_unit: "Bungalow", wheelchair_adaptation: "No", add_another_location: "No", postcode: "ZZ1 1ZZ" } } }
-=======
-        let(:params) { { location: { name: "Test", total_units: "5", type_of_unit: "Bungalow", wheelchair_adaptation: "No", add_another_location: "No", postcode: "ZZ1 1ZZ", page: "edit" } } }
->>>>>>> 2ef45f49
+        let(:params) { { location: { name: "Test", units: "5", type_of_unit: "Bungalow", wheelchair_adaptation: "No", add_another_location: "No", postcode: "ZZ1 1ZZ", page: "edit" } } }
 
         it "displays the new page with an error message" do
           patch "/schemes/#{another_scheme.id}/locations/#{another_location.id}", params: params
@@ -458,11 +446,7 @@
       end
 
       context "when required postcode param is invalid" do
-<<<<<<< HEAD
-        let(:params) { { location: { name: "Test", units: "5", type_of_unit: "Bungalow", wheelchair_adaptation: "No", add_another_location: "No", postcode: "invalid" } } }
-=======
-        let(:params) { { location: { name: "Test", total_units: "5", type_of_unit: "Bungalow", wheelchair_adaptation: "No", add_another_location: "No", postcode: "invalid", page: "edit" } } }
->>>>>>> 2ef45f49
+        let(:params) { { location: { name: "Test", units: "5", type_of_unit: "Bungalow", wheelchair_adaptation: "No", add_another_location: "No", postcode: "invalid", page: "edit" } } }
 
         it "displays the new page with an error message" do
           expect(response).to have_http_status(:unprocessable_entity)
@@ -471,11 +455,7 @@
       end
 
       context "when do you want to add another location is selected as yes" do
-<<<<<<< HEAD
-        let(:params) { { location: { name: "Test", units: "5", type_of_unit: "Bungalow", wheelchair_adaptation: "No", add_another_location: "Yes", postcode: "ZZ1 1ZZ" } } }
-=======
-        let(:params) { { location: { name: "Test", total_units: "5", type_of_unit: "Bungalow", wheelchair_adaptation: "No", add_another_location: "Yes", postcode: "ZZ1 1ZZ", page: "edit" } } }
->>>>>>> 2ef45f49
+        let(:params) { { location: { name: "Test", units: "5", type_of_unit: "Bungalow", wheelchair_adaptation: "No", add_another_location: "Yes", postcode: "ZZ1 1ZZ", page: "edit" } } }
 
         it "updates existing location for scheme with valid params and redirects to correct page" do
           follow_redirect!
@@ -493,11 +473,7 @@
       end
 
       context "when do you want to add another location is selected as no" do
-<<<<<<< HEAD
-        let(:params) { { location: { name: "Test", units: "5", type_of_unit: "Bungalow", wheelchair_adaptation: "No", add_another_location: "No", postcode: "ZZ1 1ZZ" } } }
-=======
-        let(:params) { { location: { name: "Test", total_units: "5", type_of_unit: "Bungalow", wheelchair_adaptation: "No", add_another_location: "No", postcode: "ZZ1 1ZZ", page: "edit" } } }
->>>>>>> 2ef45f49
+        let(:params) { { location: { name: "Test", units: "5", type_of_unit: "Bungalow", wheelchair_adaptation: "No", add_another_location: "No", postcode: "ZZ1 1ZZ", page: "edit" } } }
 
         it "updates existing location for scheme with valid params and redirects to correct page" do
           follow_redirect!
@@ -515,11 +491,7 @@
       end
 
       context "when do you want to add another location is not selected" do
-<<<<<<< HEAD
-        let(:params) { { location: { name: "Test", units: "5", type_of_unit: "Bungalow", wheelchair_adaptation: "No", postcode: "ZZ1 1ZZ" } } }
-=======
-        let(:params) { { location: { name: "Test", total_units: "5", type_of_unit: "Bungalow", wheelchair_adaptation: "No", postcode: "ZZ1 1ZZ", page: "edit" } } }
->>>>>>> 2ef45f49
+        let(:params) { { location: { name: "Test", units: "5", type_of_unit: "Bungalow", wheelchair_adaptation: "No", postcode: "ZZ1 1ZZ", page: "edit" } } }
 
         it "updates existing location for scheme with valid params and redirects to correct page" do
           follow_redirect!
@@ -541,11 +513,7 @@
       let(:user) { FactoryBot.create(:user, :data_coordinator) }
       let!(:scheme) { FactoryBot.create(:scheme, owning_organisation: user.organisation) }
       let!(:location)  { FactoryBot.create(:location, scheme:) }
-<<<<<<< HEAD
-      let(:params) { { location: { name: "Test", units: "5", type_of_unit: "Bungalow", wheelchair_adaptation: "No", add_another_location: "No", postcode: "ZZ1 1ZZ" } } }
-=======
-      let(:params) { { location: { name: "Test", total_units: "5", type_of_unit: "Bungalow", wheelchair_adaptation: "No", add_another_location: "No", postcode: "ZZ1 1ZZ", page: "edit" } } }
->>>>>>> 2ef45f49
+      let(:params) { { location: { name: "Test", units: "5", type_of_unit: "Bungalow", wheelchair_adaptation: "No", add_another_location: "No", postcode: "ZZ1 1ZZ", page: "edit" } } }
 
       before do
         allow(user).to receive(:need_two_factor_authentication?).and_return(false)
@@ -582,11 +550,7 @@
       end
 
       context "when postcode is submitted with lower case" do
-<<<<<<< HEAD
-        let(:params) { { location: { name: "Test", units: "5", type_of_unit: "Bungalow", wheelchair_adaptation: "No", add_another_location: "No", postcode: "zz1 1zz" } } }
-=======
-        let(:params) { { location: { name: "Test", total_units: "5", type_of_unit: "Bungalow", wheelchair_adaptation: "No", add_another_location: "No", postcode: "zz1 1zz", page: "edit" } } }
->>>>>>> 2ef45f49
+        let(:params) { { location: { name: "Test", units: "5", type_of_unit: "Bungalow", wheelchair_adaptation: "No", add_another_location: "No", postcode: "zz1 1zz", page: "edit" } } }
 
         it "updates a location for scheme with postcode " do
           expect(Location.last.postcode).to eq("ZZ11ZZ")
@@ -594,11 +558,7 @@
       end
 
       context "when required postcode param is missing" do
-<<<<<<< HEAD
-        let(:params) { { location: { name: "Test", units: "5", type_of_unit: "Bungalow", wheelchair_adaptation: "No", add_another_location: "No", postcode: "invalid" } } }
-=======
-        let(:params) { { location: { name: "Test", total_units: "5", type_of_unit: "Bungalow", wheelchair_adaptation: "No", add_another_location: "No", postcode: "invalid", page: "edit" } } }
->>>>>>> 2ef45f49
+        let(:params) { { location: { name: "Test", units: "5", type_of_unit: "Bungalow", wheelchair_adaptation: "No", add_another_location: "No", postcode: "invalid", page: "edit" } } }
 
         it "displays the new page with an error message" do
           expect(response).to have_http_status(:unprocessable_entity)
@@ -607,11 +567,7 @@
       end
 
       context "when do you want to add another location is selected as yes" do
-<<<<<<< HEAD
-        let(:params) { { location: { name: "Test", units: "5", type_of_unit: "Bungalow", wheelchair_adaptation: "No", add_another_location: "Yes", postcode: "ZZ1 1ZZ" } } }
-=======
-        let(:params) { { location: { name: "Test", total_units: "5", type_of_unit: "Bungalow", wheelchair_adaptation: "No", add_another_location: "Yes", postcode: "ZZ1 1ZZ", page: "edit" } } }
->>>>>>> 2ef45f49
+        let(:params) { { location: { name: "Test", units: "5", type_of_unit: "Bungalow", wheelchair_adaptation: "No", add_another_location: "Yes", postcode: "ZZ1 1ZZ", page: "edit" } } }
 
         it "updates location for scheme with valid params and redirects to correct page" do
           follow_redirect!
@@ -628,11 +584,7 @@
       end
 
       context "when do you want to add another location is selected as no" do
-<<<<<<< HEAD
-        let(:params) { { location: { name: "Test", units: "5", type_of_unit: "Bungalow", wheelchair_adaptation: "No", add_another_location: "No", postcode: "ZZ1 1ZZ" } } }
-=======
-        let(:params) { { location: { name: "Test", total_units: "5", type_of_unit: "Bungalow", wheelchair_adaptation: "No", add_another_location: "No", postcode: "ZZ1 1ZZ", page: "edit" } } }
->>>>>>> 2ef45f49
+        let(:params) { { location: { name: "Test", units: "5", type_of_unit: "Bungalow", wheelchair_adaptation: "No", add_another_location: "No", postcode: "ZZ1 1ZZ", page: "edit" } } }
 
         it "updates a location for scheme with valid params and redirects to correct page" do
           follow_redirect!
@@ -649,11 +601,7 @@
       end
 
       context "when do you want to add another location is not selected" do
-<<<<<<< HEAD
-        let(:params) { { location: { name: "Test", units: "5", type_of_unit: "Bungalow", wheelchair_adaptation: "No", postcode: "ZZ1 1ZZ" } } }
-=======
-        let(:params) { { location: { name: "Test", total_units: "5", type_of_unit: "Bungalow", wheelchair_adaptation: "No", postcode: "ZZ1 1ZZ", page: "edit" } } }
->>>>>>> 2ef45f49
+        let(:params) { { location: { name: "Test", units: "5", type_of_unit: "Bungalow", wheelchair_adaptation: "No", postcode: "ZZ1 1ZZ", page: "edit" } } }
 
         it "updates a location for scheme with valid params and redirects to correct page" do
           follow_redirect!
