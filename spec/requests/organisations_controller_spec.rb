require "rails_helper"

RSpec.describe OrganisationsController, type: :request do
  let(:organisation) { user.organisation }
  let!(:unauthorised_organisation) { FactoryBot.create(:organisation) }
  let(:headers) { { "Accept" => "text/html" } }
  let(:page) { Capybara::Node::Simple.new(response.body) }
  let(:user) { FactoryBot.create(:user, :data_coordinator) }
  let(:new_value) { "Test Name 35" }
  let(:params) { { id: organisation.id, organisation: { name: new_value } } }

  context "when user is not signed in" do
    describe "#show" do
      it "does not let you see organisation details from org route" do
        get "/organisations/#{organisation.id}", headers: headers, params: {}
        expect(response).to redirect_to("/account/sign-in")
      end

      it "does not let you see organisation details from details route" do
        get "/organisations/#{organisation.id}/details", headers: headers, params: {}
        expect(response).to redirect_to("/account/sign-in")
      end

      it "does not let you see organisation users" do
        get "/organisations/#{organisation.id}/users", headers: headers, params: {}
        expect(response).to redirect_to("/account/sign-in")
      end
    end
  end

  context "when user is signed in" do
    describe "#show" do
      context "with an organisation that the user belongs to" do
        before do
          sign_in user
          get "/organisations/#{organisation.id}", headers:, params: {}
        end

        it "redirects to details" do
          expect(response).to have_http_status(:redirect)
        end
      end

      context "with an organisation that are not in scope for the user, i.e. that they do not belong to" do
        before do
          sign_in user
          get "/organisations/#{unauthorised_organisation.id}", headers:, params: {}
        end

        it "returns not found 404 from org route" do
          expect(response).to have_http_status(:not_found)
        end

        it "shows the 404 view" do
          expect(page).to have_content("Page not found")
        end
      end
    end

    context "with a data coordinator user" do
      before do
        sign_in user
      end

      context "when we access the details tab" do
        context "with an organisation that the user belongs to" do
          before do
            get "/organisations/#{organisation.id}/details", headers:, params: {}
          end

          it "shows the tab navigation" do
            expected_html = "<nav class=\"app-primary-navigation\""
            expect(response.body).to include(expected_html)
          end

          it "shows a summary list of org details" do
            expected_html = "<dl class=\"govuk-summary-list\""
            expect(response.body).to include(expected_html)
            expect(response.body).to include(organisation.name)
          end

          it "has a hidden header title" do
            expected_html = "<h2 class=\"govuk-visually-hidden\">  Details"
            expect(response.body).to include(expected_html)
          end

          it "has a change details link" do
            expected_html = "data-qa=\"change-name\" href=\"/organisations/#{organisation.id}/edit\""
            expect(response.body).to include(expected_html)
          end
        end

        context "with organisation that are not in scope for the user, i.e. that they do not belong to" do
          before do
            get "/organisations/#{unauthorised_organisation.id}/details", headers:, params: {}
          end

          it "returns not found 404 from org details route" do
            expect(response).to have_http_status(:not_found)
          end
        end
      end

      context "when accessing the users tab" do
        context "with an organisation that the user belongs to" do
          let!(:other_user) { FactoryBot.create(:user, organisation: user.organisation, name: "User 2") }
          let!(:inactive_user) { FactoryBot.create(:user, organisation: user.organisation, active: false, name: "User 3") }
          let!(:other_org_user) { FactoryBot.create(:user, name: "User 4") }

          before do
            get "/organisations/#{organisation.id}/users", headers:, params: {}
          end

          it "shows the tab navigation" do
            expected_html = "<nav class=\"app-primary-navigation\""
            expect(response.body).to include(expected_html)
          end

          it "shows a new user button" do
            expect(page).to have_link("Invite user")
          end

          it "shows a table of users" do
            expected_html = "<table class=\"govuk-table\""
            expect(response.body).to include(expected_html)
            expect(response.body).to include(user.email)
          end

          it "has a hidden header title" do
            expected_html = "<h2 class=\"govuk-visually-hidden\">  Users"
            expect(response.body).to include(expected_html)
          end

          it "shows only active users in the current user's organisation" do
            expect(page).to have_content(user.name)
            expect(page).to have_content(other_user.name)
<<<<<<< HEAD
            expect(page).to have_content(inactive_user.name)
=======
            expect(page).not_to have_content(inactive_user.name)
>>>>>>> 40b751b9
            expect(page).not_to have_content(other_org_user.name)
          end

          it "shows the pagination count" do
<<<<<<< HEAD
            expect(page).to have_content("3 total users")
=======
            expect(page).to have_content("2 total users")
>>>>>>> 40b751b9
          end
        end

        context "with an organisation that are not in scope for the user, i.e. that they do not belong to" do
          before do
            get "/organisations/#{unauthorised_organisation.id}/users", headers:, params: {}
          end

          it "returns not found 404 from users page" do
            expect(response).to have_http_status(:not_found)
          end
        end
      end

      describe "#edit" do
        context "with an organisation that the user belongs to" do
          before do
            get "/organisations/#{organisation.id}/edit", headers:, params: {}
          end

          it "shows an edit form" do
            expect(response.body).to include("Change #{organisation.name}’s details")
            expect(page).to have_field("organisation-name-field")
            expect(page).to have_field("organisation-phone-field")
          end
        end

        context "with an organisation that the user does not belong to" do
          before do
            get "/organisations/#{unauthorised_organisation.id}/edit", headers:, params: {}
          end

          it "returns a 404 not found" do
            expect(response).to have_http_status(:not_found)
          end

          it "shows the 404 view" do
            expect(page).to have_content("Page not found")
          end
        end
      end

      describe "#update" do
        context "with an organisation that the user belongs to" do
          before do
            patch "/organisations/#{organisation.id}", headers:, params:
          end

          it "updates the org" do
            organisation.reload
            expect(organisation.name).to eq(new_value)
          end

          it "redirects to the organisation details page" do
            expect(response).to redirect_to("/organisations/#{organisation.id}/details")
          end

          it "shows a success banner" do
            follow_redirect!
            expect(page).to have_css(".govuk-notification-banner.govuk-notification-banner--success")
          end

          it "tracks who updated the record" do
            organisation.reload
            whodunnit_actor = organisation.versions.last.actor
            expect(whodunnit_actor).to be_a(User)
            expect(whodunnit_actor.id).to eq(user.id)
          end
        end

        context "with an organisation that the user does not belong to" do
          before do
            patch "/organisations/#{unauthorised_organisation.id}", headers:, params: {}
          end

          it "returns a 404 not found" do
            expect(response).to have_http_status(:not_found)
          end
        end
      end

      context "when viewing logs for other organisation" do
        before do
          get "/organisations/#{unauthorised_organisation.id}/logs", headers:, params: {}
        end

        it "returns not found 404 from org details route" do
          expect(response).to have_http_status(:not_found)
        end

        it "shows the 404 view" do
          expect(page).to have_content("Page not found")
        end
      end

      context "when viewing logs for your organisation" do
        before do
          get "/organisations/#{organisation.id}/logs", headers:, params: {}
        end

        it "redirects to /logs page" do
          expect(response).to redirect_to("/logs")
        end
      end
    end

    context "with a data provider user" do
      let(:user) { FactoryBot.create(:user) }

      before do
        sign_in user
      end

      context "when accessing the details tab" do
        context "with an organisation that the user belongs to" do
          before do
            get "/organisations/#{organisation.id}/details", headers:, params: {}
          end

          it "shows the tab navigation" do
            expected_html = "<nav class=\"app-primary-navigation\""
            expect(response.body).to include(expected_html)
          end

          it "shows a summary list of org details" do
            expected_html = "<dl class=\"govuk-summary-list\""
            expect(response.body).to include(expected_html)
            expect(response.body).to include(organisation.name)
          end

          it "has a hidden header title" do
            expected_html = "<h2 class=\"govuk-visually-hidden\">  Details"
            expect(response.body).to include(expected_html)
          end

          it "does not have a change details link" do
            expected_html = "data-qa=\"change-name\" href=\"/organisations/#{organisation.id}/edit\""
            expect(response.body).not_to include(expected_html)
          end
        end

        context "with an organisation that is not in scope for the user, i.e. that they do not belong to" do
          before do
            sign_in user
            get "/organisations/#{unauthorised_organisation.id}/details", headers:, params: {}
          end

          it "returns not found 404" do
            expect(response).to have_http_status(:not_found)
          end
        end
      end

      context "when accessing the users tab" do
        before do
          get "/organisations/#{organisation.id}/users", headers:, params: {}
        end

        it "returns 200" do
          expect(response).to have_http_status(:ok)
        end
      end

      describe "#edit" do
        before do
          get "/organisations/#{organisation.id}/edit", headers:, params: {}
        end

        it "redirects to home" do
          expect(response).to have_http_status(:unauthorized)
        end
      end

      describe "#update" do
        before do
          patch "/organisations/#{organisation.id}", headers:, params:
        end

        it "redirects to home" do
          expect(response).to have_http_status(:unauthorized)
        end
      end

      context "when viewing logs for other organisation" do
        before do
          get "/organisations/#{unauthorised_organisation.id}/logs", headers:, params: {}
        end

        it "returns not found 404 from org details route" do
          expect(response).to have_http_status(:not_found)
        end

        it "shows the 404 view" do
          expect(page).to have_content("Page not found")
        end
      end

      context "when viewing logs for your organisation" do
        before do
          get "/organisations/#{organisation.id}/logs", headers:, params: {}
        end

        it "redirects to /logs page" do
          expect(response).to redirect_to("/logs")
        end
      end
    end

    context "with a support user" do
      let(:user) { FactoryBot.create(:user, :support) }

      before do
        allow(user).to receive(:need_two_factor_authentication?).and_return(false)
        sign_in user
        get "/organisations"
      end

      it "shows all organisations" do
        total_number_of_orgs = Organisation.all.count
        expect(page).to have_link organisation.name, href: "organisations/#{organisation.id}/logs"
        expect(page).to have_link unauthorised_organisation.name, href: "organisations/#{unauthorised_organisation.id}/logs"
        expect(page).to have_content("#{total_number_of_orgs} total organisations")
      end

      it "shows a search bar" do
        expect(page).to have_field("search", type: "search")
      end

      context "when viewing a specific organisation" do
        let(:number_of_org1_case_logs) { 2 }
        let(:number_of_org2_case_logs) { 4 }

        before do
          FactoryBot.create_list(:case_log, number_of_org1_case_logs, owning_organisation_id: organisation.id, managing_organisation_id: organisation.id)
          FactoryBot.create_list(:case_log, number_of_org2_case_logs, owning_organisation_id: unauthorised_organisation.id, managing_organisation_id: unauthorised_organisation.id)

          get "/organisations/#{organisation.id}/logs", headers:, params: {}
        end

<<<<<<< HEAD
        it "displays the name of the organisation in the header" do
          expect(CGI.unescape_html(response.body)).to match("<span class=\"govuk-caption-l\">#{organisation.name}</span>")
        end

=======
>>>>>>> 40b751b9
        it "only shows logs for that organisation" do
          expect(page).to have_content("#{number_of_org1_case_logs} total logs")
          organisation.case_logs.map(&:id).each do |case_log_id|
            expect(page).to have_link case_log_id.to_s, href: "/logs/#{case_log_id}"
          end

          unauthorised_organisation.case_logs.map(&:id).each do |case_log_id|
            expect(page).not_to have_link case_log_id.to_s, href: "/logs/#{case_log_id}"
          end
        end

        it "has filters" do
          expect(page).to have_content("Filters")
          expect(page).to have_content("Collection year")
        end

        it "does not have specific organisation filter" do
          expect(page).not_to have_content("Specific organisation")
        end

        it "has a sub-navigation with correct tabs" do
          expect(page).to have_css(".app-sub-navigation")
          expect(page).to have_content("About this organisation")
        end
<<<<<<< HEAD
=======

        context "when using a search query" do
          let(:logs) { FactoryBot.create_list(:case_log, 3, :completed, owning_organisation: user.organisation) }
          let(:log_to_search) { FactoryBot.create(:case_log, :completed, owning_organisation: user.organisation) }
          let(:log_total_count) { CaseLog.where(owning_organisation: user.organisation).count }

          it "has search results in the title" do
            get "/organisations/#{organisation.id}/logs?search=#{log_to_search.id}", headers: headers, params: {}
            expect(page).to have_title("Your organisation (1 log matching ‘#{log_to_search.id}’ of #{log_total_count} total logs) - Submit social housing lettings and sales data (CORE) - GOV.UK")
          end

          it "shows case logs matching the id" do
            get "/organisations/#{organisation.id}/logs?search=#{log_to_search.id}", headers: headers, params: {}
            expect(page).to have_link(log_to_search.id.to_s)
            logs.each do |log|
              expect(page).not_to have_link(log.id.to_s)
            end
          end

          it "shows case logs matching the tenant code" do
            get "/organisations/#{organisation.id}/logs?search=#{log_to_search.tenant_code}", headers: headers, params: {}
            expect(page).to have_link(log_to_search.id.to_s)
            logs.each do |log|
              expect(page).not_to have_link(log.id.to_s)
            end
          end

          it "shows case logs matching the property reference" do
            get "/organisations/#{organisation.id}/logs?search=#{log_to_search.propcode}", headers: headers, params: {}
            expect(page).to have_link(log_to_search.id.to_s)
            logs.each do |log|
              expect(page).not_to have_link(log.id.to_s)
            end
          end

          it "shows case logs matching the property postcode" do
            get "/organisations/#{organisation.id}/logs?search=#{log_to_search.postcode_full}", headers: headers, params: {}
            expect(page).to have_link(log_to_search.id.to_s)
            logs.each do |log|
              expect(page).not_to have_link(log.id.to_s)
            end
          end

          context "when more than one results with matching postcode" do
            let!(:matching_postcode_log) { FactoryBot.create(:case_log, :completed, owning_organisation: user.organisation, postcode_full: log_to_search.postcode_full) }

            it "displays all matching logs" do
              get "/organisations/#{organisation.id}/logs?search=#{log_to_search.postcode_full}", headers: headers, params: {}
              expect(page).to have_link(log_to_search.id.to_s)
              expect(page).to have_link(matching_postcode_log.id.to_s)
              logs.each do |log|
                expect(page).not_to have_link(log.id.to_s)
              end
            end
          end

          context "when there are more than 1 page of search results" do
            let(:postcode) { "XX11YY" }
            let(:logs) { FactoryBot.create_list(:case_log, 30, :completed, owning_organisation: user.organisation, postcode_full: postcode) }
            let(:log_total_count) { CaseLog.where(owning_organisation: user.organisation).count }

            it "has title with pagination details for page 1" do
              get "/organisations/#{organisation.id}/logs?search=#{logs[0].postcode_full}", headers: headers, params: {}
              expect(page).to have_title("Your organisation (#{logs.count} logs matching ‘#{postcode}’ of #{log_total_count} total logs) (page 1 of 2) - Submit social housing lettings and sales data (CORE) - GOV.UK")
            end

            it "has title with pagination details for page 2" do
              get "/organisations/#{organisation.id}/logs?search=#{logs[0].postcode_full}&page=2", headers: headers, params: {}
              expect(page).to have_title("Your organisation (#{logs.count} logs matching ‘#{postcode}’ of #{log_total_count} total logs) (page 2 of 2) - Submit social housing lettings and sales data (CORE) - GOV.UK")
            end
          end

          context "when search query doesn't match any logs" do
            it "doesn't display any logs" do
              get "/organisations/#{organisation.id}/logs?search=foobar", headers:, params: {}
              logs.each do |log|
                expect(page).not_to have_link(log.id.to_s)
              end
              expect(page).not_to have_link(log_to_search.id.to_s)
            end
          end

          context "when search query is empty" do
            it "doesn't display any logs" do
              get "/organisations/#{organisation.id}/logs?search=", headers:, params: {}
              logs.each do |log|
                expect(page).not_to have_link(log.id.to_s)
              end
              expect(page).not_to have_link(log_to_search.id.to_s)
            end
          end

          context "when search and filter is present" do
            let(:matching_postcode) { log_to_search.postcode_full }
            let(:matching_status) { "in_progress" }
            let!(:log_matching_filter_and_search) { FactoryBot.create(:case_log, :in_progress, owning_organisation: user.organisation, postcode_full: matching_postcode) }

            it "shows only logs matching both search and filters" do
              get "/organisations/#{organisation.id}/logs?search=#{matching_postcode}&status[]=#{matching_status}", headers: headers, params: {}
              expect(page).to have_content(log_matching_filter_and_search.id)
              expect(page).not_to have_content(log_to_search.id)
              logs.each do |log|
                expect(page).not_to have_content(log.id)
              end
            end
          end
        end
>>>>>>> 40b751b9
      end

      context "when viewing a specific organisation details" do
        before do
          get "/organisations/#{organisation.id}/details", headers:, params: {}
        end

        it "displays the name of the organisation" do
          expect(page).to have_content(organisation.name)
        end

        it "has a sub-navigation with correct tabs" do
          expect(page).to have_css(".app-sub-navigation")
          expect(page).to have_content("About this organisation")
        end

        it "allows to edit the organisation details" do
          expect(page).to have_link("Change", count: 3)
        end
      end
    end

    context "when there are more than 20 organisations" do
      let(:support_user) { FactoryBot.create(:user, :support) }

      let(:total_organisations_count) { Organisation.all.count }

      before do
        FactoryBot.create_list(:organisation, 25)
        allow(support_user).to receive(:need_two_factor_authentication?).and_return(false)
        sign_in support_user
        get "/organisations"
      end

      context "when on the first page" do
        it "has pagination links" do
          expect(page).to have_content("Previous")
          expect(page).not_to have_link("Previous")
          expect(page).to have_content("Next")
          expect(page).to have_link("Next")
        end

        it "shows which organisations are being shown on the current page" do
          expect(CGI.unescape_html(response.body)).to match("Showing <b>1</b> to <b>20</b> of <b>#{total_organisations_count}</b> organisations")
        end

        it "has pagination in the title" do
          expect(page).to have_title("Organisations (page 1 of 2)")
        end
      end

      context "when on the second page" do
        before do
          get "/organisations?page=2", headers:, params: {}
        end

        it "shows the total organisations count" do
          expect(CGI.unescape_html(response.body)).to match("<strong>#{total_organisations_count}</strong> total organisations.")
        end

        it "has pagination links" do
          expect(page).to have_content("Previous")
          expect(page).to have_link("Previous")
          expect(page).to have_content("Next")
          expect(page).not_to have_link("Next")
        end

        it "shows which logs are being shown on the current page" do
          expect(CGI.unescape_html(response.body)).to match("Showing <b>21</b> to <b>#{total_organisations_count}</b> of <b>#{total_organisations_count}</b> organisations")
        end

        it "has pagination in the title" do
          expect(page).to have_title("Organisations (page 2 of 2)")
        end
      end

      context "when searching" do
        let!(:searched_organisation) { FactoryBot.create(:organisation, name: "Unusual name") }
        let!(:other_organisation) { FactoryBot.create(:organisation, name: "Some other name") }
        let(:search_param) { "Unusual" }

        before do
          get "/organisations?search=#{search_param}"
        end

        it "returns matching results" do
          expect(page).to have_content(searched_organisation.name)
          expect(page).not_to have_content(other_organisation.name)
        end

        it "updates the table caption" do
          expect(page).to have_content("1 organisation found matching ‘#{search_param}’ of 29 total organisations.")
        end

        it "has search in the title" do
          expect(page).to have_title("Organisations (1 organisation matching ‘#{search_param}’ of 29 total organisations) - Submit social housing lettings and sales data (CORE) - GOV.UK")
        end

        context "when the search term matches more than 1 result" do
          let(:search_param) { "name" }

          it "returns matching results" do
            expect(page).to have_content(searched_organisation.name)
            expect(page).to have_content(other_organisation.name)
          end

          it "updates the table caption" do
            expect(page).to have_content("2 organisations found matching ‘#{search_param}’ of 29 total organisations.")
          end

          it "has search in the title" do
            expect(page).to have_title("Organisations (2 organisations matching ‘#{search_param}’ of 29 total organisations) - Submit social housing lettings and sales data (CORE) - GOV.UK")
          end
        end

        context "when search results require pagination" do
          let(:search_param) { "DLUHC" }

          it "has search and pagination in the title" do
            expect(page).to have_title("Organisations (27 organisations matching ‘#{search_param}’ of 29 total organisations) (page 1 of 2) - Submit social housing lettings and sales data (CORE) - GOV.UK")
          end
        end
      end
    end
  end
end<|MERGE_RESOLUTION|>--- conflicted
+++ resolved
@@ -134,20 +134,12 @@
           it "shows only active users in the current user's organisation" do
             expect(page).to have_content(user.name)
             expect(page).to have_content(other_user.name)
-<<<<<<< HEAD
             expect(page).to have_content(inactive_user.name)
-=======
-            expect(page).not_to have_content(inactive_user.name)
->>>>>>> 40b751b9
             expect(page).not_to have_content(other_org_user.name)
           end
 
           it "shows the pagination count" do
-<<<<<<< HEAD
             expect(page).to have_content("3 total users")
-=======
-            expect(page).to have_content("2 total users")
->>>>>>> 40b751b9
           end
         end
 
@@ -387,13 +379,6 @@
           get "/organisations/#{organisation.id}/logs", headers:, params: {}
         end
 
-<<<<<<< HEAD
-        it "displays the name of the organisation in the header" do
-          expect(CGI.unescape_html(response.body)).to match("<span class=\"govuk-caption-l\">#{organisation.name}</span>")
-        end
-
-=======
->>>>>>> 40b751b9
         it "only shows logs for that organisation" do
           expect(page).to have_content("#{number_of_org1_case_logs} total logs")
           organisation.case_logs.map(&:id).each do |case_log_id|
@@ -418,8 +403,6 @@
           expect(page).to have_css(".app-sub-navigation")
           expect(page).to have_content("About this organisation")
         end
-<<<<<<< HEAD
-=======
 
         context "when using a search query" do
           let(:logs) { FactoryBot.create_list(:case_log, 3, :completed, owning_organisation: user.organisation) }
@@ -527,7 +510,6 @@
             end
           end
         end
->>>>>>> 40b751b9
       end
 
       context "when viewing a specific organisation details" do
