--- conflicted
+++ resolved
@@ -51,7 +51,6 @@
       expect(json_response["property_postcode"]).to eq(property_postcode)
     end
 
-<<<<<<< HEAD
     context "invalid json params" do
       let(:tenant_age) { 2000 }
 
@@ -59,7 +58,9 @@
         json_response = JSON.parse(response.body)
         expect(response).to have_http_status(:unprocessable_entity)
         expect(json_response["errors"]).to eq(["Tenant age Tenant age must be between 0 and 100"])
-=======
+      end
+    end
+
     context "request with invalid credentials" do
       let(:basic_credentials) do
         ActionController::HttpAuthentication::Basic.encode_credentials(api_username, "Oops")
@@ -67,7 +68,6 @@
 
       it "returns 401" do
         expect(response).to have_http_status(:unauthorized)
->>>>>>> 56973027
       end
     end
   end
