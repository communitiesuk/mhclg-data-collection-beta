require "rails_helper"

RSpec.describe CaseLogsController, type: :request do
  describe "POST #create" do
    let(:headers) do
      {
        "Content-Type" => "application/json",
        "Accept" => "application/json",
      }
    end

    let(:tenant_code) { "T365" }
    let(:tenant_age) { 35 }
    let(:property_postcode) { "SE11 6TY" }

    let(:params) do
      {
        "tenant_code": tenant_code,
<<<<<<< HEAD
        "tenant_age": tenant_age,
        "property_postcode": property_postcode
=======
        "tenant_age": 35,
        "property_postcode": property_postcode,
>>>>>>> c0f6fa83
      }
    end

    before do
      post "/case_logs", headers: headers, params: params.to_json
    end

    it "returns http success" do
      expect(response).to have_http_status(:success)
    end

    it "returns a serialized Case Log" do
      json_response = JSON.parse(response.body)
      expect(json_response.keys).to match_array(CaseLog.new.attributes.keys)
    end

    it "creates a case log with the values passed" do
      json_response = JSON.parse(response.body)
      expect(json_response["tenant_code"]).to eq(tenant_code)
      expect(json_response["tenant_age"]).to eq(tenant_age)
      expect(json_response["property_postcode"]).to eq(property_postcode)
    end

    context "invalid json params" do
      let(:tenant_age) { 2000 }

      it "validates case log parameters" do
        json_response = JSON.parse(response.body)
        expect(response).to have_http_status(:unprocessable_entity)
        expect(json_response["errors"]).to eq(["Tenant age Tenant age must be between 0 and 100"])
      end
    end
  end
end<|MERGE_RESOLUTION|>--- conflicted
+++ resolved
@@ -16,13 +16,8 @@
     let(:params) do
       {
         "tenant_code": tenant_code,
-<<<<<<< HEAD
         "tenant_age": tenant_age,
-        "property_postcode": property_postcode
-=======
-        "tenant_age": 35,
         "property_postcode": property_postcode,
->>>>>>> c0f6fa83
       }
     end
 
