require "rails_helper"

RSpec.describe SalesLogsController, type: :request do
  let(:user) { FactoryBot.create(:user) }
  let(:owning_organisation) { user.organisation }
  let(:api_username) { "test_user" }
  let(:api_password) { "test_password" }
  let(:basic_credentials) do
    ActionController::HttpAuthentication::Basic
      .encode_credentials(api_username, api_password)
  end

  let(:params) do
    {
      "owning_organisation_id": owning_organisation.id,
      "created_by_id": user.id,
    }
  end

  let(:headers) do
    {
      "Content-Type" => "application/json",
      "Accept" => "application/json",
      "Authorization" => basic_credentials,
    }
  end

  before do
    allow(ENV).to receive(:[])
    allow(ENV).to receive(:[]).with("API_USER").and_return(api_username)
    allow(ENV).to receive(:[]).with("API_KEY").and_return(api_password)
  end

  describe "POST #create" do
    context "when API" do
      before do
        post "/sales-logs", headers:, params: params.to_json
      end

      it "returns http success" do
        expect(response).to have_http_status(:success)
      end

      it "returns a serialized sales log" do
        json_response = JSON.parse(response.body)
        expect(json_response.keys).to match_array(SalesLog.new.attributes.keys)
      end

      it "creates a sales log with the values passed" do
        json_response = JSON.parse(response.body)
        expect(json_response["owning_organisation_id"]).to eq(owning_organisation.id)
        expect(json_response["created_by_id"]).to eq(user.id)
      end

      context "with a request containing invalid credentials" do
        let(:basic_credentials) do
          ActionController::HttpAuthentication::Basic.encode_credentials(api_username, "Oops")
        end

        it "returns 401" do
          expect(response).to have_http_status(:unauthorized)
        end
      end
    end

    context "when UI" do
      let(:user) { FactoryBot.create(:user) }
      let(:headers) { { "Accept" => "text/html" } }

      before do
        RequestHelper.stub_http_requests
        sign_in user
        post "/sales-logs", headers:
      end

      it "tracks who created the record" do
        created_id = response.location.match(/[0-9]+/)[0]
        whodunnit_actor = SalesLog.find_by(id: created_id).versions.last.actor
        expect(whodunnit_actor).to be_a(User)
        expect(whodunnit_actor.id).to eq(user.id)
      end
    end
  end

  describe "GET" do
    let(:page) { Capybara::Node::Simple.new(response.body) }
    let(:user) { FactoryBot.create(:user) }
    let(:organisation) { user.organisation }
    let(:other_organisation) { FactoryBot.create(:organisation) }
    let!(:sales_log) do
      FactoryBot.create(
        :sales_log,
        owning_organisation: organisation,
      )
    end
    let!(:unauthorized_sales_log) do
      FactoryBot.create(
        :sales_log,
        owning_organisation: other_organisation,
      )
    end

    context "when displaying a collection of logs" do
      let(:headers) { { "Accept" => "text/html" } }

      context "when the user is a customer support user" do
        let(:user) { FactoryBot.create(:user, :support) }

        before do
          allow(user).to receive(:need_two_factor_authentication?).and_return(false)
          sign_in user
        end

        it "does have organisation values" do
          get "/sales-logs", headers: headers, params: {}
          expect(page).to have_content("Owned by")
          expect(page).not_to have_content("Managed by")
        end

        it "shows sales logs for all organisations" do
          get "/sales-logs", headers: headers, params: {}
          expect(page).to have_content(organisation.name)
          expect(page).to have_content(other_organisation.name)
        end

        context "when there are no logs in the database" do
          before do
            SalesLog.destroy_all
          end

          it "page has correct title" do
            get "/sales-logs", headers: headers, params: {}
            expect(page).to have_title("Logs - Submit social housing lettings and sales data (CORE) - GOV.UK")
          end
        end

        context "when filtering" do
          context "with status filter" do
            let(:organisation_2) { FactoryBot.create(:organisation) }
            let(:user_2) { FactoryBot.create(:user, organisation: organisation_2) }
            let!(:not_started_sales_log) do
              FactoryBot.create(:sales_log,
                                owning_organisation: organisation,
                                created_by: user)
            end
            let!(:completed_sales_log) do
              FactoryBot.create(:sales_log, :completed,
                                owning_organisation: organisation_2,
                                created_by: user_2)
            end

            it "shows sales logs for multiple selected statuses" do
              get "/sales-logs?status[]=not_started&status[]=completed", headers: headers, params: {}
              expect(page).to have_link(not_started_sales_log.id.to_s)
              expect(page).to have_link(completed_sales_log.id.to_s)
            end

            it "shows sales logs for one selected status" do
              get "/sales-logs?status[]=not_started", headers: headers, params: {}
              expect(page).to have_link(not_started_sales_log.id.to_s)
              expect(page).not_to have_link(completed_sales_log.id.to_s)
            end

            it "filters on organisation" do
              get "/sales-logs?organisation[]=#{organisation_2.id}", headers: headers, params: {}
              expect(page).to have_link(completed_sales_log.id.to_s)
              expect(page).not_to have_link(not_started_sales_log.id.to_s)
            end

            it "does not reset the filters" do
              get "/sales-logs?status[]=not_started", headers: headers, params: {}
              expect(page).to have_link(not_started_sales_log.id.to_s)
              expect(page).not_to have_link(completed_sales_log.id.to_s)

              get "/sales-logs", headers: headers, params: {}
              expect(page).to have_link(not_started_sales_log.id.to_s)
              expect(page).not_to have_link(completed_sales_log.id.to_s)
            end
          end

          context "with year filter" do
            let!(:sales_log_2022) do
              FactoryBot.create(:sales_log, :in_progress,
                                owning_organisation: organisation,
<<<<<<< HEAD
                                saledate: Time.zone.local(2022, 4, 1),
                                managing_organisation: organisation)
=======
                                saledate: Time.zone.local(2022, 3, 1))
>>>>>>> 4e15a119
            end
            let!(:sales_log_2023) do
              sales_log = FactoryBot.build(:sales_log, :completed,
                                           owning_organisation: organisation,
<<<<<<< HEAD
                                           saledate: Time.zone.local(2023, 1, 1),
                                           managing_organisation: organisation)
=======
                                           saledate: Time.zone.local(2022, 12, 1))
>>>>>>> 4e15a119
              sales_log.save!(validate: false)
              sales_log
            end

            it "shows sales logs for multiple selected years" do
              get "/sales-logs?years[]=2021&years[]=2022", headers: headers, params: {}
              expect(page).to have_link(sales_log_2022.id.to_s)
              expect(page).to have_link(sales_log_2023.id.to_s)
            end

            it "shows sales logs for one selected year" do
              get "/sales-logs?years[]=2022", headers: headers, params: {}
              expect(page).to have_link(sales_log_2022.id.to_s)
              expect(page).to have_link(sales_log_2023.id.to_s)
            end
          end

          context "with year and status filter" do
            before do
              Timecop.freeze(Time.zone.local(2022, 12, 1))
            end

            after do
              Timecop.unfreeze
            end

            let!(:sales_log_2022) do
              FactoryBot.create(:sales_log, :completed,
                                owning_organisation: organisation,
<<<<<<< HEAD
                                saledate: Time.zone.local(2022, 4, 1),
                                managing_organisation: organisation,
=======
                                saledate: Time.zone.local(2022, 3, 1),
>>>>>>> 4e15a119
                                created_by: user)
            end
            let!(:sales_log_2023) do
              FactoryBot.create(:sales_log,
                                owning_organisation: organisation,
<<<<<<< HEAD
                                saledate: Time.zone.local(2023, 1, 1),
                                managing_organisation: organisation,
=======
                                saledate: Time.zone.local(2022, 12, 1),
>>>>>>> 4e15a119
                                created_by: user)
            end

            it "shows sales logs for multiple selected statuses and years" do
              get "/sales-logs?years[]=2021&years[]=2022&status[]=in_progress&status[]=completed", headers: headers, params: {}
              expect(page).to have_link(sales_log_2022.id.to_s)
              expect(page).to have_link(sales_log_2023.id.to_s)
            end
          end
        end
      end

      context "when the user is not a customer support user" do
        before do
          sign_in user
        end

        it "does not have organisation columns" do
          get "/sales-logs", headers: headers, params: {}
          expect(page).not_to have_content("Owning organisation")
          expect(page).not_to have_content("Managing organisation")
        end

        context "when using a search query" do
          let(:logs) { FactoryBot.create_list(:sales_log, 3, :completed, owning_organisation: user.organisation, created_by: user) }
          let(:log_to_search) { FactoryBot.create(:sales_log, :completed, owning_organisation: user.organisation, created_by: user) }
          let(:log_total_count) { SalesLog.where(owning_organisation: user.organisation).count }

          it "has search results in the title" do
            get "/sales-logs?search=#{log_to_search.id}", headers: headers, params: {}
            expect(page).to have_title("Logs (1 logs matching ‘#{log_to_search.id}’) - Submit social housing lettings and sales data (CORE) - GOV.UK")
          end

          it "shows sales logs matching the id" do
            get "/sales-logs?search=#{log_to_search.id}", headers: headers, params: {}
            expect(page).to have_link(log_to_search.id.to_s)
            logs.each do |log|
              expect(page).not_to have_link(log.id.to_s)
            end
          end

          context "when search query doesn't match any logs" do
            it "doesn't display any logs" do
              get "/sales-logs?search=foobar", headers:, params: {}
              logs.each do |log|
                expect(page).not_to have_link(log.id.to_s)
              end
              expect(page).not_to have_link(log_to_search.id.to_s)
            end
          end

          context "when search query is empty" do
            it "doesn't display any logs" do
              get "/sales-logs?search=", headers:, params: {}
              logs.each do |log|
                expect(page).not_to have_link(log.id.to_s)
              end
              expect(page).not_to have_link(log_to_search.id.to_s)
            end
          end

          context "when search and filter is present" do
            let(:matching_status) { "completed" }
            let!(:log_matching_filter_and_search) { FactoryBot.create(:sales_log, :completed, owning_organisation: user.organisation, created_by: user) }
            let(:matching_id) { log_matching_filter_and_search.id }

            it "shows only logs matching both search and filters" do
              get "/sales-logs?search=#{matching_id}&status[]=#{matching_status}", headers: headers, params: {}
              expect(page).to have_link(log_matching_filter_and_search.id.to_s)
              expect(page).not_to have_link(log_to_search.id.to_s)
              logs.each do |log|
                expect(page).not_to have_link(log.id.to_s)
              end
            end
          end
        end

        context "when there are less than 20 logs" do
          before do
            get "/sales-logs", headers:, params: {}
          end

          it "shows a table of logs" do
            expect(CGI.unescape_html(response.body)).to match(/<article class="app-log-summary">/)
            expect(CGI.unescape_html(response.body)).to match(/logs/)
          end

          it "only shows sales logs for your organisation" do
            expected_case_row_log = "<span class=\"govuk-visually-hidden\">Log </span>#{sales_log.id}"
            unauthorized_case_row_log = "<span class=\"govuk-visually-hidden\">Log </span>#{unauthorized_sales_log.id}"
            expect(CGI.unescape_html(response.body)).to include(expected_case_row_log)
            expect(CGI.unescape_html(response.body)).not_to include(unauthorized_case_row_log)
          end

          it "shows the formatted created at date for each log" do
            formatted_date = sales_log.created_at.to_formatted_s(:govuk_date)
            expect(CGI.unescape_html(response.body)).to include(formatted_date)
          end

          it "shows the log's status" do
            expect(CGI.unescape_html(response.body)).to include(sales_log.status.humanize)
          end

          it "shows the total log count" do
            expect(CGI.unescape_html(response.body)).to match("<strong>1</strong> total logs")
          end

          it "does not show the pagination links" do
            expect(page).not_to have_link("Previous")
            expect(page).not_to have_link("Next")
          end

          it "does not show the pagination result line" do
            expect(CGI.unescape_html(response.body)).not_to match("Showing <b>1</b> to <b>20</b> of <b>26</b> logs")
          end

          it "does not have pagination in the title" do
            expect(page).to have_title("Logs - Submit social housing lettings and sales data (CORE) - GOV.UK")
          end

          it "does not show the organisation filter" do
            expect(page).not_to have_field("organisation-field")
          end
        end

        context "when there are more than 20 logs" do
          before do
            FactoryBot.create_list(:sales_log, 25, owning_organisation: organisation)
          end

          context "when on the first page" do
            before do
              get "/sales-logs", headers:, params: {}
            end

            it "has pagination links" do
              expect(page).not_to have_content("Previous")
              expect(page).not_to have_link("Previous")
              expect(page).to have_content("Next")
              expect(page).to have_link("Next")
            end

            it "shows which logs are being shown on the current page" do
              expect(CGI.unescape_html(response.body)).to match("Showing <b>1</b> to <b>20</b> of <b>26</b> logs")
            end

            it "has pagination in the title" do
              expect(page).to have_title("Logs (page 1 of 2) - Submit social housing lettings and sales data (CORE) - GOV.UK")
            end
          end

          context "when on the second page" do
            before do
              get "/sales-logs?page=2", headers:, params: {}
            end

            it "shows the total log count" do
              expect(CGI.unescape_html(response.body)).to match("<strong>26</strong> total logs")
            end

            it "has pagination links" do
              expect(page).to have_content("Previous")
              expect(page).to have_link("Previous")
              expect(page).not_to have_content("Next")
              expect(page).not_to have_link("Next")
            end

            it "shows which logs are being shown on the current page" do
              expect(CGI.unescape_html(response.body)).to match("Showing <b>21</b> to <b>26</b> of <b>26</b> logs")
            end

            it "has pagination in the title" do
              expect(page).to have_title("Logs (page 2 of 2) - Submit social housing lettings and sales data (CORE) - GOV.UK")
            end
          end
        end
      end
    end

    context "when you visit the index page" do
      let(:headers) { { "Accept" => "text/html" } }
      let(:user) { FactoryBot.create(:user, :support) }

      before do
        allow(user).to receive(:need_two_factor_authentication?).and_return(false)
        sign_in user
      end

      it "does not have a button for creating lettings logs" do
        get "/sales-logs", headers:, params: {}
        page.assert_selector(".govuk-button", text: "Create a new sales log", count: 1)
        page.assert_selector(".govuk-button", text: "Create a new lettings log", count: 0)
      end
    end
  end
end<|MERGE_RESOLUTION|>--- conflicted
+++ resolved
@@ -182,22 +182,12 @@
             let!(:sales_log_2022) do
               FactoryBot.create(:sales_log, :in_progress,
                                 owning_organisation: organisation,
-<<<<<<< HEAD
-                                saledate: Time.zone.local(2022, 4, 1),
-                                managing_organisation: organisation)
-=======
-                                saledate: Time.zone.local(2022, 3, 1))
->>>>>>> 4e15a119
+                                saledate: Time.zone.local(2022, 4, 1))
             end
             let!(:sales_log_2023) do
               sales_log = FactoryBot.build(:sales_log, :completed,
                                            owning_organisation: organisation,
-<<<<<<< HEAD
-                                           saledate: Time.zone.local(2023, 1, 1),
-                                           managing_organisation: organisation)
-=======
-                                           saledate: Time.zone.local(2022, 12, 1))
->>>>>>> 4e15a119
+                                           saledate: Time.zone.local(2023, 1, 1))
               sales_log.save!(validate: false)
               sales_log
             end
@@ -227,23 +217,13 @@
             let!(:sales_log_2022) do
               FactoryBot.create(:sales_log, :completed,
                                 owning_organisation: organisation,
-<<<<<<< HEAD
                                 saledate: Time.zone.local(2022, 4, 1),
-                                managing_organisation: organisation,
-=======
-                                saledate: Time.zone.local(2022, 3, 1),
->>>>>>> 4e15a119
                                 created_by: user)
             end
             let!(:sales_log_2023) do
               FactoryBot.create(:sales_log,
                                 owning_organisation: organisation,
-<<<<<<< HEAD
                                 saledate: Time.zone.local(2023, 1, 1),
-                                managing_organisation: organisation,
-=======
-                                saledate: Time.zone.local(2022, 12, 1),
->>>>>>> 4e15a119
                                 created_by: user)
             end
 
