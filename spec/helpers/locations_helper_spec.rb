--- conflicted
+++ resolved
@@ -138,7 +138,6 @@
 
     it "returns correct display attributes" do
       attributes = [
-<<<<<<< HEAD
         { attribute: "postcode", name: "Postcode", value: location.postcode },
         { attribute: "name", name: "Location name", value: location.name },
         { attribute: "location_admin_district", name: "Local authority", value: location.location_admin_district },
@@ -148,17 +147,6 @@
         { attribute: "location_code", name: "Code", value: location.location_code },
         { attribute: "availability", name: "Availability", value: "Active from 1 April 2022" },
         { attribute: "status", name: "Status", value: :active },
-=======
-        { name: "Postcode", value: location.postcode },
-        { name: "Location name", value: location.name, edit: true },
-        { name: "Local authority", value: location.location_admin_district },
-        { name: "Total number of units at this location", value: location.units },
-        { name: "Common type of unit", value: location.type_of_unit },
-        { name: "Mobility type", value: location.mobility_type },
-        { name: "Location code", value: location.location_code },
-        { name: "Availability", value: "Active from 1 April 2022" },
-        { name: "Status", value: :active },
->>>>>>> d52d45b9
       ]
 
       expect(display_location_attributes(location)).to eq(attributes)
