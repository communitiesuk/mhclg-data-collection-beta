require "rails_helper"

RSpec.describe TasklistHelper do
  let(:empty_case_log) { FactoryBot.create(:case_log) }
  let(:case_log) { FactoryBot.create(:case_log, :in_progress) }

  describe "get next incomplete section" do
    it "returns the first subsection name if it is not completed" do
      expect(get_next_incomplete_section(case_log).id).to eq("household_characteristics")
    end

    it "returns the first subsection name if it is partially completed" do
      case_log["tenancycode"] = 123
      expect(get_next_incomplete_section(case_log).id).to eq("household_characteristics")
    end
  end

  describe "get sections count" do
    it "returns the total of sections if no status is given" do
<<<<<<< HEAD
      expect(get_subsections_count(empty_case_log)).to eq(8)
=======
      expect(get_subsections_count(empty_case_log)).to eq(10)
>>>>>>> f0b549c7
    end

    it "returns 0 sections for completed sections if no sections are completed" do
      expect(get_subsections_count(empty_case_log, :completed)).to eq(0)
    end

    it "returns the number of not started sections" do
<<<<<<< HEAD
      expect(get_subsections_count(empty_case_log, :not_started)).to eq(7)
=======
      expect(get_subsections_count(empty_case_log, :not_started)).to eq(9)
>>>>>>> f0b549c7
    end

    it "returns the number of sections in progress" do
      expect(get_subsections_count(case_log, :in_progress)).to eq(3)
    end

    it "returns 0 for invalid state" do
      expect(get_subsections_count(case_log, :fake)).to eq(0)
    end
  end

  describe "get_next_page_or_check_answers" do
    let(:subsection) { case_log.form.get_subsection("household_characteristics") }

    it "returns the check answers page path if the section has been started already" do
      expect(next_page_or_check_answers(subsection, case_log)).to match(/check-answers/)
    end

    it "returns the first question page path for the section if it has not been started yet" do
      expect(next_page_or_check_answers(subsection, empty_case_log)).to match(/tenancycode/)
    end

    it "when first question being not routed to returns the second question link" do
      empty_case_log.housingneeds_a = "No"
      expect(next_page_or_check_answers(subsection, empty_case_log)).to match(/person-1-age/)
    end
  end

  describe "subsection link" do
    let(:subsection) { case_log.form.get_subsection("household_characteristics") }

    context "with a subsection that's enabled" do
      it "returns the subsection link url" do
        expect(subsection_link(subsection, case_log)).to match(/household-characteristics/)
      end
    end

    context "with a subsection that cannot be started yet" do
      before do
        allow(subsection).to receive(:status).with(case_log).and_return(:cannot_start_yet)
      end

      it "returns the label instead of a link" do
        expect(subsection_link(subsection, case_log)).to match(subsection.label)
      end
    end
  end
end<|MERGE_RESOLUTION|>--- conflicted
+++ resolved
@@ -17,11 +17,7 @@
 
   describe "get sections count" do
     it "returns the total of sections if no status is given" do
-<<<<<<< HEAD
-      expect(get_subsections_count(empty_case_log)).to eq(8)
-=======
-      expect(get_subsections_count(empty_case_log)).to eq(10)
->>>>>>> f0b549c7
+      expect(get_subsections_count(empty_case_log)).to eq(9)
     end
 
     it "returns 0 sections for completed sections if no sections are completed" do
@@ -29,11 +25,7 @@
     end
 
     it "returns the number of not started sections" do
-<<<<<<< HEAD
-      expect(get_subsections_count(empty_case_log, :not_started)).to eq(7)
-=======
-      expect(get_subsections_count(empty_case_log, :not_started)).to eq(9)
->>>>>>> f0b549c7
+      expect(get_subsections_count(empty_case_log, :not_started)).to eq(8)
     end
 
     it "returns the number of sections in progress" do
