--- conflicted
+++ resolved
@@ -175,7 +175,6 @@
     context "with a support user" do
       let(:user) { FactoryBot.create(:user, :support, organisation: child_organisation) }
 
-<<<<<<< HEAD
       it "returns a list of all organisations" do
         expect(owning_organisation_filter_options(user)).to match_array([
           OpenStruct.new(id: "", name: "Select an option"),
@@ -184,8 +183,8 @@
           OpenStruct.new(id: parent_organisation.id, name: "Parent organisation"),
           OpenStruct.new(id: 9_999_999, name: "Other organisation"),
         ])
-=======
-      context "when no organisation is selected in the filters" do
+
+        context "when no organisation is selected in the filters" do
         it "returns an empty list" do
           expect(owning_organisation_filter_options(user.reload, "lettings_logs")).to eq([
             OpenStruct.new(id: "", name: "Select an option"),
@@ -253,7 +252,6 @@
             OpenStruct.new(id: "", name: "Select an option"),
           ])
         end
->>>>>>> 85bbbe61
       end
     end
 
@@ -344,7 +342,6 @@
     context "with a support user" do
       let(:user) { FactoryBot.create(:user, :support, organisation: parent_organisation) }
 
-<<<<<<< HEAD
       it "returns a list of all organisations" do
         expect(managing_organisation_filter_options(user)).to eq([
           OpenStruct.new(id: "", name: "Select an option"),
@@ -353,7 +350,7 @@
           OpenStruct.new(id: child_organisation.id, name: "Child organisation"),
           OpenStruct.new(id: 9_999_999, name: "Other organisation"),
         ])
-=======
+
       context "when no organisation is selected in the filters" do
         it "returns an empty list" do
           expect(managing_organisation_filter_options(user.reload, "lettings_logs")).to eq([
@@ -422,7 +419,6 @@
             OpenStruct.new(id: "", name: "Select an option"),
           ])
         end
->>>>>>> 85bbbe61
       end
     end
 
