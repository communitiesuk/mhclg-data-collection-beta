require "rails_helper"
require_relative "form/helpers"

RSpec.describe "User Features" do
  include Helpers
  let(:organisation) { user.organisation }
  let(:org_id) { organisation.id }
  let(:org_name) { organisation.name }
  let(:set_password_template_id) { User::CONFIRMABLE_TEMPLATE_ID }
  let(:notify_client) { instance_double(Notifications::Client) }
  let(:confirmation_token) { "MCDH5y6Km-U7CFPgAMVS" }
  let(:devise_notify_mailer) { DeviseNotifyMailer.new }

  before do
    allow(DeviseNotifyMailer).to receive(:new).and_return(devise_notify_mailer)
    allow(devise_notify_mailer).to receive(:notify_client).and_return(notify_client)
    allow(Devise).to receive(:friendly_token).and_return(confirmation_token)
    allow(notify_client).to receive(:send_email).and_return(true)
    visit("/organisations")
    fill_in("user[email]", with: user.email)
    fill_in("user[password]", with: user.password)
    click_button("Sign in")
  end

  context "when user is a data coordinator" do
    let!(:user) { FactoryBot.create(:user, :data_coordinator) }

    context "when viewing organisation page" do
      it "defaults to organisation details" do
        visit("/lettings-logs")
        click_link("About your organisation")
        expect(page).to have_content(user.organisation.name)
      end

      it "can switch tabs" do
        visit("/organisations/#{org_id}")
        click_link("Users")
        expect(page).to have_current_path("/organisations/#{org_id}/users")
        click_link("About your organisation")
        expect(page).to have_current_path("/organisations/#{org_id}/details")
      end

      context "and the organisation does not hold housing stock" do
        before do
          organisation.update(holds_own_stock: false)
        end

        it "does not show schemes in the navigation bar" do
          visit("/lettings-logs")
          expect(page).not_to have_link("Schemes", href: "/schemes")
        end
      end

      context "and the organisation holds housing stock" do
        before do
          organisation.update(holds_own_stock: true)
        end

        it "shows schemes in the navigation bar" do
          visit("/lettings-logs")
          expect(page).to have_link("Schemes", href: "/schemes")
        end
      end
    end

    context "when users are part of organisation" do
      it "users can be added" do
        visit("/organisations/#{org_id}")
        click_link("Users")
        click_link("Invite user")
        expect(page).to have_current_path("/users/new")
        expect(page).to have_content("Invite somebody to submit CORE data")
        fill_in("user[name]", with: "New User")
        fill_in("user[email]", with: "new_user@example.com")
        fill_in("user[phone]", with: "+88877677777")
        choose("user-role-data-provider-field")
        expect(notify_client).to receive(:send_email).with(
          {
            email_address: "new_user@example.com",
            template_id: set_password_template_id,
            personalisation: {
              name: "New User",
              email: "new_user@example.com",
              organisation: organisation.name,
              link: "http://localhost:3000/account/confirmation?confirmation_token=#{confirmation_token}",
            },
          },
        )
        click_button("Continue")
        expect(page).to have_current_path("/organisations/#{org_id}/users")
        expect(User.last.role).to eq("data_provider")
      end
    end
  end

  context "when the user is a data provider" do
    let(:user) { FactoryBot.create(:user) }

    context "when viewing organisation page" do
      it "can see the details tab and users tab" do
        visit("/lettings-logs")
        click_link("About your organisation")
        expect(page).to have_current_path("/organisations/#{org_id}/details")
        expect(page).to have_link("Lettings logs")
        expect(page).to have_link("Users")
        expect(page).to have_link("About your organisation")
      end
    end
  end

  context "when user is support user" do
    let(:otp) { "999111" }
    let(:user) { FactoryBot.create(:user, :support) }

    before do
      allow(SecureRandom).to receive(:random_number).and_return(otp)
      click_link("Sign out")
      visit("/organisations")
      fill_in("user[email]", with: user.email)
      fill_in("user[password]", with: user.password)
      click_button("Sign in")
      fill_in("code", with: otp)
      click_button("Submit")
    end

    context "when viewing lettings logs for specific organisation" do
      let(:first_log) { organisation.lettings_logs.first }
      let!(:log_to_search) { FactoryBot.create(:lettings_log, created_by: user) }
      let!(:other_logs) { FactoryBot.create_list(:lettings_log, 4, created_by: user) }
      let(:number_of_lettings_logs) { LettingsLog.count }

      before do
        visit("/organisations/#{org_id}/lettings-logs")
      end

      it "shows a create button for that organisation" do
        expect(page).to have_button("Create a new lettings log for this organisation")
      end

      context "when creating a log for that organisation" do
        it "pre-fills the value for owning organisation for that log" do
          click_button("Create a new lettings log for this organisation")
          click_link("Set up this lettings log")
          expect(page).to have_content(org_name)
        end
      end

      context "when searching for specific logs" do
        it "displays the logs belonging to the same organisation" do
          expect(page).to have_content(log_to_search.id)
          other_logs.each do |log|
            expect(page).to have_content(log.id)
          end
        end

        context "when I search for a specific log" do
          it "there is a search bar with a message and search button for logs" do
            expect(page).to have_field("search")
            expect(page).to have_content("Search by log ID, tenant code, property reference or postcode")
            expect(page).to have_button("Search")
          end

          context "when I fill in search information and press the search button" do
            before do
              fill_in("search", with: log_to_search.id)
              click_button("Search")
            end

            it "displays log matching the log ID" do
              expect(page).to have_link(log_to_search.id.to_s)
              other_logs.each do |log|
                expect(page).not_to have_link(log.id.to_s)
              end
            end

            context "when I want to clear results" do
              it "there is link to clear the search results" do
                expect(page).to have_link("Clear search")
              end

              it "displays the logs belonging to the same organisation after I clear the search result after I clear the search results" do
                click_link("Clear search")
                expect(page).to have_link(log_to_search.id.to_s)
              end
            end
          end
        end
      end

      it "can filter lettings logs" do
        expect(page).to have_content("#{number_of_lettings_logs} total logs")
        organisation.lettings_logs.map(&:id).each do |lettings_log_id|
          expect(page).to have_link lettings_log_id.to_s, href: "/lettings-logs/#{lettings_log_id}"
        end
        check("years-2021-field")
        click_button("Apply filters")
<<<<<<< HEAD
        expect(page).to have_current_path("/organisations/#{org_id}/lettings-logs?years[]=&years[]=2021&status[]=&assigned_to=all&user=")
=======
        expect(page).to have_current_path("/organisations/#{org_id}/lettings-logs?years[]=&years[]=2021&status[]=&user=all&owning_organisation_select=all&owning_organisation=")
>>>>>>> 1538084b
        expect(page).not_to have_link first_log.id.to_s, href: "/lettings-logs/#{first_log.id}"
      end
    end

    context "when viewing sales logs for specific organisation" do
      let(:first_log) { organisation.sales_logs.first }
      let(:number_of_sales_logs) { SalesLog.count }

      before do
        FactoryBot.create_list(:sales_log, 4, owning_organisation_id: organisation.id)
        visit("/organisations/#{org_id}/sales-logs")
      end

      it "shows a create button for that organisation" do
        expect(page).to have_button("Create a new sales log for this organisation")
      end

      context "when creating a log for that organisation" do
        it "pre-fills the value for owning organisation for that log" do
          click_button("Create a new sales log for this organisation")
          click_link("Set up this sales log")
          expect(page).to have_content(org_name)
        end
      end

      it "can filter sales logs" do
        expect(page).to have_content("#{number_of_sales_logs} total logs")
        organisation.sales_logs.map(&:id).each do |sales_log_id|
          expect(page).to have_link sales_log_id.to_s, href: "/sales-logs/#{sales_log_id}"
        end
        check("years-2021-field")
        click_button("Apply filters")
<<<<<<< HEAD
        expect(page).to have_current_path("/organisations/#{org_id}/sales-logs?years[]=&years[]=2021&status[]=&assigned_to=all&user=")
=======
        expect(page).to have_current_path("/organisations/#{org_id}/sales-logs?years[]=&years[]=2021&status[]=&user=all&owning_organisation_select=all&owning_organisation=")
>>>>>>> 1538084b
        expect(page).not_to have_link first_log.id.to_s, href: "/sales-logs/#{first_log.id}"
      end
    end

    context "when I search for users belonging to a specific organisation" do
      context "when I am signed in and there are users in the database" do
        let!(:user_list) { FactoryBot.create_list(:user, 4, organisation: user.organisation) }

        context "when I visit the organisation page" do
          before do
            visit("/organisations/#{org_id}")
          end

          it "has link to the organisations users tab" do
            expect(page).to have_link("Users", href: "/organisations/#{org_id}/users")
          end

          context "when I click users link in submenu" do
            before do
              click_link("Users", href: "/organisations/#{org_id}/users")
            end

            it "shows list of users belonging to the same organisation" do
              user_list.each do |user|
                expect(page).to have_content(user.email)
              end
            end

            it "shows submenu for selected organisation" do
              expect(page).to have_css('[aria-current="page"]', text: "Users")
              expect(page).to have_current_path("/organisations/#{org_id}/users")
              expect(page).to have_link("Lettings logs")
              expect(page).to have_link("About this organisation")
            end

            context "when I click on Invite user and there are multiple organisations in the database" do
              before do
                FactoryBot.create_list(:organisation, 5)
                click_link(text: "Invite user")
              end

              it "has only specific organisation name in the dropdown" do
                expect(page).to have_select("user-organisation-id-field", options: [org_name])
              end
            end
          end
        end
      end

      describe "delete cascade" do
        context "when the organisation is deleted" do
          let!(:organisation) { FactoryBot.create(:organisation) }
          let!(:user) { FactoryBot.create(:user, :support, last_sign_in_at: Time.zone.now, organisation:) }
          let!(:scheme_to_delete) { FactoryBot.create(:scheme, owning_organisation: user.organisation) }
          let!(:log_to_delete) { FactoryBot.create(:lettings_log, owning_organisation: user.organisation) }

          context "when organisation is deleted" do
            it "child relationships ie logs, schemes and users are deleted too - application" do
              organisation.destroy!
              expect { organisation.reload }.to raise_error(ActiveRecord::RecordNotFound)
              expect { LettingsLog.find(log_to_delete.id) }.to raise_error(ActiveRecord::RecordNotFound)
              expect { Scheme.find(scheme_to_delete.id) }.to raise_error(ActiveRecord::RecordNotFound)
              expect { User.find(user.id) }.to raise_error(ActiveRecord::RecordNotFound)
            end

            context "when the organisation is deleted" do
              let!(:organisation) { FactoryBot.create(:organisation) }
              let!(:user) { FactoryBot.create(:user, :support, last_sign_in_at: Time.zone.now, organisation:) }
              let!(:scheme_to_delete) { FactoryBot.create(:scheme, owning_organisation: user.organisation) }
              let!(:log_to_delete) { FactoryBot.create(:lettings_log, :in_progress, needstype: 1, owning_organisation: user.organisation) }

              it "child relationships ie logs, schemes and users are deleted too - database" do
                ActiveRecord::Base.connection.exec_query("DELETE FROM organisations WHERE id = #{organisation.id};")
                expect { LettingsLog.find(log_to_delete.id) }.to raise_error(ActiveRecord::RecordNotFound)
                expect { Scheme.find(scheme_to_delete.id) }.to raise_error(ActiveRecord::RecordNotFound)
                expect { User.find(user.id) }.to raise_error(ActiveRecord::RecordNotFound)
              end
            end
          end
        end
      end
    end

    context "and the organisation does not hold housing stock" do
      before do
        organisation.update!(holds_own_stock: false)
      end

      it "does not show schemes in the primary or secondary navigation bar on the organisations page" do
        visit("/organisations")
        expect(page).not_to have_link("Schemes", href: "/schemes", count: 2)
      end
    end
  end
end<|MERGE_RESOLUTION|>--- conflicted
+++ resolved
@@ -194,11 +194,7 @@
         end
         check("years-2021-field")
         click_button("Apply filters")
-<<<<<<< HEAD
-        expect(page).to have_current_path("/organisations/#{org_id}/lettings-logs?years[]=&years[]=2021&status[]=&assigned_to=all&user=")
-=======
-        expect(page).to have_current_path("/organisations/#{org_id}/lettings-logs?years[]=&years[]=2021&status[]=&user=all&owning_organisation_select=all&owning_organisation=")
->>>>>>> 1538084b
+        expect(page).to have_current_path("/organisations/#{org_id}/lettings-logs?years[]=&years[]=2021&status[]=&assigned_to=all&user=&owning_organisation_select=all&owning_organisation=")
         expect(page).not_to have_link first_log.id.to_s, href: "/lettings-logs/#{first_log.id}"
       end
     end
@@ -231,11 +227,7 @@
         end
         check("years-2021-field")
         click_button("Apply filters")
-<<<<<<< HEAD
-        expect(page).to have_current_path("/organisations/#{org_id}/sales-logs?years[]=&years[]=2021&status[]=&assigned_to=all&user=")
-=======
-        expect(page).to have_current_path("/organisations/#{org_id}/sales-logs?years[]=&years[]=2021&status[]=&user=all&owning_organisation_select=all&owning_organisation=")
->>>>>>> 1538084b
+        expect(page).to have_current_path("/organisations/#{org_id}/sales-logs?years[]=&years[]=2021&status[]=&assigned_to=all&user=&owning_organisation_select=all&owning_organisation=")
         expect(page).not_to have_link first_log.id.to_s, href: "/sales-logs/#{first_log.id}"
       end
     end
