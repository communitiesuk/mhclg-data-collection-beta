require "rails_helper"
require_relative "form/helpers"

RSpec.describe "User Features" do
  include Helpers
  let(:organisation) { user.organisation }
  let(:org_id) { organisation.id }
  let(:org_name) { organisation.name }
  let(:set_password_template_id) { User::CONFIRMABLE_TEMPLATE_ID }
  let(:notify_client) { instance_double(Notifications::Client) }
  let(:confirmation_token) { "MCDH5y6Km-U7CFPgAMVS" }
  let(:devise_notify_mailer) { DeviseNotifyMailer.new }

  before do
    allow(DeviseNotifyMailer).to receive(:new).and_return(devise_notify_mailer)
    allow(devise_notify_mailer).to receive(:notify_client).and_return(notify_client)
    allow(Devise).to receive(:friendly_token).and_return(confirmation_token)
    allow(notify_client).to receive(:send_email).and_return(true)
    visit("/organisations")
    fill_in("user[email]", with: user.email)
    fill_in("user[password]", with: user.password)
    click_button("Sign in")
  end

  context "when user is a data coordinator" do
    let!(:user) { FactoryBot.create(:user, :data_coordinator) }

    context "when viewing organisation page" do
      it "defaults to organisation details" do
        visit("/logs")
        click_link("About your organisation")
        expect(page).to have_content(user.organisation.name)
      end

      it "can switch tabs" do
        visit("/organisations/#{org_id}")
        click_link("Users")
        expect(page).to have_current_path("/organisations/#{org_id}/users")
        click_link("About your organisation")
        expect(page).to have_current_path("/organisations/#{org_id}/details")
      end

      context "when the user is a coordinator and the organisation does not hold housing stock" do
        before do
          organisation.update(holds_own_stock: false)
        end

        it "does not show schemes in the navigation bar" do
          visit("/logs")
          expect(page).not_to have_link("Schemes", href: "/schemes")
        end
      end

      context "when the user is a coordinator and the organisation holds housing stock" do
        before do
          organisation.update(holds_own_stock: true)
        end

        it "shows schemes in the navigation bar" do
          visit("/logs")
          expect(page).to have_link("Schemes", href: "/schemes")
        end
      end
<<<<<<< HEAD

      context "when the user is support and the organisation does not hold housing stock" do
        before do
          organisation.update!(holds_own_stock: false)
          user.update!(role: "support")
        end

        it "does not show schemes in the primary or secondary navigation bar on the organisations page" do
          visit("/organisations")
          expect(page).not_to have_link("Schemes", href: "/schemes", count: 2)
        end
      end
=======
>>>>>>> e82f8ed8
    end

    context "when users are part of organisation" do
      it "users can be added" do
        visit("/organisations/#{org_id}")
        click_link("Users")
        click_link("Invite user")
        expect(page).to have_current_path("/users/new")
        expect(page).to have_content("Invite somebody to submit CORE data")
        fill_in("user[name]", with: "New User")
        fill_in("user[email]", with: "new_user@example.com")
        choose("user-role-data-provider-field")
        expect(notify_client).to receive(:send_email).with(
          {
            email_address: "new_user@example.com",
            template_id: set_password_template_id,
            personalisation: {
              name: "New User",
              email: "new_user@example.com",
              organisation: organisation.name,
              link: "http://localhost:3000/account/confirmation?confirmation_token=#{confirmation_token}",
            },
          },
        )
        click_button("Continue")
        expect(page).to have_current_path("/organisations/#{org_id}/users")
        expect(User.last.role).to eq("data_provider")
      end
    end
  end

  context "when the user is a data provider" do
    let(:user) { FactoryBot.create(:user) }

    context "when viewing organisation page" do
      it "can see the details tab and users tab" do
        visit("/logs")
        click_link("About your organisation")
        expect(page).to have_current_path("/organisations/#{org_id}/details")
        expect(page).to have_link("Logs")
        expect(page).to have_link("Users")
        expect(page).to have_link("About your organisation")
      end
    end
  end

  context "when user is support user" do
    let(:otp) { "999111" }
    let(:user) { FactoryBot.create(:user, :support) }

    before do
      allow(SecureRandom).to receive(:random_number).and_return(otp)
      click_link("Sign out")
      visit("/organisations")
      fill_in("user[email]", with: user.email)
      fill_in("user[password]", with: user.password)
      click_button("Sign in")
      fill_in("code", with: otp)
      click_button("Submit")
    end

    context "when viewing logs for specific organisation" do
      let(:first_log) { organisation.case_logs.first }
      let!(:log_to_search) { FactoryBot.create(:case_log, owning_organisation: user.organisation, managing_organisation_id: organisation.id) }
      let!(:other_logs) { FactoryBot.create_list(:case_log, 4, owning_organisation_id: organisation.id, managing_organisation_id: organisation.id) }
      let(:number_of_case_logs) { CaseLog.count }

      before do
        visit("/organisations/#{org_id}/logs")
      end

      it "shows a create button for that organisation" do
        expect(page).to have_button("Create a new lettings log for this organisation")
      end

      context "when creating a log for that organisation" do
        it "pre-fills the value for owning organisation for that log" do
          click_button("Create a new lettings log for this organisation")
          click_link("Set up this lettings log")
          expect(page).to have_content(org_name)
        end
      end

      context "when searching for specific logs" do
        it "displays the logs belonging to the same organisation" do
          expect(page).to have_content(log_to_search.id)
          other_logs.each do |log|
            expect(page).to have_content(log.id)
          end
        end

        context "when I search for a specific log" do
          it "there is a search bar with a message and search button for logs" do
            expect(page).to have_field("search")
            expect(page).to have_content("Search by log ID, tenant code, property reference or postcode")
            expect(page).to have_button("Search")
          end

          context "when I fill in search information and press the search button" do
            before do
              fill_in("search", with: log_to_search.id)
              click_button("Search")
            end

            it "displays log matching the log ID" do
              expect(page).to have_link(log_to_search.id.to_s)
              other_logs.each do |log|
                expect(page).not_to have_link(log.id.to_s)
              end
            end

            context "when I want to clear results" do
              it "there is link to clear the search results" do
                expect(page).to have_link("Clear search")
              end

              it "displays the logs belonging to the same organisation after I clear the search result after I clear the search resultss" do
                click_link("Clear search")
                expect(page).to have_link(log_to_search.id.to_s)
              end
            end
          end
        end
      end

      it "can filter case logs" do
        expect(page).to have_content("#{number_of_case_logs} total logs")
        organisation.case_logs.map(&:id).each do |case_log_id|
          expect(page).to have_link case_log_id.to_s, href: "/logs/#{case_log_id}"
        end
        check("years-2021-field")
        click_button("Apply filters")
        expect(page).to have_current_path("/organisations/#{org_id}/logs?years[]=&years[]=2021&status[]=&user=all")
        expect(page).not_to have_link first_log.id.to_s, href: "/logs/#{first_log.id}"
      end
    end

    context "when I search for users belonging to a specific organisation" do
      context "when I am signed in and there are users in the database" do
        let!(:user_list) { FactoryBot.create_list(:user, 4, organisation: user.organisation) }

        context "when I visit the organisation page" do
          before do
            visit("/organisations/#{org_id}")
          end

          it "has link to the organisations users tab" do
            expect(page).to have_link("Users", href: "/organisations/#{org_id}/users")
          end

          context "when I click users link in submenu" do
            before do
              click_link("Users", href: "/organisations/#{org_id}/users")
            end

            it "shows list of users belonging to the same organisation" do
              user_list.each do |user|
                expect(page).to have_content(user.email)
              end
            end

            it "shows submenu for selected organisation" do
              expect(page).to have_css('[aria-current="page"]', text: "Users")
              expect(page).to have_current_path("/organisations/#{org_id}/users")
              expect(page).to have_link("Logs")
              expect(page).to have_link("About this organisation")
            end

            context "when I click on Invite user and there are multiple organisations in the database" do
              before do
                FactoryBot.create_list(:organisation, 5)
                click_link(text: "Invite user")
              end

              it "has only specific organisation name in the dropdown" do
                expect(page).to have_select("user-organisation-id-field", options: [org_name])
              end
            end
          end

          describe "delete cascade" do
            context "when the organisation is deleted" do
              let!(:organisation) { FactoryBot.create(:organisation) }
              let!(:user) { FactoryBot.create(:user, :support, last_sign_in_at: Time.zone.now, organisation:) }
              let!(:scheme_to_delete) { FactoryBot.create(:scheme, owning_organisation: user.organisation) }
              let!(:log_to_delete) { FactoryBot.create(:case_log, owning_organisation: user.organisation) }

              context "when organisation is deleted" do
                it "child relationships ie logs, schemes and users are deleted too - application" do
                  organisation.destroy!
                  expect { organisation.reload }.to raise_error(ActiveRecord::RecordNotFound)
                  expect { CaseLog.find(log_to_delete.id) }.to raise_error(ActiveRecord::RecordNotFound)
                  expect { Scheme.find(scheme_to_delete.id) }.to raise_error(ActiveRecord::RecordNotFound)
                  expect { User.find(user.id) }.to raise_error(ActiveRecord::RecordNotFound)
                end

                context "when the organisation is deleted" do
                  let!(:organisation) { FactoryBot.create(:organisation) }
                  let!(:user) { FactoryBot.create(:user, :support, last_sign_in_at: Time.zone.now, organisation:) }
                  let!(:scheme_to_delete) { FactoryBot.create(:scheme, owning_organisation: user.organisation) }
                  let!(:log_to_delete) { FactoryBot.create(:case_log, :in_progress, needstype: 1, owning_organisation: user.organisation) }

                  it "child relationships ie logs, schemes and users are deleted too - database" do
                    ActiveRecord::Base.connection.exec_query("DELETE FROM organisations WHERE id = #{organisation.id};")
                    expect { CaseLog.find(log_to_delete.id) }.to raise_error(ActiveRecord::RecordNotFound)
                    expect { Scheme.find(scheme_to_delete.id) }.to raise_error(ActiveRecord::RecordNotFound)
                    expect { User.find(user.id) }.to raise_error(ActiveRecord::RecordNotFound)
                  end
                end
              end
            end
          end
        end
      end
    end
  end
end<|MERGE_RESOLUTION|>--- conflicted
+++ resolved
@@ -61,8 +61,7 @@
           expect(page).to have_link("Schemes", href: "/schemes")
         end
       end
-<<<<<<< HEAD
-
+      
       context "when the user is support and the organisation does not hold housing stock" do
         before do
           organisation.update!(holds_own_stock: false)
@@ -74,8 +73,6 @@
           expect(page).not_to have_link("Schemes", href: "/schemes", count: 2)
         end
       end
-=======
->>>>>>> e82f8ed8
     end
 
     context "when users are part of organisation" do
