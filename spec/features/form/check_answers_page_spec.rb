--- conflicted
+++ resolved
@@ -194,12 +194,8 @@
           :in_progress,
           owning_organisation: user.organisation,
           managing_organisation: user.organisation,
-<<<<<<< HEAD
+          needstype: 1,
           tenancycode: nil,
-=======
-          needstype: 1,
-          tenant_code: nil,
->>>>>>> 7de55582
           age1: nil,
           layear: 2,
           waityear: 1,
@@ -231,11 +227,7 @@
       it "they can click a button to cycle around to the next incomplete section" do
         visit("/logs/#{cycle_sections_case_log.id}/declaration/check-answers")
         click_link("Save and go to next incomplete section")
-<<<<<<< HEAD
-        expect(page).to have_current_path("/logs/#{cycle_sections_case_log.id}/tenancycode")
-=======
         expect(page).to have_current_path("/logs/#{cycle_sections_case_log.id}/tenant-code-test")
->>>>>>> 7de55582
       end
     end
   end
