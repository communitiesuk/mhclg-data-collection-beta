--- conflicted
+++ resolved
@@ -33,12 +33,8 @@
 gem "roo"
 # Json Schema
 gem "json-schema"
-<<<<<<< HEAD
-=======
-gem "uk_postcode"
 # Authentication
 gem "devise"
->>>>>>> 9e732a80
 gem "turbo-rails", "~> 0.8"
 gem "uk_postcode"
 
