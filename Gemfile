--- conflicted
+++ resolved
@@ -34,12 +34,9 @@
 # Json Schema
 gem "json-schema"
 gem "uk_postcode"
-<<<<<<< HEAD
 # Authentication
 gem "devise"
-=======
 gem "turbo-rails", "~> 0.8"
->>>>>>> 468ea40a
 
 group :development, :test do
   # Call 'byebug' anywhere in the code to stop execution and get a debugger console
