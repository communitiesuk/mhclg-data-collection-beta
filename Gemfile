--- conflicted
+++ resolved
@@ -29,13 +29,10 @@
 gem "activeadmin"
 # Admin charts
 gem "chartkick"
-<<<<<<< HEAD
 # Spreadsheet parsing
 gem "roo"
-=======
 # Json Schema
 gem "json-schema"
->>>>>>> bd2d04df
 gem "uk_postcode"
 
 group :development, :test do
