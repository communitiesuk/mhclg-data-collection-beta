{
  "form_type": "lettings",
  "start_date": "2021-04-01T00:00:00.000+01:00",
  "end_date": "2022-07-01T00:00:00.000+01:00",
  "sections": {
    "setup": {
      "label": "Before you start",
      "subsections": {
        "setup": {
          "label": "Set up this lettings log",
          "pages": {
            "needs_type": {
              "header": "",
              "description": "",
              "questions": {
                "needstype": {
                  "check_answer_label": "Needs type",
                  "header": "What is the needs type?",
                  "hint_text": "",
                  "type": "radio",
                  "answer_options": {
                    "1": {
                      "value": "General needs"
                    },
                    "0": {
                      "value": "Supported housing"
                    }
                  }
                }
              }
            },
            "renewal": {
              "header": "",
              "description": "",
              "questions": {
                "renewal": {
                  "check_answer_label": "Property renewal",
                  "header": "Is this letting a renewal?",
                  "hint_text": "A renewal is a letting to the same tenant in the same property.",
                  "type": "radio",
                  "answer_options": {
                    "1": {
                      "value": "Yes"
                    },
                    "0": {
                      "value": "No"
                    }
                  }
                }
              }
            },
            "tenancy_start_date": {
              "header": "",
              "description": "",
              "questions": {
                "startdate": {
                  "check_answer_label": "Tenancy start date",
                  "header": "What is the tenancy start date?",
                  "type": "date"
                }
              }
            },
            "rent_type": {
              "header": "",
              "description": "",
              "questions": {
                "rent_type": {
                  "check_answer_label": "Rent type",
                  "header": "What is the rent type?",
                  "hint_text": "",
                  "type": "radio",
                  "answer_options": {
                    "1": {
                      "value": "Affordable Rent"
                    },
                    "2": {
                      "value": "London Affordable Rent"
                    },
                    "4": {
                      "value": "London Living Rent"
                    },
                    "3": {
                      "value": "Rent to Buy"
                    },
                    "0": {
                      "value": "Social Rent"
                    },
                    "5": {
                      "value": "Other intermediate rent product"
                    }
                  },
                  "conditional_for": {
                    "intermediate_rent_product_name": [
                      5
                    ]
                  }
                },
                "intermediate_rent_product_name": {
                  "check_answer_label": "Product name",
                  "header": "Name of rent product",
                  "type": "text"
                }
              }
            },
            "tenant_code": {
              "header": "",
              "description": "",
              "questions": {
                "tenant_code": {
                  "check_answer_label": "Tenant code",
                  "header": "What is the tenant code?",
                  "hint_text": "This is how you usually refer to this tenancy on your own systems.",
                  "type": "text",
                  "width": 10
                }
              }
            },
            "property_reference": {
              "header": "",
              "description": "",
              "questions": {
                "propcode": {
                  "check_answer_label": "Property reference",
                  "header": "What is the property reference?",
                  "hint_text": "This is how you usually refer to this property on your own systems.",
                  "type": "text",
                  "width": 10
                }
              }
            }
          }
        }
      }
    },
    "tenancy_and_property": {
      "label": "Property and tenancy information",
      "subsections": {
        "property_information": {
          "label": "Property information",
          "depends_on": [
            {
              "setup": "completed"
            }
          ],
          "pages": {
            "property_postcode": {
              "header": "",
              "description": "",
              "questions": {
                "postcode_known": {
                  "check_answer_label": "Do you know the property postcode?",
                  "header": "Do you know the property’s postcode?",
                  "hint_text": "",
                  "type": "radio",
                  "answer_options": {
                    "1": {
                      "value": "Yes"
                    },
                    "0": {
                      "value": "No"
                    }
                  },
                  "conditional_for": {
                    "postcode_full": [
                      1
                    ]
                  },
                  "hidden_in_check_answers": true
                },
                "postcode_full": {
                  "check_answer_label": "Postcode",
                  "header": "What is the property’s postcode?",
                  "hint_text": "",
                  "type": "text",
                  "width": 5,
                  "inferred_answers": {
                    "la": {
                      "is_la_inferred": true
                    }
                  },
                  "inferred_check_answers_value": {
                    "condition": {
                      "postcode_known": 0
                    },
                    "value": "Not known"
                  }
                }
              }
            },
            "property_local_authority": {
              "header": "",
              "description": "",
              "questions": {
                "la_known": {
                  "check_answer_label": "Do you know what local authority the property is located in?",
                  "header": "Do you know what local authority the property is located in?",
                  "hint_text": "",
                  "type": "radio",
                  "hidden_in_check_answers": true,
                  "answer_options": {
                    "1": {
                      "value": "Yes"
                    },
                    "0": {
                      "value": "No"
                    }
                  },
                  "conditional_for": {
                    "la": [
                      1
                    ]
                  }
                },
                "la": {
                  "check_answer_label": "Local Authority",
                  "header": "Select a local authority",
                  "hint_text": "",
                  "type": "select",
                  "answer_options": {
                    "": "Select an option",
                    "E07000223": "Adur",
                    "E07000026": "Allerdale",
                    "E07000032": "Amber Valley",
                    "E07000224": "Arun",
                    "E07000170": "Ashfield",
                    "E07000105": "Ashford",
                    "E07000200": "Babergh",
                    "E09000002": "Barking and Dagenham",
                    "E09000003": "Barnet",
                    "E08000016": "Barnsley",
                    "E07000027": "Barrow-in-Furness",
                    "E07000066": "Basildon",
                    "E07000084": "Basingstoke and Deane",
                    "E07000171": "Bassetlaw",
                    "E06000022": "Bath and North East Somerset",
                    "E06000055": "Bedford",
                    "E09000004": "Bexley",
                    "E08000025": "Birmingham",
                    "E07000129": "Blaby",
                    "E06000008": "Blackburn with Darwen",
                    "E06000009": "Blackpool",
                    "E07000033": "Bolsover",
                    "E08000001": "Bolton",
                    "E07000136": "Boston",
                    "E06000058": "Bournemouth, Christchurch and Poole",
                    "E06000036": "Bracknell Forest",
                    "E08000032": "Bradford",
                    "E07000067": "Braintree",
                    "E07000143": "Breckland",
                    "E09000005": "Brent",
                    "E07000068": "Brentwood",
                    "E06000043": "Brighton and Hove",
                    "E06000023": "Bristol, City of",
                    "E07000144": "Broadland",
                    "E09000006": "Bromley",
                    "E07000234": "Bromsgrove",
                    "E07000095": "Broxbourne",
                    "E07000172": "Broxtowe",
                    "E06000060": "Buckinghamshire",
                    "E07000117": "Burnley",
                    "E08000002": "Bury",
                    "E08000033": "Calderdale",
                    "E07000008": "Cambridge",
                    "E09000007": "Camden",
                    "E07000192": "Cannock Chase",
                    "E07000106": "Canterbury",
                    "E07000028": "Carlisle",
                    "E07000069": "Castle Point",
                    "E06000056": "Central Bedfordshire",
                    "E07000130": "Charnwood",
                    "E07000070": "Chelmsford",
                    "E07000078": "Cheltenham",
                    "E07000177": "Cherwell",
                    "E06000049": "Cheshire East",
                    "E06000050": "Cheshire West and Chester",
                    "E07000034": "Chesterfield",
                    "E07000225": "Chichester",
                    "E07000118": "Chorley",
                    "E09000001": "City of London",
                    "E07000071": "Colchester",
                    "E07000029": "Copeland",
                    "E07000150": "Corby",
                    "E06000052": "Cornwall",
                    "E07000079": "Cotswold",
                    "E06000047": "County Durham",
                    "E08000026": "Coventry",
                    "E07000163": "Craven",
                    "E07000226": "Crawley",
                    "E09000008": "Croydon",
                    "E07000096": "Dacorum",
                    "E06000005": "Darlington",
                    "E07000107": "Dartford",
                    "E07000151": "Daventry",
                    "E06000015": "Derby",
                    "E07000035": "Derbyshire Dales",
                    "E08000017": "Doncaster",
                    "E06000059": "Dorset",
                    "E07000108": "Dover",
                    "E08000027": "Dudley",
                    "E09000009": "Ealing",
                    "E07000009": "East Cambridgeshire",
                    "E07000040": "East Devon",
                    "E07000085": "East Hampshire",
                    "E07000242": "East Hertfordshire",
                    "E07000137": "East Lindsey",
                    "E07000152": "East Northamptonshire",
                    "E06000011": "East Riding of Yorkshire",
                    "E07000193": "East Staffordshire",
                    "E07000244": "East Suffolk",
                    "E07000061": "Eastbourne",
                    "E07000086": "Eastleigh",
                    "E07000030": "Eden",
                    "E07000207": "Elmbridge",
                    "E09000010": "Enfield",
                    "E07000072": "Epping Forest",
                    "E07000208": "Epsom and Ewell",
                    "E07000036": "Erewash",
                    "E07000041": "Exeter",
                    "E07000087": "Fareham",
                    "E07000010": "Fenland",
                    "E07000112": "Folkestone and Hythe",
                    "E07000080": "Forest of Dean",
                    "E07000119": "Fylde",
                    "E08000037": "Gateshead",
                    "E07000173": "Gedling",
                    "E07000081": "Gloucester",
                    "E07000088": "Gosport",
                    "E07000109": "Gravesham",
                    "E07000145": "Great Yarmouth",
                    "E09000011": "Greenwich",
                    "E07000209": "Guildford",
                    "W06000002": "Gwynedd",
                    "E09000012": "Hackney",
                    "E06000006": "Halton",
                    "E07000164": "Hambleton",
                    "E09000013": "Hammersmith and Fulham",
                    "E07000131": "Harborough",
                    "E09000014": "Haringey",
                    "E07000073": "Harlow",
                    "E07000165": "Harrogate",
                    "E09000015": "Harrow",
                    "E07000089": "Hart",
                    "E06000001": "Hartlepool",
                    "E07000062": "Hastings",
                    "E07000090": "Havant",
                    "E09000016": "Havering",
                    "E06000019": "Herefordshire, County of",
                    "E07000098": "Hertsmere",
                    "E07000037": "High Peak",
                    "S12000017": "Highland",
                    "E09000017": "Hillingdon",
                    "E07000132": "Hinckley and Bosworth",
                    "E07000227": "Horsham",
                    "E09000018": "Hounslow",
                    "E07000011": "Huntingdonshire",
                    "E07000120": "Hyndburn",
                    "E07000202": "Ipswich",
                    "E06000046": "Isle of Wight",
                    "E06000053": "Isles of Scilly",
                    "E09000019": "Islington",
                    "E09000020": "Kensington and Chelsea",
                    "E07000153": "Kettering",
                    "E07000146": "King’s Lynn and West Norfolk",
                    "E06000010": "Kingston upon Hull, City of",
                    "E09000021": "Kingston upon Thames",
                    "E08000034": "Kirklees",
                    "E08000011": "Knowsley",
                    "E09000022": "Lambeth",
                    "E07000121": "Lancaster",
                    "E08000035": "Leeds",
                    "E06000016": "Leicester",
                    "E07000063": "Lewes",
                    "E09000023": "Lewisham",
                    "E07000194": "Lichfield",
                    "E07000138": "Lincoln",
                    "E08000012": "Liverpool",
                    "E06000032": "Luton",
                    "E07000110": "Maidstone",
                    "E07000074": "Maldon",
                    "E07000235": "Malvern Hills",
                    "E08000003": "Manchester",
                    "E07000174": "Mansfield",
                    "E06000035": "Medway",
                    "E07000133": "Melton",
                    "E07000187": "Mendip",
                    "E09000024": "Merton",
                    "E07000042": "Mid Devon",
                    "E07000203": "Mid Suffolk",
                    "E07000228": "Mid Sussex",
                    "E06000002": "Middlesbrough",
                    "E06000042": "Milton Keynes",
                    "E07000210": "Mole Valley",
                    "E07000091": "New Forest",
                    "E07000175": "Newark and Sherwood",
                    "E08000021": "Newcastle upon Tyne",
                    "E07000195": "Newcastle-under-Lyme",
                    "E09000025": "Newham",
                    "E07000043": "North Devon",
                    "E07000038": "North East Derbyshire",
                    "E06000012": "North East Lincolnshire",
                    "E07000099": "North Hertfordshire",
                    "E07000139": "North Kesteven",
                    "E06000013": "North Lincolnshire",
                    "E07000147": "North Norfolk",
                    "E06000024": "North Somerset",
                    "E08000022": "North Tyneside",
                    "E07000218": "North Warwickshire",
                    "E07000134": "North West Leicestershire",
                    "E07000154": "Northampton",
                    "E06000057": "Northumberland",
                    "E07000148": "Norwich",
                    "E06000018": "Nottingham",
                    "E07000219": "Nuneaton and Bedworth",
                    "E07000135": "Oadby and Wigston",
                    "E08000004": "Oldham",
                    "E07000178": "Oxford",
                    "E07000122": "Pendle",
                    "E06000031": "Peterborough",
                    "E06000026": "Plymouth",
                    "E06000044": "Portsmouth",
                    "E07000123": "Preston",
                    "E06000038": "Reading",
                    "E09000026": "Redbridge",
                    "E06000003": "Redcar and Cleveland",
                    "E07000236": "Redditch",
                    "E07000211": "Reigate and Banstead",
                    "E07000124": "Ribble Valley",
                    "E09000027": "Richmond upon Thames",
                    "E07000166": "Richmondshire",
                    "E08000005": "Rochdale",
                    "E07000075": "Rochford",
                    "E07000125": "Rossendale",
                    "E07000064": "Rother",
                    "E08000018": "Rotherham",
                    "E07000220": "Rugby",
                    "E07000212": "Runnymede",
                    "E07000176": "Rushcliffe",
                    "E07000092": "Rushmoor",
                    "E06000017": "Rutland",
                    "E07000167": "Ryedale",
                    "E08000006": "Salford",
                    "E08000028": "Sandwell",
                    "E07000168": "Scarborough",
                    "E07000188": "Sedgemoor",
                    "E08000014": "Sefton",
                    "E07000169": "Selby",
                    "E07000111": "Sevenoaks",
                    "E08000019": "Sheffield",
                    "E06000051": "Shropshire",
                    "E06000039": "Slough",
                    "E08000029": "Solihull",
                    "E07000246": "Somerset West and Taunton",
                    "E07000012": "South Cambridgeshire",
                    "E07000039": "South Derbyshire",
                    "E06000025": "South Gloucestershire",
                    "E07000044": "South Hams",
                    "E07000140": "South Holland",
                    "E07000141": "South Kesteven",
                    "E07000031": "South Lakeland",
                    "E07000149": "South Norfolk",
                    "E07000155": "South Northamptonshire",
                    "E07000179": "South Oxfordshire",
                    "E07000126": "South Ribble",
                    "E07000189": "South Somerset",
                    "E07000196": "South Staffordshire",
                    "E08000023": "South Tyneside",
                    "E06000045": "Southampton",
                    "E06000033": "Southend-on-Sea",
                    "E09000028": "Southwark",
                    "E07000213": "Spelthorne",
                    "E07000240": "St Albans",
                    "E08000013": "St. Helens",
                    "E07000197": "Stafford",
                    "E07000198": "Staffordshire Moorlands",
                    "E07000243": "Stevenage",
                    "E08000007": "Stockport",
                    "E06000004": "Stockton-on-Tees",
                    "E06000021": "Stoke-on-Trent",
                    "E07000221": "Stratford-on-Avon",
                    "E07000082": "Stroud",
                    "E08000024": "Sunderland",
                    "E07000214": "Surrey Heath",
                    "E09000029": "Sutton",
                    "E07000113": "Swale",
                    "E06000030": "Swindon",
                    "E08000008": "Tameside",
                    "E07000199": "Tamworth",
                    "E07000215": "Tandridge",
                    "E07000045": "Teignbridge",
                    "E06000020": "Telford and Wrekin",
                    "E07000076": "Tendring",
                    "E07000093": "Test Valley",
                    "E07000083": "Tewkesbury",
                    "E07000114": "Thanet",
                    "E07000102": "Three Rivers",
                    "E06000034": "Thurrock",
                    "E07000115": "Tonbridge and Malling",
                    "E06000027": "Torbay",
                    "E07000046": "Torridge",
                    "E09000030": "Tower Hamlets",
                    "E08000009": "Trafford",
                    "E07000116": "Tunbridge Wells",
                    "E07000077": "Uttlesford",
                    "E07000180": "Vale of White Horse",
                    "E08000036": "Wakefield",
                    "E08000030": "Walsall",
                    "E09000031": "Waltham Forest",
                    "E09000032": "Wandsworth",
                    "E06000007": "Warrington",
                    "E07000222": "Warwick",
                    "E07000103": "Watford",
                    "E07000216": "Waverley",
                    "E07000065": "Wealden",
                    "E07000156": "Wellingborough",
                    "E07000241": "Welwyn Hatfield",
                    "E06000037": "West Berkshire",
                    "E07000047": "West Devon",
                    "E07000127": "West Lancashire",
                    "E07000142": "West Lindsey",
                    "E07000181": "West Oxfordshire",
                    "E07000245": "West Suffolk",
                    "E09000033": "Westminster",
                    "E08000010": "Wigan",
                    "E06000054": "Wiltshire",
                    "E07000094": "Winchester",
                    "E06000040": "Windsor and Maidenhead",
                    "E08000015": "Wirral",
                    "E07000217": "Woking",
                    "E06000041": "Wokingham",
                    "E08000031": "Wolverhampton",
                    "E07000237": "Worcester",
                    "E07000229": "Worthing",
                    "E07000238": "Wychavon",
                    "E07000128": "Wyre",
                    "E07000239": "Wyre Forest",
                    "E06000014": "York"
                  },
                  "inferred_check_answers_value": {
                    "condition": {
                      "la_known": 0
                    },
                    "value": "Not known"
                  }
                }
              },
              "depends_on": [
                {
                  "is_la_inferred": false
                }
              ]
            },
            "first_time_property_let_as_social_housing": {
              "header": "",
              "description": "",
              "questions": {
                "first_time_property_let_as_social_housing": {
                  "check_answer_label": "First time being let as social-housing?",
                  "header": "Is this the first time the property has been let as social housing?",
                  "hint_text": "",
                  "type": "radio",
                  "answer_options": {
                    "1": {
                      "value": "Yes",
                      "hint": "This is a new let."
                    },
                    "0": {
                      "value": "No",
                      "hint": "This is a re-let of existing social housing."
                    }
                  }
                }
              },
              "depends_on": [
                {
                  "renewal": 0
                }
              ]
            },
            "property_let_type": {
              "header": "",
              "description": "",
              "questions": {
                "unitletas": {
                  "check_answer_label": "Most recent let type",
                  "header": "What type was the property most recently let as?",
                  "hint_text": "",
                  "type": "radio",
                  "answer_options": {
                    "1": {
                      "value": "Social rent basis"
                    },
                    "2": {
                      "value": "Affordable rent basis"
                    },
                    "4": {
                      "value": "Intermediate rent basis"
                    },
                    "divider": {
                      "value": true
                    },
                    "3": {
                      "value": "Don’t know"
                    }
                  }
                }
              },
              "depends_on": [
                {
                  "first_time_property_let_as_social_housing": 0,
                  "renewal": 0
                }
              ]
            },
            "property_vacancy_reason_not_first_let": {
              "header": "",
              "description": "",
              "questions": {
                "rsnvac": {
                  "check_answer_label": "Vacancy reason",
                  "header": "What is the reason for the property being vacant?",
                  "hint_text": "",
                  "type": "radio",
                  "answer_options": {
                    "13": {
                      "value": "Internal transfer",
                      "hint": "Excluding renewals of a fixed-term tenancy"
                    },
                    "5": {
                      "value": "Previous tenant died with no succession"
                    },
                    "9": {
                      "value": "Re-let to tenant who occupied same property as temporary accommodation"
                    },
                    "14": {
                      "value": "Renewal of fixed-term tenancy"
                    },
                    "19": {
                      "value": "Tenant involved in a succession downsize"
                    },
                    "8": {
                      "value": "Tenant moved to private sector or other accommodation"
                    },
                    "12": {
                      "value": "Tenant moved to other social housing provider"
                    },
                    "18": {
                      "value": "Tenant moved to care home"
                    },
                    "6": {
                      "value": "Tenant abandoned property"
                    },
                    "10": {
                      "value": "Tenant was evicted due to rent arrears"
                    },
                    "11": {
                      "value": "Tenant was evicted due to anti-social behaviour"
                    }
                  }
                }
              },
              "depends_on": [
                {
                  "first_time_property_let_as_social_housing": 0,
                  "renewal": 0
                }
              ]
            },
            "property_vacancy_reason_first_let": {
              "header": "",
              "description": "",
              "questions": {
                "rsnvac": {
                  "check_answer_label": "Vacancy reason",
                  "header": "What is the reason for the property being vacant?",
                  "hint_text": "",
                  "type": "radio",
                  "answer_options": {
                    "16": {
                      "value": "First let of conversion, rehabilitation or acquired property"
                    },
                    "17": {
                      "value": "First let of leased property"
                    },
                    "15": {
                      "value": "First let of new-build property"
                    }
                  }
                }
              },
              "depends_on": [
                {
                  "first_time_property_let_as_social_housing": 1,
                  "renewal": 0
                }
              ]
            },
            "property_number_of_times_relet_not_social_let": {
              "header": "",
              "description": "",
              "questions": {
                "offered": {
                  "check_answer_label": "Times previously offered since becoming available",
                  "header": "Since becoming available for re-let, how many times has the property been previously offered?",
                  "hint_text": "If the property is being offered for let for the first time, enter 0.",
                  "type": "numeric",
                  "min": 0,
                  "max": 150,
                  "step": 1,
                  "width": 2
                }
              },
              "depends_on": [
                {
                  "first_time_property_let_as_social_housing": 0,
                  "renewal": 0
                }
              ]
            },
            "property_number_of_times_relet_social_let": {
              "header": "",
              "description": "",
              "questions": {
                "offered": {
                  "check_answer_label": "Times previously offered since becoming available",
                  "header": "Since becoming available, how many times has the property been previously offered?",
                  "hint_text": "If the property is being offered for let for the first time, enter 0.",
                  "type": "numeric",
                  "min": 0,
                  "max": 150,
                  "step": 1,
                  "width": 2
                }
              },
              "depends_on": [
                {
                  "first_time_property_let_as_social_housing": 1,
                  "renewal": 0
                }
              ]
            },
            "property_unit_type": {
              "header": "",
              "description": "",
              "questions": {
                "unittype_gn": {
                  "check_answer_label": "Type of unit",
                  "header": "What type of unit is the property?",
                  "hint_text": "",
                  "type": "radio",
                  "answer_options": {
                    "2": {
                      "value": "Bedsit"
                    },
                    "8": {
                      "value": "Bungalow"
                    },
                    "1": {
                      "value": "Flat or maisonette"
                    },
                    "7": {
                      "value": "House"
                    },
                    "10": {
                      "value": "Shared bungalow"
                    },
                    "4": {
                      "value": "Shared flat or maisonette"
                    },
                    "9": {
                      "value": "Shared house"
                    },
                    "6": {
                      "value": "Other"
                    }
                  }
                }
              }
            },
            "property_building_type": {
              "header": "",
              "description": "",
              "questions": {
                "builtype": {
                  "check_answer_label": "Type of building",
                  "header": "What type of building is the property?",
                  "hint_text": "",
                  "type": "radio",
                  "answer_options": {
                    "2": {
                      "value": "Converted from previous residential or non-residential property"
                    },
                    "1": {
                      "value": "Purpose built"
                    }
                  }
                }
              }
            },
            "property_wheelchair_accessible": {
              "header": "",
              "description": "",
              "questions": {
                "wchair": {
                  "check_answer_label": "Property built or adapted to wheelchair-user standards",
                  "header": "Is the property built or adapted to wheelchair-user standards?",
                  "hint_text": "",
                  "type": "radio",
                  "answer_options": {
                    "1": {
                      "value": "Yes"
                    },
                    "2": {
                      "value": "No"
                    }
                  }
                }
              }
            },
            "property_number_of_bedrooms": {
              "header": "",
              "description": "",
              "questions": {
                "beds": {
                  "check_answer_label": "Number of bedrooms",
                  "header": "How many bedrooms does the property have?",
                  "hint_text": "If shared accommodation, enter the number of bedrooms occupied by this household. A bedsit has 1 bedroom.",
                  "type": "numeric",
                  "min": 0,
                  "max": 150,
                  "step": 1,
                  "width": 2
                }
              },
              "depends_on": [
                {
                  "needstype": 1
                }
              ]
            },
            "void_or_renewal_date": {
              "header": "",
              "description": "",
              "questions": {
                "voiddate": {
                  "check_answer_label": "Void or renewal date",
                  "header": "What is the void or renewal date?",
                  "hint_text": "For example, 27 3 2021.",
                  "type": "date"
                }
              },
              "depends_on": [
                {
                  "renewal": 0,
                  "rsnvac": 16
                },
                {
                  "renewal": 0,
                  "rsnvac": 17
                }
              ]
            },
            "new_build_handover_date": {
              "header": "",
              "description": "",
              "questions": {
                "voiddate": {
                  "check_answer_label": "New-build handover date",
                  "header": "What is the new-build handover date?",
                  "hint_text": "",
                  "type": "date"
                }
              },
              "depends_on": [
                {
                  "renewal": 0,
                  "rsnvac": 15
                }
              ]
            },
            "property_major_repairs": {
              "header": "",
              "description": "",
              "questions": {
                "majorrepairs": {
                  "check_answer_label": "Major repairs carried out during void period",
                  "header": "Were any major repairs carried out during the void period?",
                  "hint_text": "Major repairs are works that could not be reasonably carried out with a tenant living at the property. For example, structural repairs.",
                  "type": "radio",
                  "answer_options": {
                    "1": {
                      "value": "Yes"
                    },
                    "0": {
                      "value": "No"
                    }
                  },
                  "conditional_for": {
                    "mrcdate": [
                      1
                    ]
                  }
                },
                "mrcdate": {
                  "check_answer_label": "Completion date of repairs",
                  "header": "When were the repairs completed?",
                  "hint_text": "For example, 27 3 2021.",
                  "type": "date"
                }
              },
              "depends_on": [
                {
                  "renewal": 0,
                  "rsnvac": 16
                },
                {
                  "renewal": 0,
                  "rsnvac": 17
                }
              ]
            }
          }
        },
        "tenancy_information": {
          "label": "Tenancy information",
          "depends_on": [
            {
              "setup": "completed"
            }
          ],
          "pages": {
            "starter_tenancy": {
              "header": "",
              "description": "",
              "questions": {
                "startertenancy": {
                  "check_answer_label": "Is this a starter or introductory tenancy?",
                  "header": "Is this a starter tenancy?",
                  "hint_text": "",
                  "type": "radio",
                  "answer_options": {
                    "1": {
                      "value": "Yes"
                    },
                    "2": {
                      "value": "No"
                    }
                  }
                }
              }
            },
            "tenancy_type": {
              "header": "",
              "description": "",
              "questions": {
                "tenancy": {
                  "check_answer_label": "Type of main tenancy",
                  "header": "What is the type of tenancy?",
                  "hint_text": "",
                  "type": "radio",
                  "answer_options": {
                    "2": {
                      "value": "Assured"
                    },
                    "4": {
                      "value": "Assured Shorthold"
                    },
                    "5": {
                      "value": "Licence agreement (almshouses only)"
                    },
                    "1": {
                      "value": "Secure (including flexible)"
                    },
                    "3": {
                      "value": "Other"
                    }
                  },
                  "conditional_for": {
                    "tenancyother": [
                      4
                    ]
                  }
                },
                "tenancyother": {
                  "header": "Please state the tenancy type",
                  "hint_text": "",
                  "type": "text"
                }
              },
              "depends_on": [
                {
                  "startertenancy": 1
                }
              ]
            },
            "starter_tenancy_type": {
              "header": "",
              "description": "",
              "questions": {
                "tenancy": {
                  "check_answer_label": "Type of main tenancy after the starter period has ended?",
                  "header": "What is the type of tenancy after the starter period has ended?",
                  "hint_text": "This is also known as an ‘introductory period’.",
                  "type": "radio",
                  "answer_options": {
                    "2": {
                      "value": "Assured"
                    },
                    "4": {
                      "value": "Assured Shorthold"
                    },
                    "5": {
                      "value": "Licence agreement (almshouses only)"
                    },
                    "1": {
                      "value": "Secure (including flexible)"
                    },
                    "3": {
                      "value": "Other"
                    }
                  },
                  "conditional_for": {
                    "tenancyother": [
                      3
                    ]
                  }
                },
                "tenancyother": {
                  "header": "Please state the tenancy type",
                  "hint_text": "",
                  "type": "text"
                }
              },
              "depends_on": [
                {
                  "startertenancy": 0
                }
              ]
            },
            "tenancy_length": {
              "header": "",
              "description": "",
              "questions": {
                "tenancylength": {
                  "check_answer_label": "Length of fixed-term tenancy",
                  "header": "What is the length of the fixed-term tenancy to the nearest year?",
                  "hint_text": "",
                  "type": "numeric",
                  "min": 0,
                  "max": 150,
                  "step": 1,
                  "width": 2
                }
              },
              "depends_on": [
                {
                  "tenancy": 1
                },
                {
                  "tenancy": 4
                }
              ]
            },
            "letting_in_sheltered_accommodation": {
              "header": "",
              "description": "",
              "questions": {
                "shelteredaccom": {
                  "check_answer_label": "Is this letting in sheltered accommodation?",
                  "header": "Is this letting in sheltered accommodation?",
                  "hint_text": "",
                  "type": "radio",
                  "answer_options": {
                    "1": {
                      "value": "Yes – sheltered housing"
                    },
                    "2": {
                      "value": "Yes – extra care housing"
                    },
                    "3": {
                      "value": "No"
                    },
                    "divider": {
                      "value": true
                    },
                    "4": {
                      "value": "Don’t know"
                    }
                  }
                }
              },
              "depends_on": [
                {
                  "needstype": 0
                }
              ]
            }
          }
        }
      }
    },
    "household": {
      "label": "About the household",
      "description": "Make sure the tenant has seen <a class=\"govuk-link\" href=\"/privacy-notice\">the Department for Levelling Up, Housing & Communities (DLUHC) privacy notice</a> before completing this section.",
      "subsections": {
        "household_characteristics": {
          "label": "Household characteristics",
          "depends_on": [
            {
              "setup": "completed"
            }
          ],
          "pages": {
            "household_members": {
              "header": "",
              "description": "",
              "questions": {
                "hhmemb": {
                  "check_answer_label": "Number of household members",
                  "header": "How many people live in the household for this letting?",
                  "hint_text": "You can provide details for a maximum of 8 people.",
                  "type": "numeric",
                  "min": 1,
                  "max": 8,
                  "step": 1,
                  "width": 2
                }
              }
            },
            "lead_tenant_age": {
              "header": "",
              "description": "",
              "questions": {
                "age1_known": {
                  "header": "Do you know the lead tenant’s age?",
                  "hint_text": "The ’lead’ or ’main’ tenant is the person in the household who does the most paid work. If several people do the same paid work, the lead tenant is whoever is the oldest.",
                  "type": "radio",
                  "answer_options": {
                    "0": {
                      "value": "Yes"
                    },
                    "1": {
                      "value": "No"
                    }
                  },
                  "conditional_for": {
                    "age1": [
                      0
                    ]
                  },
                  "hidden_in_check_answers": true
                },
                "age1": {
                  "header": "Age",
                  "check_answer_label": "Lead tenant’s age",
                  "type": "numeric",
                  "min": 16,
                  "max": 120,
                  "step": 1,
                  "width": 2,
                  "inferred_check_answers_value": {
                    "condition": {
                      "age1_known": 1
                    },
                    "value": "Not known"
                  }
                }
              }
            },
            "lead_tenant_gender_identity": {
              "header": "",
              "description": "",
              "questions": {
                "sex1": {
                  "check_answer_label": "Lead tenant’s gender identity",
                  "header": "Which of these best describes the lead tenant’s gender identity?",
                  "hint_text": "The lead tenant is the person in the household who does the most paid work. If several people do the same paid work, the lead tenant is whoever is the oldest.",
                  "type": "radio",
                  "answer_options": {
                    "F": {
                      "value": "Female"
                    },
                    "M": {
                      "value": "Male"
                    },
                    "X": {
                      "value": "Non-binary"
                    },
                    "divider": {
                      "value": true
                    },
                    "R": {
                      "value": "Tenant prefers not to say"
                    }
                  }
                }
              }
            },
            "lead_tenant_ethnic_group": {
              "header": "",
              "description": "",
              "questions": {
                "ethnic_group": {
                  "check_answer_label": "Lead tenant’s ethnic group",
                  "header": "What is the lead tenant’s ethnic group?",
                  "hint_text": "The lead tenant is the person in the household who does the most paid work. If several people do the same paid work, the lead tenant is whoever is the oldest.",
                  "type": "radio",
                  "answer_options": {
                    "0": {
                      "value": "White"
                    },
                    "1": {
                      "value": "Mixed or Multiple ethnic groups"
                    },
                    "2": {
                      "value": "Asian or Asian British"
                    },
                    "3": {
                      "value": "Black, African, Caribbean or Black British"
                    },
                    "4": {
                      "value": "Other ethnic group"
                    },
                    "divider": {
                      "value": true
                    },
                    "17": {
                      "value": "Tenant prefers not to say"
                    }
                  }
                }
              }
            },
            "lead_tenant_ethnic_background_arab": {
              "header": "",
              "description": "",
              "questions": {
                "ethnic": {
                  "check_answer_label": "Lead tenant’s ethnic background",
                  "header": "Which of the following best describes the lead tenant’s Arab background?",
                  "hint_text": "The lead tenant is the person in the household who does the most paid work. If several people do the same paid work, the lead tenant is whoever is the oldest.",
                  "type": "radio",
                  "answer_options": {
                    "19": {
                      "value": "Arab"
                    },
                    "16": {
                      "value": "Other ethnic group"
                    }
                  },
                  "conditional_for": {
                    "ethnic_other": [
                      16
                    ]
                  }
                },
                "ethnic_other": {
                  "header": "How would the lead tenant describe their background? (optional)",
                  "hint_text": "",
                  "type": "text"
                }
              },
              "depends_on": [
                {
                  "ethnic_group": 4
                }
              ]
            },
            "lead_tenant_ethnic_background_asian": {
              "header": "",
              "description": "",
              "questions": {
                "ethnic": {
                  "check_answer_label": "Lead tenant’s ethnic background",
                  "header": "Which of the following best describes the lead tenant’s Asian or Asian British background?",
                  "hint_text": "The lead tenant is the person in the household who does the most paid work. If several people do the same paid work, the lead tenant is whoever is the oldest.",
                  "type": "radio",
                  "answer_options": {
                    "10": {
                      "value": "Bangladeshi"
                    },
                    "15": {
                      "value": "Chinese"
                    },
                    "8": {
                      "value": "Indian"
                    },
                    "9": {
                      "value": "Pakistani"
                    },
                    "11": {
                      "value": "Other ethnic group"
                    }
                  },
                  "conditional_for": {
                    "ethnic_other": [
                      11
                    ]
                  }
                },
                "ethnic_other": {
                  "header": "How would the lead tenant describe their background? (optional)",
                  "hint_text": "The lead tenant is the person in the household who does the most paid work. If several people do the same paid work, the lead tenant is whoever is the oldest.",
                  "type": "text"
                }
              },
              "depends_on": [
                {
                  "ethnic_group": 2
                }
              ]
            },
            "lead_tenant_ethnic_background_black": {
              "header": "",
              "description": "",
              "questions": {
                "ethnic": {
                  "check_answer_label": "Lead tenant’s ethnic background",
                  "header": "Which of the following best describes the lead tenant’s Black, African, Caribbean or Black British background?",
                  "hint_text": "The lead tenant is the person in the household who does the most paid work. If several people do the same paid work, the lead tenant is whoever is the oldest.",
                  "type": "radio",
                  "answer_options": {
                    "13": {
                      "value": "African"
                    },
                    "12": {
                      "value": "Caribbean"
                    },
                    "14": {
                      "value": "Any other Black, African or Caribbean background"
                    }
                  },
                  "conditional_for": {
                    "ethnic_other": [
                      2
                    ]
                  }
                },
                "ethnic_other": {
                  "header": "How would the lead tenant describe their background? (optional)",
                  "hint_text": "",
                  "type": "text"
                }
              },
              "depends_on": [
                {
                  "ethnic_group": 3
                }
              ]
            },
            "lead_tenant_ethnic_background_mixed": {
              "header": "",
              "description": "",
              "questions": {
                "ethnic": {
                  "check_answer_label": "Lead tenant’s ethnic background",
                  "header": "Which of the following best describes the lead tenant’s Mixed or Multiple ethnic groups background?",
                  "hint_text": "The lead tenant is the person in the household who does the most paid work. If several people do the same paid work, the lead tenant is whoever is the oldest.",
                  "type": "radio",
                  "answer_options": {
                    "4": {
                      "value": "White and Black Caribbean"
                    },
                    "5": {
                      "value": "White and Black African"
                    },
                    "6": {
                      "value": "White and Asian"
                    },
                    "7": {
                      "value": "Any other Mixed or Multiple ethnic background"
                    }
                  },
                  "conditional_for": {
                    "ethnic_other": [
                      7
                    ]
                  }
                },
                "ethnic_other": {
                  "header": "How would the lead tenant describe their background? (optional)",
                  "hint_text": "",
                  "type": "text"
                }
              },
              "depends_on": [
                {
                  "ethnic_group": 1
                }
              ]
            },
            "lead_tenant_ethnic_background_white": {
              "header": "",
              "description": "",
              "questions": {
                "ethnic": {
                  "check_answer_label": "Lead tenant’s ethnic background",
                  "header": "Which of the following best describes the lead tenant’s White background?",
                  "hint_text": "The lead tenant is the person in the household who does the most paid work. If several people do the same paid work, the lead tenant is whoever is the oldest.",
                  "type": "radio",
                  "answer_options": {
                    "1": {
                      "value": "English, Welsh, Northern Irish, Scottish or British"
                    },
                    "2": {
                      "value": "Irish"
                    },
                    "18": {
                      "value": "Gypsy or Irish Traveller"
                    }
                  },
                  "conditional_for": {
                    "ethnic_other": [
                      3
                    ]
                  }
                },
                "ethnic_other": {
                  "header": "How would the lead tenant describe their background? (optional)",
                  "hint_text": "",
                  "type": "text"
                }
              },
              "depends_on": [
                {
                  "ethnic_group": 0
                }
              ]
            },
            "lead_tenant_nationality": {
              "header": "",
              "description": "",
              "questions": {
                "national": {
                  "check_answer_label": "Lead tenant’s nationality",
                  "header": "What is the lead tenant’s nationality?",
                  "hint_text": "The lead tenant is the person in the household who does the most paid work. If several people do the same paid work, the lead tenant is whoever is the oldest.",
                  "type": "radio",
                  "answer_options": {
                    "1": {
                      "value": "UK national resident in UK"
                    },
                    "2": {
                      "value": "UK national returning from residence overseas"
                    },
                    "14": {
                      "value": "Bulgarian"
                    },
                    "16": {
                      "value": "Croatian"
                    },
                    "3": {
                      "value": "Czech"
                    },
                    "4": {
                      "value": "Estonian"
                    },
                    "17": {
                      "value": "Irish"
                    },
                    "5": {
                      "value": "Hungarian"
                    },
                    "6": {
                      "value": "Latvian"
                    },
                    "7": {
                      "value": "Lithuanian"
                    },
                    "8": {
                      "value": "Polish"
                    },
                    "15": {
                      "value": "Romanian"
                    },
                    "9": {
                      "value": "Slovakian"
                    },
                    "10": {
                      "value": "Slovenian"
                    },
                    "11": {
                      "value": "From another European Economic Area (EEA) country"
                    },
                    "12": {
                      "value": "From any other country"
                    },
                    "divider": true,
                    "13": {
                      "value": "Tenant prefers not to say"
                    }
                  }
                }
              }
            },
            "lead_tenant_working_situation": {
              "header": "",
              "description": "",
              "questions": {
                "ecstat1": {
                  "check_answer_label": "Lead tenant’s working situation",
                  "header": "Which of these best describes the lead tenant’s working situation?",
                  "hint_text": "The lead tenant is the person in the household who does the most paid work. If several people do the same paid work, the lead tenant is whoever is the oldest.",
                  "type": "radio",
                  "answer_options": {
                    "2": {
                      "value": "Part-time – Less than 30 hours"
                    },
                    "1": {
                      "value": "Full-time – 30 hours or more"
                    },
                    "7": {
                      "value": "Full-time student"
                    },
                    "3": {
                      "value": "In government training into work, such as New Deal"
                    },
                    "4": {
                      "value": "Jobseeker"
                    },
                    "6": {
                      "value": "Not seeking work"
                    },
                    "8": {
                      "value": "Unable to work because of long term sick or disability"
                    },
                    "5": {
                      "value": "Retired"
                    },
                    "0": {
                      "value": "Other"
                    },
                    "divider": {
                      "value": true
                    },
                    "10": {
                      "value": "Tenant prefers not to say"
                    }
                  }
                }
              }
            },
            "person_2_known": {
              "header": "You’ve given us the details for 1 person in the household",
              "description": "",
              "questions": {
                "details_known_2": {
                  "header": "Do you know details for person 2?",
                  "hint_text": "You must provide details for everyone in the household if you know them.",
                  "type": "radio",
                  "answer_options": {
                    "0": {
                      "value": "Yes"
                    },
                    "1": {
                      "value": "No"
                    }
                  }
                }
              },
              "depends_on": [
                {
                  "hhmemb": 2
                },
                {
                  "hhmemb": 3
                },
                {
                  "hhmemb": 4
                },
                {
                  "hhmemb": 5
                },
                {
                  "hhmemb": 6
                },
                {
                  "hhmemb": 7
                },
                {
                  "hhmemb": 8
                }
              ]
            },
            "person_2_relationship_to_lead": {
              "header": "",
              "description": "",
              "questions": {
                "relat2": {
                  "check_answer_label": "Person 2’s relationship to lead tenant",
                  "header": "What is person 2’s relationship to lead tenant",
                  "hint_text": "",
                  "type": "radio",
                  "answer_options": {
                    "P": {
                      "value": "Partner"
                    },
                    "C": {
                      "value": "Child",
                      "hint": "Must be eligible for child benefit, aged under 16 or under 20 if still in full-time education."
                    },
                    "X": {
                      "value": "Other"
                    },
                    "divider": {
                      "value": true
                    },
                    "R": {
                      "value": "Person prefers not to say"
                    }
                  }
                }
              },
              "depends_on": [
                {
                  "details_known_2": 0
                }
              ]
            },
            "person_2_age": {
              "header": "",
              "description": "",
              "questions": {
                "age2_known": {
                  "header": "Do you know person 2’s age?",
                  "hint_text": "",
                  "type": "radio",
                  "answer_options": {
                    "0": {
                      "value": "Yes"
                    },
                    "1": {
                      "value": "No"
                    }
                  },
                  "conditional_for": {
                    "age2": [
                      0
                    ]
                  },
                  "hidden_in_check_answers": true
                },
                "age2": {
                  "header": "Age",
                  "check_answer_label": "Person 2’s age",
                  "type": "numeric",
                  "min": 0,
                  "max": 120,
                  "step": 1,
                  "width": 2,
                  "inferred_check_answers_value": {
                    "condition": {
                      "age2_known": 1
                    },
                    "value": "Not known"
                  }
                }
              },
              "depends_on": [
                {
                  "details_known_2": 0
                }
              ]
            },
            "person_2_gender_identity": {
              "header": "",
              "description": "",
              "questions": {
                "sex2": {
                  "check_answer_label": "Person 2’s gender identity",
                  "header": "Which of these best describes person 2’s gender identity?",
                  "hint_text": "",
                  "type": "radio",
                  "answer_options": {
                    "F": {
                      "value": "Female"
                    },
                    "M": {
                      "value": "Male"
                    },
                    "X": {
                      "value": "Non-binary"
                    },
                    "divider": {
                      "value": true
                    },
                    "R": {
                      "value": "Person prefers not to say"
                    }
                  }
                }
              },
              "depends_on": [
                {
                  "details_known_2": 0
                }
              ]
            },
            "person_2_working_situation": {
              "header": "",
              "description": "",
              "questions": {
                "ecstat2": {
                  "check_answer_label": "Person 2’s working situation",
                  "header": "Which of these best describes person 2’s working situation?",
                  "hint_text": "",
                  "type": "radio",
                  "answer_options": {
                    "2": {
                      "value": "Part-time – Less than 30 hours"
                    },
                    "1": {
                      "value": "Full-time – 30 hours or more"
                    },
                    "7": {
                      "value": "Full-time student"
                    },
                    "3": {
                      "value": "In government training into work, such as New Deal"
                    },
                    "4": {
                      "value": "Jobseeker"
                    },
                    "6": {
                      "value": "Not seeking work"
                    },
                    "8": {
                      "value": "Unable to work because of long term sick or disability"
                    },
                    "5": {
                      "value": "Retired"
                    },
                    "9": {
                      "value": "Child under 16",
                      "derived": true
                    },
                    "0": {
                      "value": "Other"
                    },
                    "divider": {
                      "value": true
                    },
                    "10": {
                      "value": "Tenant prefers not to say"
                    }
                  }
                }
              },
              "depends_on": [
                {
                  "details_known_2": 0,
                  "age2": { "operator": ">", "operand": 15 }
                }
              ]
            },
            "person_3_known": {
              "header": "You’ve given us the details for 2 people in the household",
              "description": "",
              "questions": {
                "details_known_3": {
                  "header": "Do you know details for person 3?",
                  "hint_text": "You must provide details for everyone in the household if you know them.",
                  "type": "radio",
                  "answer_options": {
                    "0": {
                      "value": "Yes"
                    },
                    "1": {
                      "value": "No"
                    }
                  }
                }
              },
              "depends_on": [
                {
                  "hhmemb": 3
                },
                {
                  "hhmemb": 4
                },
                {
                  "hhmemb": 5
                },
                {
                  "hhmemb": 6
                },
                {
                  "hhmemb": 7
                },
                {
                  "hhmemb": 8
                }
              ]
            },
            "person_3_relationship_to_lead": {
              "header": "",
              "description": "",
              "questions": {
                "relat3": {
                  "check_answer_label": "Person 3’s relationship to lead tenant",
                  "header": "What is person 3’s relationship to lead tenant",
                  "hint_text": "",
                  "type": "radio",
                  "answer_options": {
                    "P": {
                      "value": "Partner"
                    },
                    "C": {
                      "value": "Child",
                      "hint": "Must be eligible for child benefit, aged under 16 or under 20 if still in full-time education."
                    },
                    "X": {
                      "value": "Other"
                    },
                    "divider": {
                      "value": true
                    },
                    "R": {
                      "value": "Person prefers not to say"
                    }
                  }
                }
              },
              "depends_on": [
                {
                  "details_known_3": 0
                }
              ]
            },
            "person_3_age": {
              "header": "",
              "description": "",
              "questions": {
                "age3_known": {
                  "header": "Do you know person 3’s age?",
                  "hint_text": "",
                  "type": "radio",
                  "answer_options": {
                    "0": {
                      "value": "Yes"
                    },
                    "1": {
                      "value": "No"
                    }
                  },
                  "conditional_for": {
                    "age3": [
                      0
                    ]
                  },
                  "hidden_in_check_answers": true
                },
                "age3": {
                  "header": "Age",
                  "check_answer_label": "Person 3’s age",
                  "type": "numeric",
                  "min": 0,
                  "max": 120,
                  "step": 1,
                  "width": 2,
                  "inferred_check_answers_value": {
                    "condition": {
                      "age3_known": 1
                    },
                    "value": "Not known"
                  }
                }
              },
              "depends_on": [
                {
                  "details_known_3": 0
                }
              ]
            },
            "person_3_gender_identity": {
              "header": "",
              "description": "",
              "questions": {
                "sex3": {
                  "check_answer_label": "Person 3’s gender identity",
                  "header": "Which of these best describes person 3’s gender identity?",
                  "hint_text": "",
                  "type": "radio",
                  "answer_options": {
                    "F": {
                      "value": "Female"
                    },
                    "M": {
                      "value": "Male"
                    },
                    "X": {
                      "value": "Non-binary"
                    },
                    "divider": {
                      "value": true
                    },
                    "R": {
                      "value": "Person prefers not to say"
                    }
                  }
                }
              },
              "depends_on": [
                {
                  "details_known_3": 0
                }
              ]
            },
            "person_3_working_situation": {
              "header": "",
              "description": "",
              "questions": {
                "ecstat3": {
                  "check_answer_label": "Person 3’s working situation",
                  "header": "Which of these best describes person 3’s working situation?",
                  "hint_text": "",
                  "type": "radio",
                  "answer_options": {
                    "2": {
                      "value": "Part-time – Less than 30 hours"
                    },
                    "1": {
                      "value": "Full-time – 30 hours or more"
                    },
                    "7": {
                      "value": "Full-time student"
                    },
                    "3": {
                      "value": "In government training into work, such as New Deal"
                    },
                    "4": {
                      "value": "Jobseeker"
                    },
                    "6": {
                      "value": "Not seeking work"
                    },
                    "8": {
                      "value": "Unable to work because of long term sick or disability"
                    },
                    "5": {
                      "value": "Retired"
                    },
                    "9": {
                      "value": "Child under 16",
                      "derived": true
                    },
                    "0": {
                      "value": "Other"
                    },
                    "divider": {
                      "value": true
                    },
                    "10": {
                      "value": "Tenant prefers not to say"
                    }
                  }
                }
              },
              "depends_on": [
                {
                  "details_known_3": 0,
                  "age3": { "operator": ">", "operand": 15 }
                }
              ]
            },
            "person_4_known": {
              "header": "You’ve given us the details for 3 people in the household",
              "description": "",
              "questions": {
                "details_known_4": {
                  "header": "Do you know details for person 4?",
                  "hint_text": "You must provide details for everyone in the household if you know them.",
                  "type": "radio",
                  "answer_options": {
                    "0": {
                      "value": "Yes"
                    },
                    "1": {
                      "value": "No"
                    }
                  }
                }
              },
              "depends_on": [
                {
                  "hhmemb": 4
                },
                {
                  "hhmemb": 5
                },
                {
                  "hhmemb": 6
                },
                {
                  "hhmemb": 7
                },
                {
                  "hhmemb": 8
                }
              ]
            },
            "person_4_relationship_to_lead": {
              "header": "",
              "description": "",
              "questions": {
                "relat4": {
                  "check_answer_label": "Person 4’s relationship to lead tenant",
                  "header": "What is person 4’s relationship to lead tenant",
                  "hint_text": "",
                  "type": "radio",
                  "answer_options": {
                    "P": {
                      "value": "Partner"
                    },
                    "C": {
                      "value": "Child",
                      "hint": "Must be eligible for child benefit, aged under 16 or under 20 if still in full-time education."
                    },
                    "X": {
                      "value": "Other"
                    },
                    "divider": {
                      "value": true
                    },
                    "R": {
                      "value": "Person prefers not to say"
                    }
                  }
                }
              },
              "depends_on": [
                {
                  "details_known_4": 0
                }
              ]
            },
            "person_4_age": {
              "header": "",
              "description": "",
              "questions": {
                "age4_known": {
                  "header": "Do you know person 4’s age?",
                  "hint_text": "",
                  "type": "radio",
                  "answer_options": {
                    "0": {
                      "value": "Yes"
                    },
                    "1": {
                      "value": "No"
                    }
                  },
                  "conditional_for": {
                    "age4": [
                      0
                    ]
                  },
                  "hidden_in_check_answers": true
                },
                "age4": {
                  "header": "Age",
                  "check_answer_label": "Person 4’s age",
                  "type": "numeric",
                  "min": 0,
                  "max": 120,
                  "step": 1,
                  "width": 2,
                  "inferred_check_answers_value": {
                    "condition": {
                      "age4_known": 1
                    },
                    "value": "Not known"
                  }
                }
              },
              "depends_on": [
                {
                  "details_known_4": 0
                }
              ]
            },
            "person_4_gender_identity": {
              "header": "",
              "description": "",
              "questions": {
                "sex4": {
                  "check_answer_label": "Person 4’s gender identity",
                  "header": "Which of these best describes person 4’s gender identity?",
                  "hint_text": "",
                  "type": "radio",
                  "answer_options": {
                    "F": {
                      "value": "Female"
                    },
                    "M": {
                      "value": "Male"
                    },
                    "X": {
                      "value": "Non-binary"
                    },
                    "divider": {
                      "value": true
                    },
                    "R": {
                      "value": "Person prefers not to say"
                    }
                  }
                }
              },
              "depends_on": [
                {
                  "details_known_4": 0
                }
              ]
            },
            "person_4_working_situation": {
              "header": "",
              "description": "",
              "questions": {
                "ecstat4": {
                  "check_answer_label": "Person 4’s working situation",
                  "header": "Which of these best describes person 4’s working situation?",
                  "hint_text": "",
                  "type": "radio",
                  "answer_options": {
                    "2": {
                      "value": "Part-time – Less than 30 hours"
                    },
                    "1": {
                      "value": "Full-time – 30 hours or more"
                    },
                    "7": {
                      "value": "Full-time student"
                    },
                    "3": {
                      "value": "In government training into work, such as New Deal"
                    },
                    "4": {
                      "value": "Jobseeker"
                    },
                    "6": {
                      "value": "Not seeking work"
                    },
                    "8": {
                      "value": "Unable to work because of long term sick or disability"
                    },
                    "5": {
                      "value": "Retired"
                    },
                    "9": {
                      "value": "Child under 16",
                      "derived": true
                    },
                    "0": {
                      "value": "Other"
                    },
                    "divider": {
                      "value": true
                    },
                    "10": {
                      "value": "Tenant prefers not to say"
                    }
                  }
                }
              },
              "depends_on": [
                {
                  "details_known_4": 0,
                  "age4": { "operator": ">", "operand": 15 }
                }
              ]
            },
            "person_5_known": {
              "header": "You’ve given us the details for 4 people in the household",
              "description": "",
              "questions": {
                "details_known_5": {
                  "header": "Do you know details for person 5?",
                  "hint_text": "You must provide details for everyone in the household if you know them.",
                  "type": "radio",
                  "answer_options": {
                    "0": {
                      "value": "Yes"
                    },
                    "1": {
                      "value": "No"
                    }
                  }
                }
              },
              "depends_on": [
                {
                  "hhmemb": 5
                },
                {
                  "hhmemb": 6
                },
                {
                  "hhmemb": 7
                },
                {
                  "hhmemb": 8
                }
              ]
            },
            "person_5_relationship_to_lead": {
              "header": "",
              "description": "",
              "questions": {
                "relat5": {
                  "check_answer_label": "Person 5’s relationship to lead tenant",
                  "header": "What is person 5’s relationship to lead tenant",
                  "hint_text": "",
                  "type": "radio",
                  "answer_options": {
                    "P": {
                      "value": "Partner"
                    },
                    "C": {
                      "value": "Child",
                      "hint": "Must be eligible for child benefit, aged under 16 or under 20 if still in full-time education."
                    },
                    "X": {
                      "value": "Other"
                    },
                    "divider": {
                      "value": true
                    },
                    "R": {
                      "value": "Person prefers not to say"
                    }
                  }
                }
              },
              "depends_on": [
                {
                  "details_known_5": 0
                }
              ]
            },
            "person_5_age": {
              "header": "",
              "description": "",
              "questions": {
                "age5_known": {
                  "header": "Do you know person 5’s age?",
                  "hint_text": "",
                  "type": "radio",
                  "answer_options": {
                    "0": {
                      "value": "Yes"
                    },
                    "1": {
                      "value": "No"
                    }
                  },
                  "conditional_for": {
                    "age5": [
                      0
                    ]
                  },
                  "hidden_in_check_answers": true
                },
                "age5": {
                  "header": "Age",
                  "check_answer_label": "Person 5’s age",
                  "type": "numeric",
                  "min": 0,
                  "max": 120,
                  "step": 1,
                  "width": 2,
                  "inferred_check_answers_value": {
                    "condition": {
                      "age5_known": 1
                    },
                    "value": "Not known"
                  }
                }
              },
              "depends_on": [
                {
                  "details_known_5": 0
                }
              ]
            },
            "person_5_gender_identity": {
              "header": "",
              "description": "",
              "questions": {
                "sex5": {
                  "check_answer_label": "Person 5’s gender identity",
                  "header": "Which of these best describes person 5’s gender identity?",
                  "hint_text": "",
                  "type": "radio",
                  "answer_options": {
                    "F": {
                      "value": "Female"
                    },
                    "M": {
                      "value": "Male"
                    },
                    "X": {
                      "value": "Non-binary"
                    },
                    "divider": {
                      "value": true
                    },
                    "R": {
                      "value": "Person prefers not to say"
                    }
                  }
                }
              },
              "depends_on": [
                {
                  "details_known_5": 0
                }
              ]
            },
            "person_5_working_situation": {
              "header": "",
              "description": "",
              "questions": {
                "ecstat5": {
                  "check_answer_label": "Person 5’s working situation",
                  "header": "Which of these best describes person 5’s working situation?",
                  "hint_text": "",
                  "type": "radio",
                  "answer_options": {
                    "2": {
                      "value": "Part-time – Less than 30 hours"
                    },
                    "1": {
                      "value": "Full-time – 30 hours or more"
                    },
                    "7": {
                      "value": "Full-time student"
                    },
                    "3": {
                      "value": "In government training into work, such as New Deal"
                    },
                    "4": {
                      "value": "Jobseeker"
                    },
                    "6": {
                      "value": "Not seeking work"
                    },
                    "8": {
                      "value": "Unable to work because of long term sick or disability"
                    },
                    "5": {
                      "value": "Retired"
                    },
                    "9": {
                      "value": "Child under 16",
                      "derived": true
                    },
                    "0": {
                      "value": "Other"
                    },
                    "divider": {
                      "value": true
                    },
                    "10": {
                      "value": "Tenant prefers not to say"
                    }
                  }
                }
              },
              "depends_on": [
                {
                  "details_known_5": 0,
                  "age5": { "operator": ">", "operand": 15 }
                }
              ]
            },
            "person_6_known": {
              "header": "You’ve given us the details for 5 people in the household",
              "description": "",
              "questions": {
                "details_known_6": {
                  "header": "Do you know details for person 6?",
                  "hint_text": "You must provide details for everyone in the household if you know them.",
                  "type": "radio",
                  "answer_options": {
                    "0": {
                      "value": "Yes"
                    },
                    "1": {
                      "value": "No"
                    }
                  }
                }
              },
              "depends_on": [
                {
                  "hhmemb": 6
                },
                {
                  "hhmemb": 7
                },
                {
                  "hhmemb": 8
                }
              ]
            },
            "person_6_relationship_to_lead": {
              "header": "",
              "description": "",
              "questions": {
                "relat6": {
                  "check_answer_label": "Person 6’s relationship to lead tenant",
                  "header": "What is person 6’s relationship to lead tenant",
                  "hint_text": "",
                  "type": "radio",
                  "answer_options": {
                    "P": {
                      "value": "Partner"
                    },
                    "C": {
                      "value": "Child",
                      "hint": "Must be eligible for child benefit, aged under 16 or under 20 if still in full-time education."
                    },
                    "X": {
                      "value": "Other"
                    },
                    "divider": {
                      "value": true
                    },
                    "R": {
                      "value": "Person prefers not to say"
                    }
                  }
                }
              },
              "depends_on": [
                {
                  "details_known_6": 0
                }
              ]
            },
            "person_6_age": {
              "header": "",
              "description": "",
              "questions": {
                "age6_known": {
                  "header": "Do you know person 6’s age?",
                  "hint_text": "",
                  "type": "radio",
                  "answer_options": {
                    "0": {
                      "value": "Yes"
                    },
                    "1": {
                      "value": "No"
                    }
                  },
                  "conditional_for": {
                    "age6": [
                      0
                    ]
                  },
                  "hidden_in_check_answers": true
                },
                "age6": {
                  "header": "Age",
                  "check_answer_label": "Person 6’s age",
                  "type": "numeric",
                  "min": 0,
                  "max": 120,
                  "step": 1,
                  "width": 2,
                  "inferred_check_answers_value": {
                    "condition": {
                      "age6_known": 1
                    },
                    "value": "Not known"
                  }
                }
              },
              "depends_on": [
                {
                  "details_known_6": 0
                }
              ]
            },
            "person_6_gender_identity": {
              "header": "",
              "description": "",
              "questions": {
                "sex6": {
                  "check_answer_label": "Person 6’s gender identity",
                  "header": "Which of these best describes person 6’s gender identity?",
                  "hint_text": "",
                  "type": "radio",
                  "answer_options": {
                    "F": {
                      "value": "Female"
                    },
                    "M": {
                      "value": "Male"
                    },
                    "X": {
                      "value": "Non-binary"
                    },
                    "divider": {
                      "value": true
                    },
                    "R": {
                      "value": "Person prefers not to say"
                    }
                  }
                }
              },
              "depends_on": [
                {
                  "details_known_6": 0
                }
              ]
            },
            "person_6_working_situation": {
              "header": "",
              "description": "",
              "questions": {
                "ecstat6": {
                  "check_answer_label": "Person 6’s working situation",
                  "header": "Which of these best describes person 6’s working situation?",
                  "hint_text": "",
                  "type": "radio",
                  "answer_options": {
                    "2": {
                      "value": "Part-time – Less than 30 hours"
                    },
                    "1": {
                      "value": "Full-time – 30 hours or more"
                    },
                    "7": {
                      "value": "Full-time student"
                    },
                    "3": {
                      "value": "In government training into work, such as New Deal"
                    },
                    "4": {
                      "value": "Jobseeker"
                    },
                    "6": {
                      "value": "Not seeking work"
                    },
                    "8": {
                      "value": "Unable to work because of long term sick or disability"
                    },
                    "5": {
                      "value": "Retired"
                    },
                    "9": {
                      "value": "Child under 16",
                      "derived": true
                    },
                    "0": {
                      "value": "Other"
                    },
                    "divider": {
                      "value": true
                    },
                    "10": {
                      "value": "Tenant prefers not to say"
                    }
                  }
                }
              },
              "depends_on": [
                {
                  "details_known_6": 0,
                  "age6": { "operator": ">", "operand": 15 }
                }
              ]
            },
            "person_7_known": {
              "header": "You’ve given us the details for 7 people in the household",
              "description": "",
              "questions": {
                "details_known_7": {
                  "header": "Do you know details for person 7?",
                  "hint_text": "You must provide details for everyone in the household if you know them.",
                  "type": "radio",
                  "answer_options": {
                    "0": {
                      "value": "Yes"
                    },
                    "1": {
                      "value": "No"
                    }
                  }
                }
              },
              "depends_on": [
                {
                  "hhmemb": 7
                },
                {
                  "hhmemb": 8
                }
              ]
            },
            "person_7_relationship_to_lead": {
              "header": "",
              "description": "",
              "questions": {
                "relat7": {
                  "check_answer_label": "Person 7’s relationship to lead tenant",
                  "header": "What is person 7’s relationship to lead tenant",
                  "hint_text": "",
                  "type": "radio",
                  "answer_options": {
                    "P": {
                      "value": "Partner"
                    },
                    "C": {
                      "value": "Child",
                      "hint": "Must be eligible for child benefit, aged under 16 or under 20 if still in full-time education."
                    },
                    "X": {
                      "value": "Other"
                    },
                    "divider": {
                      "value": true
                    },
                    "R": {
                      "value": "Person prefers not to say"
                    }
                  }
                }
              },
              "depends_on": [
                {
                  "details_known_7": 0
                }
              ]
            },
            "person_7_age": {
              "header": "",
              "description": "",
              "questions": {
                "age7_known": {
                  "header": "Do you know person 7’s age?",
                  "hint_text": "",
                  "type": "radio",
                  "answer_options": {
                    "0": {
                      "value": "Yes"
                    },
                    "1": {
                      "value": "No"
                    }
                  },
                  "conditional_for": {
                    "age7": [
                      0
                    ]
                  },
                  "hidden_in_check_answers": true
                },
                "age7": {
                  "header": "Age",
                  "check_answer_label": "Person 7’s age",
                  "type": "numeric",
                  "min": 0,
                  "max": 120,
                  "step": 1,
                  "width": 2,
                  "inferred_check_answers_value": {
                    "condition": {
                      "age7_known": 1
                    },
                    "value": "Not known"
                  }
                }
              },
              "depends_on": [
                {
                  "details_known_7": 0
                }
              ]
            },
            "person_7_gender_identity": {
              "header": "",
              "description": "",
              "questions": {
                "sex7": {
                  "check_answer_label": "Person 7’s gender identity",
                  "header": "Which of these best describes person 7’s gender identity?",
                  "hint_text": "",
                  "type": "radio",
                  "answer_options": {
                    "F": {
                      "value": "Female"
                    },
                    "M": {
                      "value": "Male"
                    },
                    "X": {
                      "value": "Non-binary"
                    },
                    "divider": {
                      "value": true
                    },
                    "R": {
                      "value": "Person prefers not to say"
                    }
                  }
                }
              },
              "depends_on": [
                {
                  "details_known_7": 0
                }
              ]
            },
            "person_7_working_situation": {
              "header": "",
              "description": "",
              "questions": {
                "ecstat7": {
                  "check_answer_label": "Person 7’s working situation",
                  "header": "Which of these best describes person 7’s working situation?",
                  "hint_text": "",
                  "type": "radio",
                  "answer_options": {
                    "2": {
                      "value": "Part-time – Less than 30 hours"
                    },
                    "1": {
                      "value": "Full-time – 30 hours or more"
                    },
                    "7": {
                      "value": "Full-time student"
                    },
                    "3": {
                      "value": "In government training into work, such as New Deal"
                    },
                    "4": {
                      "value": "Jobseeker"
                    },
                    "6": {
                      "value": "Not seeking work"
                    },
                    "8": {
                      "value": "Unable to work because of long term sick or disability"
                    },
                    "5": {
                      "value": "Retired"
                    },
                    "9": {
                      "value": "Child under 16",
                      "derived": true
                    },
                    "0": {
                      "value": "Other"
                    },
                    "divider": {
                      "value": true
                    },
                    "10": {
                      "value": "Tenant prefers not to say"
                    }
                  }
                }
              },
              "depends_on": [
                {
                  "details_known_7": 0,
                  "age7": { "operator": ">", "operand": 15 }
                }
              ]
            },
            "person_8_known": {
              "header": "You’ve given us the details for 7 people in the household",
              "description": "",
              "questions": {
                "details_known_8": {
                  "header": "Do you know details for person 8?",
                  "hint_text": "You must provide details for everyone in the household if you know them.",
                  "type": "radio",
                  "answer_options": {
                    "0": {
                      "value": "Yes"
                    },
                    "1": {
                      "value": "No"
                    }
                  }
                }
              },
              "depends_on": [
                {
                  "hhmemb": 8
                }
              ]
            },
            "person_8_relationship_to_lead": {
              "header": "",
              "description": "",
              "questions": {
                "relat8": {
                  "check_answer_label": "Person 8’s relationship to lead tenant",
                  "header": "What is person 8’s relationship to lead tenant",
                  "hint_text": "",
                  "type": "radio",
                  "answer_options": {
                    "P": {
                      "value": "Partner"
                    },
                    "C": {
                      "value": "Child",
                      "hint": "Must be eligible for child benefit, aged under 16 or under 20 if still in full-time education."
                    },
                    "X": {
                      "value": "Other"
                    },
                    "divider": {
                      "value": true
                    },
                    "R": {
                      "value": "Person prefers not to say"
                    }
                  }
                }
              },
              "depends_on": [
                {
                  "details_known_8": 0
                }
              ]
            },
            "person_8_age": {
              "header": "",
              "description": "",
              "questions": {
                "age8_known": {
                  "header": "Do you know person 8’s age?",
                  "hint_text": "",
                  "type": "radio",
                  "answer_options": {
                    "0": {
                      "value": "Yes"
                    },
                    "1": {
                      "value": "No"
                    }
                  },
                  "conditional_for": {
                    "age8": [
                      0
                    ]
                  },
                  "hidden_in_check_answers": true
                },
                "age8": {
                  "header": "Age",
                  "check_answer_label": "Person 8’s age",
                  "type": "numeric",
                  "min": 0,
                  "max": 120,
                  "step": 1,
                  "width": 2,
                  "inferred_check_answers_value": {
                    "condition": {
                      "age8_known": 1
                    },
                    "value": "Not known"
                  }
                }
              },
              "depends_on": [
                {
                  "details_known_8": 0
                }
              ]
            },
            "person_8_gender_identity": {
              "header": "",
              "description": "",
              "questions": {
                "sex8": {
                  "check_answer_label": "Person 8’s gender identity",
                  "header": "Which of these best describes person 8’s gender identity?",
                  "hint_text": "",
                  "type": "radio",
                  "answer_options": {
                    "F": {
                      "value": "Female"
                    },
                    "M": {
                      "value": "Male"
                    },
                    "X": {
                      "value": "Non-binary"
                    },
                    "divider": {
                      "value": true
                    },
                    "R": {
                      "value": "Person prefers not to say"
                    }
                  }
                }
              },
              "depends_on": [
                {
                  "details_known_8": 0
                }
              ]
            },
            "person_8_working_situation": {
              "header": "",
              "description": "",
              "questions": {
                "ecstat8": {
                  "check_answer_label": "Person 8’s working situation",
                  "header": "Which of these best describes person 8’s working situation?",
                  "hint_text": "",
                  "type": "radio",
                  "answer_options": {
                    "2": {
                      "value": "Part-time – Less than 30 hours"
                    },
                    "1": {
                      "value": "Full-time – 30 hours or more"
                    },
                    "7": {
                      "value": "Full-time student"
                    },
                    "3": {
                      "value": "In government training into work, such as New Deal"
                    },
                    "4": {
                      "value": "Jobseeker"
                    },
                    "6": {
                      "value": "Not seeking work"
                    },
                    "8": {
                      "value": "Unable to work because of long term sick or disability"
                    },
                    "5": {
                      "value": "Retired"
                    },
                    "9": {
                      "value": "Child under 16",
                      "derived": true
                    },
                    "0": {
                      "value": "Other"
                    },
                    "divider": {
                      "value": true
                    },
                    "10": {
                      "value": "Tenant prefers not to say"
                    }
                  }
                }
              },
              "depends_on": [
                {
                  "details_known_8": 0,
                  "age8": { "operator": ">", "operand": 15 }
                }
              ]
            }
          }
        },
        "household_needs": {
          "label": "Household needs",
          "depends_on": [
            {
              "setup": "completed"
            }
          ],
          "pages": {
            "armed_forces": {
              "header": "",
              "description": "",
              "questions": {
                "armedforces": {
                  "header": "Does anybody in the household have any links to the UK armed forces?",
                  "hint_text": "This excludes national service.<br><br>If there are several people in the household with links to the UK armed forces, you should answer for the regular. If there’s no regular, answer for the reserve. If there’s no reserve, answer for the spouse or civil partner.",
                  "type": "radio",
                  "check_answer_label": "Household links to UK armed forces",
                  "answer_options": {
                    "1": {
                      "value": "Yes – the person is a current or former regular"
                    },
                    "4": {
                      "value": "Yes – the person is a current or former reserve"
                    },
                    "5": {
                      "value": "Yes – the person is a spouse or civil partner of a UK armed forces member and has been bereaved or separated from them within the last 2 years"
                    },
                    "2": {
                      "value": "No"
                    },
                    "divider": {
                      "value": true
                    },
                    "3": {
                      "value": "Person prefers not to say"
                    }
                  }
                }
              }
            },
            "armed_forces_serving": {
              "header": "",
              "description": "",
              "depends_on": [
                {
                  "armedforces": 1
                }
              ],
              "questions": {
                "leftreg": {
                  "header": "Is the person still serving in the UK armed forces?",
                  "hint_text": "",
                  "type": "radio",
                  "check_answer_label": "Person still serving in UK armed forces",
                  "answer_options": {
                    "0": {
                      "value": "Yes"
                    },
                    "1": {
                      "value": "No – they left up to and including 5 years ago"
                    },
                    "2": {
                      "value": "No – they left more than 5 years ago"
                    },
                    "divider": {
                      "value": true
                    },
                    "3": {
                      "value": "Person prefers not to say"
                    }
                  }
                }
              }
            },
            "armed_forces_injured": {
              "header": "",
              "description": "",
              "depends_on": [
                {
                  "armedforces": 1
                },
                {
                  "armedforces": 4
                }
              ],
              "questions": {
                "reservist": {
                  "header": "Was the person seriously injured or ill as a result of serving in the UK armed forces?",
                  "hint_text": "",
                  "type": "radio",
                  "check_answer_label": "Person seriously injured or ill as result of serving in UK armed forces",
                  "answer_options": {
                    "0": {
                      "value": "Yes"
                    },
                    "1": {
                      "value": "No"
                    },
                    "divider": {
                      "value": true
                    },
                    "2": {
                      "value": "Person prefers not to say"
                    }
                  }
                }
              }
            },
            "pregnant": {
              "header": "",
              "description": "",
              "questions": {
                "preg_occ": {
                  "header": "Is anybody in the household pregnant?",
                  "hint_text": "",
                  "type": "radio",
                  "check_answer_label": "Anybody in household pregnant",
                  "answer_options": {
                    "1": {
                      "value": "Yes"
                    },
                    "2": {
                      "value": "No"
                    },
                    "divider": {
                      "value": true
                    },
                    "3": {
                      "value": "Tenant prefers not to say"
                    }
                  }
                }
              }
            },
            "access_needs": {
              "header": "",
              "description": "",
              "questions": {
                "accessibility_requirements": {
                  "header": "Does anybody in the household have any disabled access needs?",
                  "hint_text": "",
                  "type": "checkbox",
                  "check_answer_label": "Anybody in household with disabled access needs",
                  "answer_options": {
                    "housingneeds_a": {
                      "value": "Fully wheelchair accessible housing"
                    },
                    "housingneeds_b": {
                      "value": "Wheelchair access to essential rooms"
                    },
                    "housingneeds_c": {
                      "value": "Level access housing"
                    },
                    "housingneeds_f": {
                      "value": "Other disabled access needs"
                    },
                    "divider": {
                      "value": true
                    },
                    "housingneeds_g": {
                      "value": "No disabled access needs"
                    },
                    "housingneeds_h": {
                      "value": "Don’t know"
                    }
                  }
                }
              }
            },
            "health_conditions": {
              "header": "",
              "description": "",
              "questions": {
                "illness": {
                  "header": "Does anybody in the household have a physical or mental health condition (or other illness) expected to last 12 months or more?",
                  "hint_text": "",
                  "type": "radio",
                  "check_answer_label": "Anybody in household with physical or mental health condition",
                  "answer_options": {
                    "1": {
                      "value": "Yes"
                    },
                    "2": {
                      "value": "No"
                    },
                    "divider": {
                      "value": true
                    },
                    "3": {
                      "value": "Tenant prefers not to say"
                    }
                  }
                }
              }
            },
            "health_condition_effects": {
              "header": "",
              "description": "",
              "depends_on": [
                {
                  "illness": 1
                }
              ],
              "questions": {
                "condition_effects": {
                  "header": "How is the person affected by their condition or illness?",
                  "hint_text": "Select all that apply.",
                  "type": "checkbox",
                  "check_answer_label": "How is person affected by condition or illness",
                  "answer_options": {
                    "illness_type_4": {
                      "value": "Dexterity",
                      "hint": "For example, lifting and carrying objects or using a keyboard."
                    },
                    "illness_type_5": {
                      "value": "Learning or understanding or concentrating"
                    },
                    "illness_type_2": {
                      "value": "Hearing",
                      "hint": "For example, deafness or partial hearing."
                    },
                    "illness_type_6": {
                      "value": "Memory"
                    },
                    "illness_type_7": {
                      "value": "Mental health",
                      "hint": "For example, depression or anxiety."
                    },
                    "illness_type_3": {
                      "value": "Mobility",
                      "hint": "For example, walking short distances or climbing stairs."
                    },
                    "illness_type_9": {
                      "value": "Socially or behaviourally",
                      "hint": "For example, associated with autism spectrum disorder (ASD) which includes Asperger’s or attention deficit hyperactivity disorder (ADHD)."
                    },
                    "illness_type_8": {
                      "value": "Stamina or breathing or fatigue"
                    },
                    "illness_type_1": {
                      "value": "Vision",
                      "hint": "For example, blindness or partial sight."
                    },
                    "illness_type_10": {
                      "value": "Other"
                    }
                  }
                }
              }
            }
          }
        },
        "household_situation": {
          "label": "Household situation",
          "depends_on": [
            {
              "setup": "completed"
            }
          ],
          "pages": {
            "time_lived_in_local_authority": {
              "header": "",
              "description": "",
              "questions": {
                "layear": {
                  "check_answer_label": "Length of time in local authority area",
                  "header": "How long has the household continuously lived in the local authority area of the new letting?",
                  "hint_text": "",
                  "type": "radio",
                  "answer_options": {
                    "1": {
                      "value": "Just moved to local authority area"
                    },
                    "2": {
                      "value": "Less than 1 year"
                    },
                    "7": {
                      "value": "1 year but under 2 years"
                    },
                    "8": {
                      "value": "2 years but under 3 years"
                    },
                    "9": {
                      "value": "3 years but under 4 years"
                    },
                    "10": {
                      "value": "4 years but under 5 years"
                    },
                    "5": {
                      "value": "5 years or more"
                    },
                    "divider": {
                      "value": true
                    },
                    "6": {
                      "value": "Don’t know"
                    }
                  }
                }
              },
              "depends_on": [
                {
                  "renewal": 0
                }
              ]
            },
            "time_on_waiting_list": {
              "header": "",
              "description": "",
              "questions": {
                "waityear": {
                  "check_answer_label": "Length of time on local authority waiting list",
                  "header": "How long has the household been on the local authority waiting list for the new letting?",
                  "hint_text": "",
                  "type": "radio",
                  "answer_options": {
                    "1": {
                      "value": "Just moved to local authority area"
                    },
                    "2": {
                      "value": "Less than 1 year"
                    },
                    "7": {
                      "value": "1 year but under 2 years"
                    },
                    "8": {
                      "value": "2 years but under 3 years"
                    },
                    "9": {
                      "value": "3 years but under 4 years"
                    },
                    "10": {
                      "value": "4 years but under 5 years"
                    },
                    "5": {
                      "value": "5 years or more"
                    },
                    "divider": {
                      "value": true
                    },
                    "6": {
                      "value": "Don’t know"
                    }
                  }
                }
              },
              "depends_on": [
                {
                  "renewal": 0
                }
              ]
            },
            "reason_for_leaving_last_settled_home": {
              "header": "",
              "description": "",
              "questions": {
                "reason": {
                  "check_answer_label": "Reason for leaving last settled home",
                  "header": "What is the tenant’s main reason for the household leaving their last settled home?",
                  "hint_text": "The tenant’s ‘last settled home’ is their last long-standing home. For tenants who were in temporary accommodation or sleeping rough, their last settled home is where they were living previously.",
                  "type": "radio",
                  "answer_options": {
                    "40": {
                      "value": "End of assured shorthold tenancy (no fault)"
                    },
                    "41": {
                      "value": "End of assured shorthold tenancy (eviction or tenant at fault)"
                    },
                    "42": {
                      "value": "End of fixed term tenancy (no fault)"
                    },
                    "43": {
                      "value": "End of fixed term tenancy (eviction or tenant at fault)"
                    },
                    "1": {
                      "value": "Permanently decanted from another property owned by this landlord"
                    },
                    "45": {
                      "value": "Discharged from long-stay hospital or similar institution"
                    },
                    "44": {
                      "value": "Discharged from prison"
                    },
                    "2": {
                      "value": "Left home country as a refugee"
                    },
                    "4": {
                      "value": "Loss of tied accommodation"
                    },
                    "9": {
                      "value": "Asked to leave by family or friends"
                    },
                    "46": {
                      "value": "Death of household member in last settled accommodation"
                    },
                    "8": {
                      "value": "Relationship breakdown (non-violent) with partner"
                    },
                    "16": {
                      "value": "To move nearer to family, friends or school"
                    },
                    "17": {
                      "value": "To move nearer to work"
                    },
                    "7": {
                      "value": "Domestic abuse"
                    },
                    "31": {
                      "value": "Hate crime"
                    },
                    "10": {
                      "value": "Racial harassment"
                    },
                    "11": {
                      "value": "Other problems with neighbours"
                    },
                    "35": {
                      "value": "Couldn’t afford fees attached to renewing the tenancy"
                    },
                    "36": {
                      "value": "Couldn’t afford increase in rent"
                    },
                    "38": {
                      "value": "Couldn’t afford rent or mortgage (employment)"
                    },
                    "37": {
                      "value": "Couldn’t afford rent or mortgage (welfare reforms)"
                    },
                    "39": {
                      "value": "Couldn’t afford rent or mortgage (other)"
                    },
                    "34": {
                      "value": "Repossession"
                    },
                    "12": {
                      "value": "Property unsuitable because of overcrowding"
                    },
                    "13": {
                      "value": "Property unsuitable because of ill health or disability"
                    },
                    "14": {
                      "value": "Property unsuitable because of poor condition"
                    },
                    "18": {
                      "value": "To move to accommodation with support"
                    },
                    "19": {
                      "value": "To move to independent accommodation"
                    },
                    "30": {
                      "value": "Under occupation (no incentive)"
                    },
                    "29": {
                      "value": "Under occupation (offered incentive to downsize)"
                    },
                    "20": {
                      "value": "Other"
                    },
                    "divider": {
                      "value": true
                    },
                    "28": {
                      "value": "Don’t know"
                    }
                  },
                  "conditional_for": {
<<<<<<< HEAD
                    "reasonother": [
=======
                    "other_reason_for_leaving_last_settled_home": [
>>>>>>> 02832c99
                      20
                    ]
                  }
                },
                "reasonother": {
                  "header": "What is the reason?",
                  "hint_text": "",
                  "type": "text"
                }
              },
              "depends_on": [
                {
                  "renewal": 0
                }
              ]
            },
            "reason_for_leaving_last_settled_home_renewal": {
              "header": "",
              "description": "",
              "questions": {
                "reason": {
                  "check_answer_label": "Reason for leaving last settled home",
                  "header": "What is the tenant’s main reason for the household leaving their last settled home?",
                  "hint_text": "",
                  "type": "radio",
                  "answer_options": {
                    "40": {
                      "value": "End of assured shorthold tenancy (no fault)"
                    },
                    "42": {
                      "value": "End of fixed term tenancy (no fault)"
                    }
                  }
                }
              },
              "depends_on": [
                {
                  "renewal": 1
                }
              ]
            },
            "previous_housing_situation": {
              "header": "",
              "description": "",
              "questions": {
                "prevten": {
                  "check_answer_label": "Where was the household immediately before this letting?",
                  "header": "Where was the household immediately before this letting?",
                  "hint_text": "This is where the household was the night before they moved.",
                  "type": "radio",
                  "answer_options": {
                    "30": {
                      "value": "Fixed-term local authority general needs tenancy"
                    },
                    "32": {
                      "value": "Fixed-term private registered provider (PRP) general needs tenancy"
                    },
                    "31": {
                      "value": "Lifetime local authority general needs tenancy"
                    },
                    "33": {
                      "value": "Lifetime private registered provider (PRP) general needs tenancy"
                    },
                    "8": {
                      "value": "Sheltered accommodation"
                    },
                    "6": {
                      "value": "Supported housing"
                    },
                    "3": {
                      "value": "Private sector tenancy"
                    },
                    "27": {
                      "value": "Owner occupation (low-cost home ownership)"
                    },
                    "26": {
                      "value": "Owner occupation (private)"
                    },
                    "28": {
                      "value": "Living with friends or family"
                    },
                    "14": {
                      "value": "Bed and breakfast"
                    },
                    "7": {
                      "value": "Direct access hostel"
                    },
                    "10": {
                      "value": "Hospital"
                    },
                    "29": {
                      "value": "Prison or approved probation hostel"
                    },
                    "19": {
                      "value": "Rough sleeping"
                    },
                    "18": {
                      "value": "Any other temporary accommodation"
                    },
                    "13": {
                      "value": "Children’s home or foster care"
                    },
                    "24": {
                      "value": "Home Office Asylum Support"
                    },
                    "23": {
                      "value": "Mobile home or caravan"
                    },
                    "21": {
                      "value": "Refuge"
                    },
                    "9": {
                      "value": "Residential care home"
                    },
                    "4": {
                      "value": "Tied housing or rented with job"
                    },
                    "25": {
                      "value": "Any other accommodation"
                    }
                  }
                }
              },
              "depends_on": [
                {
                  "renewal": 0
                }
              ]
            },
            "previous_housing_situation_renewal": {
              "header": "",
              "description": "",
              "questions": {
                "prevten": {
                  "check_answer_label": "Where was the household immediately before this letting?",
                  "header": "Where was the household immediately before this letting?",
                  "hint_text": "",
                  "type": "radio",
                  "answer_options": {
                    "8": {
                      "value": "Sheltered accommodation"
                    },
                    "6": {
                      "value": "Supported housing"
                    }
                  }
                }
              },
              "depends_on": [
                {
                  "renewal": 1,
                  "needstype": 0
                }
              ]
            },
            "under_occupation_benefit_cap": {
              "header": "",
              "description": "",
              "questions": {
                "underoccupation_benefitcap": {
                  "check_answer_label": "Removal of spare room subsidy or benefit cap",
                  "header": "Was the reason for leaving a direct result of the removal of the spare room subsidy or benefit cap introduced from 2013?",
                  "hint_text": "",
                  "type": "radio",
                  "answer_options": {
                    "4": {
                      "value": "Yes – removal of the spare room subsidy"
                    },
                    "5": {
                      "value": "Yes – benefit cap"
                    },
                    "6": {
                      "value": "Yes – both"
                    },
                    "2": {
                      "value": "No"
                    },
                    "divider": {
                      "value": true
                    },
                    "3": {
                      "value": "Don’t know"
                    }
                  }
                }
              },
              "depends_on": [
                {
                  "renewal": 0
                }
              ]
            },
            "homelessness": {
              "header": "",
              "description": "",
              "questions": {
                "homeless": {
                  "check_answer_label": "Household homeless immediately before letting",
                  "header": "Did the household experience homelessness immediately before this letting?",
                  "hint_text": "",
                  "type": "radio",
                  "answer_options": {
                    "11": {
                      "value": "Assessed as homeless (or threatened with homelessness within 56 days) by a local authority and owed a homelessness duty"
                    },
                    "7": {
                      "value": "Other homeless – not found statutorily homeless but considered homeless by landlord"
                    },
                    "1": {
                      "value": "No"
                    }
                  }
                }
              },
              "depends_on": [
                {
                  "renewal": 0
                }
              ]
            },
            "previous_postcode": {
              "header": "",
              "description": "",
              "questions": {
                "previous_postcode_known": {
                  "header": "Do you know the postcode of the household’s last settled accommodation?",
                  "hint_text": "This is also known as the household’s ‘last settled home’.",
                  "type": "radio",
                  "answer_options": {
                    "1": {
                      "value": "Yes"
                    },
                    "0": {
                      "value": "No"
                    }
                  },
                  "conditional_for": {
                    "ppostcode_full": [
                      1
                    ]
                  },
                  "hidden_in_check_answers": true
                },
                "ppostcode_full": {
                  "check_answer_label": "Postcode of household’s last settled accommodation",
                  "header": "Postcode for the previous accommodation",
                  "hint_text": "",
                  "type": "text",
                  "width": 5,
                  "inferred_answers": {
                    "prevloc": {
                      "is_previous_la_inferred": true
                    }
                  },
                  "inferred_check_answers_value": {
                    "condition": {
                      "previous_postcode_known": 0
                    },
                    "value": "Not known"
                  }
                }
              }
            },
            "previous_local_authority": {
              "header": "",
              "description": "",
              "questions": {
                "previous_la_known": {
                  "check_answer_label": "Do you know the local authority of the household’s last settled accommodation?",
                  "header": "Do you know the local authority of the household’s last settled accommodation?",
                  "hint_text": "This is also known as the household’s ‘last settled home’.",
                  "type": "radio",
                  "hidden_in_check_answers": true,
                  "answer_options": {
                    "1": {
                      "value": "Yes"
                    },
                    "0": {
                      "value": "No"
                    }
                  },
                  "conditional_for": {
                    "prevloc": [
                      1
                    ]
                  }
                },
                "prevloc": {
                  "check_answer_label": "Location of household’s last settled accommodation",
                  "header": "Select a local authority",
                  "hint_text": "Select ‘Northern Ireland’, ‘Scotland’, ‘Wales’ or ‘Outside the UK’ if the household’s last settled home was outside England.",
                  "type": "select",
                  "answer_options": {
                    "": "Select an option",
                    "S12000033": "Aberdeen City",
                    "S12000034": "Aberdeenshire",
                    "E07000223": "Adur",
                    "E07000026": "Allerdale",
                    "E07000032": "Amber Valley",
                    "S12000041": "Angus",
                    "N09000001": "Antrim and Newtownabbey",
                    "N09000011": "Ards and North Down",
                    "S12000035": "Argyll and Bute",
                    "N09000002": "Armagh City, Banbridge and Craigavon",
                    "E07000224": "Arun",
                    "E07000170": "Ashfield",
                    "E07000105": "Ashford",
                    "E07000200": "Babergh",
                    "E09000002": "Barking and Dagenham",
                    "E09000003": "Barnet",
                    "E08000016": "Barnsley",
                    "E07000027": "Barrow-in-Furness",
                    "E07000066": "Basildon",
                    "E07000084": "Basingstoke and Deane",
                    "E07000171": "Bassetlaw",
                    "E06000022": "Bath and North East Somerset",
                    "E06000055": "Bedford",
                    "N09000003": "Belfast",
                    "E09000004": "Bexley",
                    "E08000025": "Birmingham",
                    "E07000129": "Blaby",
                    "E06000008": "Blackburn with Darwen",
                    "E06000009": "Blackpool",
                    "W06000019": "Blaenau Gwent",
                    "E07000033": "Bolsover",
                    "E08000001": "Bolton",
                    "E07000136": "Boston",
                    "E06000058": "Bournemouth, Christchurch and Poole",
                    "E06000036": "Bracknell Forest",
                    "E08000032": "Bradford",
                    "E07000067": "Braintree",
                    "E07000143": "Breckland",
                    "E09000005": "Brent",
                    "E07000068": "Brentwood",
                    "W06000013": "Bridgend",
                    "E06000043": "Brighton and Hove",
                    "E06000023": "Bristol, City of",
                    "E07000144": "Broadland",
                    "E09000006": "Bromley",
                    "E07000234": "Bromsgrove",
                    "E07000095": "Broxbourne",
                    "E07000172": "Broxtowe",
                    "E06000060": "Buckinghamshire",
                    "E07000117": "Burnley",
                    "E08000002": "Bury",
                    "W06000018": "Caerphilly",
                    "E08000033": "Calderdale",
                    "E07000008": "Cambridge",
                    "E09000007": "Camden",
                    "E07000192": "Cannock Chase",
                    "E07000106": "Canterbury",
                    "W06000015": "Cardiff",
                    "E07000028": "Carlisle",
                    "W06000010": "Carmarthenshire",
                    "E07000069": "Castle Point",
                    "N09000004": "Causeway Coast and Glens",
                    "E06000056": "Central Bedfordshire",
                    "W06000008": "Ceredigion",
                    "E07000130": "Charnwood",
                    "E07000070": "Chelmsford",
                    "E07000078": "Cheltenham",
                    "E07000177": "Cherwell",
                    "E06000049": "Cheshire East",
                    "E06000050": "Cheshire West and Chester",
                    "E07000034": "Chesterfield",
                    "E07000225": "Chichester",
                    "E07000118": "Chorley",
                    "S12000036": "City of Edinburgh",
                    "E09000001": "City of London",
                    "S12000005": "Clackmannanshire",
                    "E07000071": "Colchester",
                    "W06000003": "Conwy",
                    "E07000029": "Copeland",
                    "E07000150": "Corby",
                    "E06000052": "Cornwall",
                    "E07000079": "Cotswold",
                    "E06000047": "County Durham",
                    "E08000026": "Coventry",
                    "E07000163": "Craven",
                    "E07000226": "Crawley",
                    "E09000008": "Croydon",
                    "E07000096": "Dacorum",
                    "E06000005": "Darlington",
                    "E07000107": "Dartford",
                    "E07000151": "Daventry",
                    "W06000004": "Denbighshire",
                    "E06000015": "Derby",
                    "E07000035": "Derbyshire Dales",
                    "N09000005": "Derry City and Strabane",
                    "E08000017": "Doncaster",
                    "E06000059": "Dorset",
                    "E07000108": "Dover",
                    "E08000027": "Dudley",
                    "S12000006": "Dumfries and Galloway",
                    "S12000042": "Dundee City",
                    "E09000009": "Ealing",
                    "S12000008": "East Ayrshire",
                    "E07000009": "East Cambridgeshire",
                    "E07000040": "East Devon",
                    "S12000045": "East Dunbartonshire",
                    "E07000085": "East Hampshire",
                    "E07000242": "East Hertfordshire",
                    "E07000137": "East Lindsey",
                    "S12000010": "East Lothian",
                    "E07000152": "East Northamptonshire",
                    "S12000011": "East Renfrewshire",
                    "E06000011": "East Riding of Yorkshire",
                    "E07000193": "East Staffordshire",
                    "E07000244": "East Suffolk",
                    "E07000061": "Eastbourne",
                    "E07000086": "Eastleigh",
                    "E07000030": "Eden",
                    "E07000207": "Elmbridge",
                    "E09000010": "Enfield",
                    "E07000072": "Epping Forest",
                    "E07000208": "Epsom and Ewell",
                    "E07000036": "Erewash",
                    "E07000041": "Exeter",
                    "S12000014": "Falkirk",
                    "E07000087": "Fareham",
                    "E07000010": "Fenland",
                    "N09000006": "Fermanagh and Omagh",
                    "S12000047": "Fife",
                    "W06000005": "Flintshire",
                    "E07000112": "Folkestone and Hythe",
                    "E07000080": "Forest of Dean",
                    "E07000119": "Fylde",
                    "E08000037": "Gateshead",
                    "E07000173": "Gedling",
                    "S12000049": "Glasgow City",
                    "E07000081": "Gloucester",
                    "E07000088": "Gosport",
                    "E07000109": "Gravesham",
                    "E07000145": "Great Yarmouth",
                    "E09000011": "Greenwich",
                    "E07000209": "Guildford",
                    "W06000002": "Gwynedd",
                    "E09000012": "Hackney",
                    "E06000006": "Halton",
                    "E07000164": "Hambleton",
                    "E09000013": "Hammersmith and Fulham",
                    "E07000131": "Harborough",
                    "E09000014": "Haringey",
                    "E07000073": "Harlow",
                    "E07000165": "Harrogate",
                    "E09000015": "Harrow",
                    "E07000089": "Hart",
                    "E06000001": "Hartlepool",
                    "E07000062": "Hastings",
                    "E07000090": "Havant",
                    "E09000016": "Havering",
                    "E06000019": "Herefordshire, County of",
                    "E07000098": "Hertsmere",
                    "E07000037": "High Peak",
                    "S12000017": "Highland",
                    "E09000017": "Hillingdon",
                    "E07000132": "Hinckley and Bosworth",
                    "E07000227": "Horsham",
                    "E09000018": "Hounslow",
                    "E07000011": "Huntingdonshire",
                    "E07000120": "Hyndburn",
                    "S12000018": "Inverclyde",
                    "E07000202": "Ipswich",
                    "W06000001": "Isle of Anglesey",
                    "E06000046": "Isle of Wight",
                    "E06000053": "Isles of Scilly",
                    "E09000019": "Islington",
                    "E09000020": "Kensington and Chelsea",
                    "E07000153": "Kettering",
                    "E07000146": "King’s Lynn and West Norfolk",
                    "E06000010": "Kingston upon Hull, City of",
                    "E09000021": "Kingston upon Thames",
                    "E08000034": "Kirklees",
                    "E08000011": "Knowsley",
                    "E09000022": "Lambeth",
                    "E07000121": "Lancaster",
                    "E08000035": "Leeds",
                    "E06000016": "Leicester",
                    "E07000063": "Lewes",
                    "E09000023": "Lewisham",
                    "E07000194": "Lichfield",
                    "E07000138": "Lincoln",
                    "N09000007": "Lisburn and Castlereagh",
                    "E08000012": "Liverpool",
                    "E06000032": "Luton",
                    "E07000110": "Maidstone",
                    "E07000074": "Maldon",
                    "E07000235": "Malvern Hills",
                    "E08000003": "Manchester",
                    "E07000174": "Mansfield",
                    "E06000035": "Medway",
                    "E07000133": "Melton",
                    "E07000187": "Mendip",
                    "W06000024": "Merthyr Tydfil",
                    "E09000024": "Merton",
                    "E07000042": "Mid Devon",
                    "E07000203": "Mid Suffolk",
                    "E07000228": "Mid Sussex",
                    "N09000009": "Mid Ulster",
                    "N09000008": "Mid and East Antrim",
                    "E06000002": "Middlesbrough",
                    "S12000019": "Midlothian",
                    "E06000042": "Milton Keynes",
                    "E07000210": "Mole Valley",
                    "W06000021": "Monmouthshire",
                    "S12000020": "Moray",
                    "S12000013": "Na h-Eileanan Siar",
                    "W06000012": "Neath Port Talbot",
                    "E07000091": "New Forest",
                    "E07000175": "Newark and Sherwood",
                    "E08000021": "Newcastle upon Tyne",
                    "E07000195": "Newcastle-under-Lyme",
                    "E09000025": "Newham",
                    "W06000022": "Newport",
                    "N09000010": "Newry, Mourne and Down",
                    "S12000021": "North Ayrshire",
                    "E07000043": "North Devon",
                    "E07000038": "North East Derbyshire",
                    "E06000012": "North East Lincolnshire",
                    "E07000099": "North Hertfordshire",
                    "E07000139": "North Kesteven",
                    "S12000050": "North Lanarkshire",
                    "E06000013": "North Lincolnshire",
                    "E07000147": "North Norfolk",
                    "E06000024": "North Somerset",
                    "E08000022": "North Tyneside",
                    "E07000218": "North Warwickshire",
                    "E07000134": "North West Leicestershire",
                    "E07000154": "Northampton",
                    "E06000057": "Northumberland",
                    "E07000148": "Norwich",
                    "E06000018": "Nottingham",
                    "E07000219": "Nuneaton and Bedworth",
                    "E07000135": "Oadby and Wigston",
                    "E08000004": "Oldham",
                    "S12000023": "Orkney Islands",
                    "E07000178": "Oxford",
                    "W06000009": "Pembrokeshire",
                    "E07000122": "Pendle",
                    "S12000048": "Perth and Kinross",
                    "E06000031": "Peterborough",
                    "E06000026": "Plymouth",
                    "E06000044": "Portsmouth",
                    "W06000023": "Powys",
                    "E07000123": "Preston",
                    "E06000038": "Reading",
                    "E09000026": "Redbridge",
                    "E06000003": "Redcar and Cleveland",
                    "E07000236": "Redditch",
                    "E07000211": "Reigate and Banstead",
                    "S12000038": "Renfrewshire",
                    "W06000016": "Rhondda Cynon Taf",
                    "E07000124": "Ribble Valley",
                    "E09000027": "Richmond upon Thames",
                    "E07000166": "Richmondshire",
                    "E08000005": "Rochdale",
                    "E07000075": "Rochford",
                    "E07000125": "Rossendale",
                    "E07000064": "Rother",
                    "E08000018": "Rotherham",
                    "E07000220": "Rugby",
                    "E07000212": "Runnymede",
                    "E07000176": "Rushcliffe",
                    "E07000092": "Rushmoor",
                    "E06000017": "Rutland",
                    "E07000167": "Ryedale",
                    "E08000006": "Salford",
                    "E08000028": "Sandwell",
                    "E07000168": "Scarborough",
                    "S12000026": "Scottish Borders",
                    "E07000188": "Sedgemoor",
                    "E08000014": "Sefton",
                    "E07000169": "Selby",
                    "E07000111": "Sevenoaks",
                    "E08000019": "Sheffield",
                    "S12000027": "Shetland Islands",
                    "E06000051": "Shropshire",
                    "E06000039": "Slough",
                    "E08000029": "Solihull",
                    "E07000246": "Somerset West and Taunton",
                    "S12000028": "South Ayrshire",
                    "E07000012": "South Cambridgeshire",
                    "E07000039": "South Derbyshire",
                    "E06000025": "South Gloucestershire",
                    "E07000044": "South Hams",
                    "E07000140": "South Holland",
                    "E07000141": "South Kesteven",
                    "E07000031": "South Lakeland",
                    "S12000029": "South Lanarkshire",
                    "E07000149": "South Norfolk",
                    "E07000155": "South Northamptonshire",
                    "E07000179": "South Oxfordshire",
                    "E07000126": "South Ribble",
                    "E07000189": "South Somerset",
                    "E07000196": "South Staffordshire",
                    "E08000023": "South Tyneside",
                    "E06000045": "Southampton",
                    "E06000033": "Southend-on-Sea",
                    "E09000028": "Southwark",
                    "E07000213": "Spelthorne",
                    "E07000240": "St Albans",
                    "E08000013": "St. Helens",
                    "E07000197": "Stafford",
                    "E07000198": "Staffordshire Moorlands",
                    "E07000243": "Stevenage",
                    "S12000030": "Stirling",
                    "E08000007": "Stockport",
                    "E06000004": "Stockton-on-Tees",
                    "E06000021": "Stoke-on-Trent",
                    "E07000221": "Stratford-on-Avon",
                    "E07000082": "Stroud",
                    "E08000024": "Sunderland",
                    "E07000214": "Surrey Heath",
                    "E09000029": "Sutton",
                    "E07000113": "Swale",
                    "W06000011": "Swansea",
                    "E06000030": "Swindon",
                    "E08000008": "Tameside",
                    "E07000199": "Tamworth",
                    "E07000215": "Tandridge",
                    "E07000045": "Teignbridge",
                    "E06000020": "Telford and Wrekin",
                    "E07000076": "Tendring",
                    "E07000093": "Test Valley",
                    "E07000083": "Tewkesbury",
                    "E07000114": "Thanet",
                    "E07000102": "Three Rivers",
                    "E06000034": "Thurrock",
                    "E07000115": "Tonbridge and Malling",
                    "E06000027": "Torbay",
                    "W06000020": "Torfaen",
                    "E07000046": "Torridge",
                    "E09000030": "Tower Hamlets",
                    "E08000009": "Trafford",
                    "E07000116": "Tunbridge Wells",
                    "E07000077": "Uttlesford",
                    "W06000014": "Vale of Glamorgan",
                    "E07000180": "Vale of White Horse",
                    "E08000036": "Wakefield",
                    "E08000030": "Walsall",
                    "E09000031": "Waltham Forest",
                    "E09000032": "Wandsworth",
                    "E06000007": "Warrington",
                    "E07000222": "Warwick",
                    "E07000103": "Watford",
                    "E07000216": "Waverley",
                    "E07000065": "Wealden",
                    "E07000156": "Wellingborough",
                    "E07000241": "Welwyn Hatfield",
                    "E06000037": "West Berkshire",
                    "E07000047": "West Devon",
                    "S12000039": "West Dunbartonshire",
                    "E07000127": "West Lancashire",
                    "E07000142": "West Lindsey",
                    "S12000040": "West Lothian",
                    "E07000181": "West Oxfordshire",
                    "E07000245": "West Suffolk",
                    "E09000033": "Westminster",
                    "E08000010": "Wigan",
                    "E06000054": "Wiltshire",
                    "E07000094": "Winchester",
                    "E06000040": "Windsor and Maidenhead",
                    "E08000015": "Wirral",
                    "E07000217": "Woking",
                    "E06000041": "Wokingham",
                    "E08000031": "Wolverhampton",
                    "E07000237": "Worcester",
                    "E07000229": "Worthing",
                    "W06000006": "Wrexham",
                    "E07000238": "Wychavon",
                    "E07000128": "Wyre",
                    "E07000239": "Wyre Forest",
                    "E06000014": "York",
                    "N92000002": "Northern Ireland",
                    "S92000003": "Scotland",
                    "W92000004": "Wales",
                    "9300000XX": "Outside UK"
                  },
                  "inferred_check_answers_value": {
                    "condition": {
                      "previous_la_known": 0
                    },
                    "value": "Not known"
                  }
                }
              },
              "depends_on": [
                {
                  "is_previous_la_inferred": false
                }
              ]
            },
            "reasonable_preference": {
              "header": "",
              "description": "",
              "questions": {
                "reasonpref": {
                  "check_answer_label": "Household given reasonable preference",
                  "header": "Was the household given ‘reasonable preference’ by the local authority?",
                  "hint_text": "Households may be given ‘reasonable preference’ for social housing, also known as ‘priority need’, by the local authority.",
                  "type": "radio",
                  "answer_options": {
                    "1": {
                      "value": "Yes"
                    },
                    "2": {
                      "value": "No"
                    },
                    "divider": {
                      "value": true
                    },
                    "3": {
                      "value": "Don’t know"
                    }
                  }
                }
              }
            },
            "reasonable_preference_reason": {
              "header": "",
              "description": "",
              "questions": {
                "reasonable_preference_reason": {
                  "check_answer_label": "Reason for reasonable preference",
                  "header": "Why was the household given ‘reasonable preference’?",
                  "hint_text": "Select all that apply",
                  "type": "checkbox",
                  "answer_options": {
                    "rp_homeless": {
                      "value": "They were homeless or about to lose their home (within 56 days)"
                    },
                    "rp_insan_unsat": {
                      "value": "They were living in unsanitary, overcrowded or unsatisfactory housing"
                    },
                    "rp_medwel": {
                      "value": "They needed to move due to medical and welfare reasons (including disability)"
                    },
                    "rp_hardship": {
                      "value": "They needed to move to avoid hardship to themselves or others"
                    },
                    "divider": {
                      "value": true
                    },
                    "rp_dontknow": {
                      "value": "Don’t know"
                    }
                  }
                }
              },
              "depends_on": [
                {
                  "reasonpref": 1
                }
              ]
            },
            "allocation_system": {
              "header": "",
              "description": "",
              "questions": {
                "letting_allocation": {
                  "check_answer_label": "Allocation system",
                  "header": "How was this letting allocated?",
                  "hint_text": "Select all that apply.",
                  "type": "checkbox",
                  "answer_options": {
                    "cbl": {
                      "value": "Choice-based lettings (CBL)"
                    },
                    "cap": {
                      "value": "Common Allocation Policy (CAP)"
                    },
                    "chr": {
                      "value": "Common housing register (CHR)"
                    },
                    "divider": {
                      "value": true
                    },
                    "letting_allocation_unknown": {
                      "value": "None of these allocation systems"
                    }
                  }
                }
              }
            },
            "referral": {
              "header": "",
              "description": "",
              "questions": {
                "referral": {
                  "check_answer_label": "Source of referral for letting",
                  "header": "What was the source of referral for this letting?",
                  "hint_text": "",
                  "type": "radio",
                  "answer_options": {
                    "1": {
                      "value": "Internal transfer"
                    },
                    "2": {
                      "value": "Tenant applied directly (no referral or nomination)"
                    },
                    "8": {
                      "value": "Re-located through official housing mobility scheme"
                    },
                    "10": {
                      "value": "Other social landlord"
                    },
                    "9": {
                      "value": "Community learning disability team"
                    },
                    "14": {
                      "value": "Community mental health team"
                    },
                    "15": {
                      "value": "Health service"
                    },
                    "12": {
                      "value": "Police, probation or prison"
                    },
                    "7": {
                      "value": "Voluntary agency"
                    },
                    "13": {
                      "value": "Youth offending team"
                    },
                    "16": {
                      "value": "Other"
                    }
                  }
                }
              },
              "depends_on": [
                {
                  "managing_organisation.provider_type": "LA",
                  "needstype": 1,
                  "renewal": 0
                }
              ]
            },
            "referral_prp": {
              "header": "",
              "description": "",
              "questions": {
                "referral": {
                  "check_answer_label": "Source of referral for letting",
                  "header": "What was the source of referral for this letting?",
                  "hint_text": "",
                  "type": "radio",
                  "answer_options": {
                    "1": {
                      "value": "Internal transfer"
                    },
                    "2": {
                      "value": "Tenant applied directly (no nomination)"
                    },
                    "3": {
                      "value": "Nominated by a local housing authority"
                    },
                    "8": {
                      "value": "Re-located through official housing mobility scheme"
                    },
                    "10": {
                      "value": "Other social landlord"
                    },
                    "9": {
                      "value": "Community learning disability team"
                    },
                    "14": {
                      "value": "Community mental health team"
                    },
                    "15": {
                      "value": "Health service"
                    },
                    "12": {
                      "value": "Police, probation or prison"
                    },
                    "7": {
                      "value": "Voluntary agency"
                    },
                    "13": {
                      "value": "Youth offending team"
                    },
                    "16": {
                      "value": "Other"
                    }
                  }
                }
              },
              "depends_on": [
                {
                  "managing_organisation.provider_type": "PRP",
                  "needstype": 1,
                  "renewal": 0
                }
              ]
            },
            "referral_supported_housing": {
              "header": "",
              "description": "",
              "questions": {
                "referral": {
                  "check_answer_label": "Source of referral for letting",
                  "header": "What was the source of referral for this letting?",
                  "hint_text": "",
                  "type": "radio",
                  "answer_options": {
                    "1": {
                      "value": "Internal transfer"
                    },
                    "2": {
                      "value": "Tenant applied directly (no referral)"
                    },
                    "3": {
                      "value": "Referred by local authority housing department"
                    },
                    "8": {
                      "value": "Re-located through official housing mobility scheme"
                    },
                    "10": {
                      "value": "Other social landlord"
                    },
                    "9": {
                      "value": "Community learning disability team"
                    },
                    "14": {
                      "value": "Community mental health team"
                    },
                    "15": {
                      "value": "Health service"
                    },
                    "12": {
                      "value": "Police, probation or prison"
                    },
                    "7": {
                      "value": "Voluntary agency"
                    },
                    "13": {
                      "value": "Youth offending team"
                    },
                    "16": {
                      "value": "Other"
                    }
                  }
                }
              },
              "depends_on": [
                {
                  "managing_organisation.provider_type": "LA",
                  "needstype": 0,
                  "renewal": 0
                }
              ]
            },
            "referral_supported_housing_prp": {
              "header": "",
              "description": "",
              "questions": {
                "referral": {
                  "check_answer_label": "Source of referral for letting",
                  "header": "What was the source of referral for this letting?",
                  "hint_text": "",
                  "type": "radio",
                  "answer_options": {
                    "1": {
                      "value": "Internal transfer"
                    },
                    "2": {
                      "value": "Tenant applied directly (no referral or nomination)"
                    },
                    "3": {
                      "value": "Nominated by a local housing authority"
                    },
                    "4": {
                      "value": "Referred by local authority housing department"
                    },
                    "8": {
                      "value": "Re-located through official housing mobility scheme"
                    },
                    "10": {
                      "value": "Other social landlord"
                    },
                    "9": {
                      "value": "Community learning disability team"
                    },
                    "14": {
                      "value": "Community mental health team"
                    },
                    "15": {
                      "value": "Health service"
                    },
                    "12": {
                      "value": "Police, probation or prison"
                    },
                    "7": {
                      "value": "Voluntary agency"
                    },
                    "13": {
                      "value": "Youth offending team"
                    },
                    "16": {
                      "value": "Other"
                    }
                  }
                }
              },
              "depends_on": [
                {
                  "managing_organisation.provider_type": "PRP",
                  "needstype": 0,
                  "renewal": 0
                }
              ]
            }
          }
        }
      }
    },
    "rent_and_charges": {
      "label": "Finances",
      "subsections": {
        "income_and_benefits": {
          "label": "Income, benefits and outgoings",
          "depends_on": [
            {
              "setup": "completed"
            }
          ],
          "pages": {
            "income_known": {
              "header": "",
              "description": "",
              "questions": {
                "net_income_known": {
                  "check_answer_label": "Do you know the household’s combined income?",
                  "header": "Do you know the household’s combined income?",
                  "hint_text": "",
                  "type": "radio",
                  "answer_options": {
                    "0": {
                      "value": "Yes"
                    },
                    "1": {
                      "value": "No"
                    },
                    "divider_a": {
                      "value": true
                    },
                    "2": {
                      "value": "Tenant prefers not to say"
                    }
                  }
                }
              }
            },
            "income_amount": {
              "depends_on": [
                {
                  "net_income_known": 0
                }
              ],
              "header": "Household’s combined income after tax",
              "description": "",
              "questions": {
                "earnings": {
                  "check_answer_label": "Total household income",
                  "header": "How much income does the household have in total?",
                  "guidance_partial": "what_counts_as_income",
                  "hint_text": "",
                  "type": "numeric",
                  "min": 0,
                  "step": 1,
                  "width": 5,
                  "prefix": "£",
                  "suffix": [
                    {
                      "label": "every week",
                      "depends_on": {
                        "incfreq": 1
                      }
                    },
                    {
                      "label": "every month",
                      "depends_on": {
                        "incfreq": 2
                      }
                    },
                    {
                      "label": "every year",
                      "depends_on": {
                        "incfreq": 3
                      }
                    }
                  ]
                },
                "incfreq": {
                  "check_answer_label": "How often does the household receive this amount?",
                  "header": "How often does the household receive this amount?",
                  "hint_text": "",
                  "type": "radio",
                  "answer_options": {
                    "1": {
                      "value": "Weekly"
                    },
                    "2": {
                      "value": "Monthly"
                    },
                    "3": {
                      "value": "Yearly"
                    }
                  },
                  "hidden_in_check_answers": true
                }
              }
            },
            "net_income_value_check": {
              "depends_on": [{ "net_income_soft_validation_triggered?": true }],
              "title_text": "Net income is outside the expected range based on the lead tenant’s working situation",
              "informative_text": {
                "translation": "soft_validations.net_income.hint_text",
                "argument": {"ecstat1": "question", "earnings": "question"}
              },
              "questions": {
                "net_income_value_check": {
                  "check_answer_label": "Net income soft validation",
                  "hidden_in_check_answers": true,
                  "header": "Are you sure this is correct?",
                  "type": "interruption_screen",
                  "answer_options": {
                    "0": {
                      "value":"Yes"
                    },
                    "1": {
                      "value":"No"
                    }
                  }
                }
              }
            },
            "housing_benefit": {
              "header": "",
              "description": "",
              "questions": {
                "hb": {
                  "check_answer_label": "Housing-related benefits received",
                  "header": "Is the household likely to be receiving any of these housing-related benefits?",
                  "hint_text": "",
                  "type": "radio",
                  "answer_options": {
                    "1": {
                      "value": "Housing benefit"
                    },
                    "6": {
                      "value": "Universal Credit with housing element (excluding housing benefit)"
                    },
                    "8": {
                      "value": "Housing benefit and Universal Credit (without housing element)"
                    },
                    "7": {
                      "value": "Universal Credit (without housing element)"
                    },
                    "9": {
                      "value": "None"
                    },
                    "divider": {
                      "value": true
                    },
                    "3": {
                      "value": "Don’t know"
                    }
                  }
                }
              }
            },
            "benefits_proportion": {
              "header": "",
              "description": "",
              "questions": {
                "benefits": {
                  "check_answer_label": "Household income from Universal Credit, state pension or benefits",
                  "header": "How much of the household’s income is from Universal Credit, state pensions or benefits?",
                  "hint_text": "This excludes child and housing benefit, council tax support and tax credits.",
                  "type": "radio",
                  "answer_options": {
                    "1": {
                      "value": "All"
                    },
                    "2": {
                      "value": "Some"
                    },
                    "3": {
                      "value": "None"
                    },
                    "divider": {
                      "value": true
                    },
                    "4": {
                      "value": "Don’t know"
                    }
                  }
                }
              }
            },
            "rent_or_other_charges": {
              "header": "",
              "description": "",
              "questions": {
                "household_charge": {
                  "check_answer_label": "Does the household pay rent or charges?",
                  "header": "Does the household pay rent or other charges for the accommodation?",
                  "hint_text": "",
                  "type": "radio",
                  "answer_options": {
                    "0": {
                      "value": "Yes"
                    },
                    "1": {
                      "value": "No"
                    }
                  }
                }
              },
              "depends_on": [
                {
                  "needstype": 0
                }
              ]
            },
            "rent_period": {
              "header": "",
              "description": "",
              "questions": {
                "period": {
                  "check_answer_label": "Frequency of household rent and charges",
                  "header": "How often does the household pay rent and other charges?",
                  "hint_text": "",
                  "type": "radio",
                  "answer_options": {
                    "2": {
                      "value": "Every 2 weeks"
                    },
                    "3": {
                      "value": "Every 4 weeks"
                    },
                    "4": {
                      "value": "Every calendar month"
                    },
                    "5": {
                      "value": "Weekly for 50 weeks"
                    },
                    "6": {
                      "value": "Weekly for 49 weeks"
                    },
                    "7": {
                      "value": "Weekly for 48 weeks"
                    },
                    "8": {
                      "value": "Weekly for 47 weeks"
                    },
                    "9": {
                      "value": "Weekly for 46 weeks"
                    },
                    "1": {
                      "value": "Weekly for 52 weeks"
                    }
                  }
                }
              },
              "depends_on": [
                {
                  "household_charge": 0
                },
                {
                  "household_charge": null
                }
              ]
            },
            "care_home_weekly": {
              "header": "",
              "description": "",
              "questions": {
                "is_carehome": {
                  "check_answer_label": "Care home accommodation",
                  "header": "Is this accommodation a care home?",
                  "hint_text": "",
                  "type": "radio",
                  "answer_options": {
                    "0": {
                      "value": "No"
                    },
                    "1": {
                      "value": "Yes"
                    }
                  },
                  "conditional_for": {
                    "chcharge": [
                      1
                    ]
                  }
                },
                "chcharge": {
                  "check_answer_label": "Care home charges",
                  "header": "How much does the household pay every week?",
                  "hint_text": "",
                  "type": "numeric",
                  "width": 5,
                  "step": 0.01,
                  "prefix": "£",
                  "suffix": " every week"
                }
              },
              "depends_on": [
                {
                  "period": 1,
                  "needstype": 0,
                  "household_charge": 0
                },
                {
                  "period": 1,
                  "needstype": 0,
                  "household_charge": null
                },
                {
                  "period": 5,
                  "needstype": 0,
                  "household_charge": 0
                },
                {
                  "period": 5,
                  "needstype": 0,
                  "household_charge": null
                },
                {
                  "period": 6,
                  "needstype": 0,
                  "household_charge": 0
                },
                {
                  "period": 6,
                  "needstype": 0,
                  "household_charge": null
                },
                {
                  "period": 7,
                  "needstype": 0,
                  "household_charge": 0
                },
                {
                  "period": 7,
                  "needstype": 0,
                  "household_charge": null
                },
                {
                  "period": 8,
                  "needstype": 0,
                  "household_charge": 0
                },
                {
                  "period": 8,
                  "needstype": 0,
                  "household_charge": null
                },
                {
                  "period": 9,
                  "needstype": 0,
                  "household_charge": 0
                },
                {
                  "period": 9,
                  "needstype": 0,
                  "household_charge": null
                }
              ]
            },
            "care_home_bi_weekly": {
              "header": "",
              "description": "",
              "questions": {
                "is_carehome": {
                  "check_answer_label": "Care home accommodation",
                  "header": "Is this accommodation a care home?",
                  "hint_text": "",
                  "type": "radio",
                  "answer_options": {
                    "0": {
                      "value": "No"
                    },
                    "1": {
                      "value": "Yes"
                    }
                  },
                  "conditional_for": {
                    "chcharge": [
                      1
                    ]
                  }
                },
                "chcharge": {
                  "check_answer_label": "Care home charges",
                  "header": "How much does the household pay every 2 weeks?",
                  "hint_text": "",
                  "type": "numeric",
                  "width": 5,
                  "step": 0.01,
                  "prefix": "£",
                  "suffix": " every 2 weeks"
                }
              },
              "depends_on": [
                {
                  "period": 2,
                  "needstype": 0,
                  "household_charge": 0
                },
                {
                  "period": 2,
                  "needstype": 0,
                  "household_charge": null
                }
              ]
            },
            "care_home_4_weekly": {
              "header": "",
              "description": "",
              "questions": {
                "is_carehome": {
                  "check_answer_label": "Care home accommodation",
                  "header": "Is this accommodation a care home?",
                  "hint_text": "",
                  "type": "radio",
                  "answer_options": {
                    "0": {
                      "value": "No"
                    },
                    "1": {
                      "value": "Yes"
                    }
                  },
                  "conditional_for": {
                    "chcharge": [
                      1
                    ]
                  }
                },
                "chcharge": {
                  "check_answer_label": "Care home charges",
                  "header": "How much does the household pay every 4 weeks?",
                  "hint_text": "",
                  "type": "numeric",
                  "width": 5,
                  "step": 0.01,
                  "prefix": "£",
                  "suffix": " every 4 weeks"
                }
              },
              "depends_on": [
                {
                  "period": 3,
                  "needstype": 0,
                  "household_charge": 0
                },
                {
                  "period": 3,
                  "needstype": 0,
                  "household_charge": null
                }
              ]
            },
            "care_home_monthly": {
              "header": "",
              "description": "",
              "questions": {
                "is_carehome": {
                  "check_answer_label": "Care home accommodation",
                  "header": "Is this accommodation a care home?",
                  "hint_text": "",
                  "type": "radio",
                  "answer_options": {
                    "0": {
                      "value": "No"
                    },
                    "1": {
                      "value": "Yes"
                    }
                  },
                  "conditional_for": {
                    "chcharge": [
                      1
                    ]
                  }
                },
                "chcharge": {
                  "check_answer_label": "Care home charges",
                  "header": "How much does the household pay every month?",
                  "hint_text": "",
                  "type": "numeric",
                  "width": 5,
                  "step": 0.01,
                  "prefix": "£",
                  "suffix": " every month"
                }
              },
              "depends_on": [
                {
                  "period": 4,
                  "needstype": 0,
                  "household_charge": 0
                },
                {
                  "period": 4,
                  "needstype": 0,
                  "household_charge": null
                }
              ]
            },
            "rent_weekly": {
              "header": "Household rent and charges",
              "description": "",
              "questions": {
                "brent": {
                  "check_answer_label": "Basic rent",
                  "header": "What is the basic rent?",
                  "hint_text": "This is the amount paid before any charges are added for services (for example, hot water or cleaning). Households may receive housing benefit or Universal Credit towards basic rent.",
                  "type": "numeric",
                  "min": 0,
                  "step": 0.01,
                  "width": 5,
                  "prefix": "£",
                  "suffix": " every week",
                  "fields-to-add": [
                    "brent",
                    "scharge",
                    "pscharge",
                    "supcharg"
                  ],
                  "result-field": "tcharge",
                  "hidden_in_check_answers": true
                },
                "scharge": {
                  "check_answer_label": "Service charge",
                  "header": "What is the service charge?",
                  "hint_text": "For example, for cleaning. Households may receive housing benefit or Universal Credit towards the service charge.",
                  "type": "numeric",
                  "min": 0,
                  "step": 0.01,
                  "width": 5,
                  "prefix": "£",
                  "suffix": " every week",
                  "fields-to-add": [
                    "brent",
                    "scharge",
                    "pscharge",
                    "supcharg"
                  ],
                  "result-field": "tcharge",
                  "hidden_in_check_answers": true
                },
                "pscharge": {
                  "check_answer_label": "Personal service charge",
                  "header": "What is the personal service charge?",
                  "hint_text": "For example, for heating or hot water. This doesn’t include housing benefit or Universal Credit.",
                  "type": "numeric",
                  "min": 0,
                  "step": 0.01,
                  "width": 5,
                  "prefix": "£",
                  "suffix": " every week",
                  "fields-to-add": [
                    "brent",
                    "scharge",
                    "pscharge",
                    "supcharg"
                  ],
                  "result-field": "tcharge",
                  "hidden_in_check_answers": true
                },
                "supcharg": {
                  "check_answer_label": "Support charge",
                  "header": "What is the support charge?",
                  "hint_text": "Any charges made to fund support services included in tenancy agreement.",
                  "type": "numeric",
                  "min": 0,
                  "step": 0.01,
                  "width": 5,
                  "prefix": "£",
                  "suffix": " every week",
                  "fields-to-add": [
                    "brent",
                    "scharge",
                    "pscharge",
                    "supcharg"
                  ],
                  "result-field": "tcharge",
                  "hidden_in_check_answers": true
                },
                "tcharge": {
                  "check_answer_label": "Household rent and charges",
                  "header": "Total charge",
                  "hint_text": "This is the total for rent and all charges.",
                  "type": "numeric_output",
                  "min": 0,
                  "step": 0.01,
                  "width": 5,
                  "prefix": "£",
                  "suffix": " every week",
                  "readonly": true,
                  "requires_js": true,
                  "fields_added": [
                    "brent",
                    "scharge",
                    "pscharge",
                    "supcharg"
                  ]
                }
              },
              "depends_on": [
                {
                  "period": 1,
                  "household_charge": 0,
                  "is_carehome": 0
                },
                {
                  "period": 1,
                  "household_charge": null,
                  "is_carehome": 0
                },
                {
                  "period": 5,
                  "household_charge": 0,
                  "is_carehome": 0
                },
                {
                  "period": 5,
                  "household_charge": null,
                  "is_carehome": 0
                },
                {
                  "period": 6,
                  "household_charge": 0,
                  "is_carehome": 0
                },
                {
                  "period": 6,
                  "household_charge": null,
                  "is_carehome": 0
                },
                {
                  "period": 7,
                  "household_charge": 0,
                  "is_carehome": 0
                },
                {
                  "period": 7,
                  "household_charge": null,
                  "is_carehome": 0
                },
                {
                  "period": 8,
                  "household_charge": 0,
                  "is_carehome": 0
                },
                {
                  "period": 8,
                  "household_charge": null,
                  "is_carehome": 0
                },
                {
                  "period": 9,
                  "household_charge": 0,
                  "is_carehome": 0
                },
                {
                  "period": 9,
                  "household_charge": null,
                  "is_carehome": 0
                },
                {
                  "period": 1,
                  "household_charge": 0,
                  "is_carehome": null
                },
                {
                  "period": 1,
                  "household_charge": null,
                  "is_carehome": null
                },
                {
                  "period": 5,
                  "household_charge": 0,
                  "is_carehome": null
                },
                {
                  "period": 5,
                  "household_charge": null,
                  "is_carehome": null
                },
                {
                  "period": 6,
                  "household_charge": 0,
                  "is_carehome": null
                },
                {
                  "period": 6,
                  "household_charge": null,
                  "is_carehome": null
                },
                {
                  "period": 7,
                  "household_charge": 0,
                  "is_carehome": null
                },
                {
                  "period": 7,
                  "household_charge": null,
                  "is_carehome": null
                },
                {
                  "period": 8,
                  "household_charge": 0,
                  "is_carehome": null
                },
                {
                  "period": 8,
                  "household_charge": null,
                  "is_carehome": null
                },
                {
                  "period": 9,
                  "household_charge": 0,
                  "is_carehome": null
                },
                {
                  "period": 9,
                  "household_charge": null,
                  "is_carehome": null
                }
              ]
            },
            "rent_bi_weekly": {
              "header": "Household rent and charges",
              "description": "",
              "questions": {
                "brent": {
                  "check_answer_label": "Basic rent",
                  "header": "What is the basic rent?",
                  "hint_text": "This is the amount paid before any charges are added for services (for example, hot water or cleaning). Households may receive housing benefit or Universal Credit towards basic rent.",
                  "type": "numeric",
                  "min": 0,
                  "step": 0.01,
                  "width": 5,
                  "prefix": "£",
                  "suffix": " every 2 weeks",
                  "fields-to-add": [
                    "brent",
                    "scharge",
                    "pscharge",
                    "supcharg"
                  ],
                  "result-field": "tcharge",
                  "hidden_in_check_answers": true
                },
                "scharge": {
                  "check_answer_label": "Service charge",
                  "header": "What is the service charge?",
                  "hint_text": "For example, for cleaning. Households may receive housing benefit or Universal Credit towards the service charge.",
                  "type": "numeric",
                  "min": 0,
                  "step": 0.01,
                  "width": 5,
                  "prefix": "£",
                  "suffix": " every 2 weeks",
                  "fields-to-add": [
                    "brent",
                    "scharge",
                    "pscharge",
                    "supcharg"
                  ],
                  "result-field": "tcharge",
                  "hidden_in_check_answers": true
                },
                "pscharge": {
                  "check_answer_label": "Personal service charge",
                  "header": "What is the personal service charge?",
                  "hint_text": "For example, for heating or hot water. This doesn’t include housing benefit or Universal Credit.",
                  "type": "numeric",
                  "min": 0,
                  "step": 0.01,
                  "width": 5,
                  "prefix": "£",
                  "suffix": " every 2 weeks",
                  "fields-to-add": [
                    "brent",
                    "scharge",
                    "pscharge",
                    "supcharg"
                  ],
                  "result-field": "tcharge",
                  "hidden_in_check_answers": true
                },
                "supcharg": {
                  "check_answer_label": "Support charge",
                  "header": "What is the support charge?",
                  "hint_text": "Any charges made to fund support services included in tenancy agreement.",
                  "type": "numeric",
                  "min": 0,
                  "step": 0.01,
                  "width": 5,
                  "prefix": "£",
                  "suffix": " every 2 weeks",
                  "fields-to-add": [
                    "brent",
                    "scharge",
                    "pscharge",
                    "supcharg"
                  ],
                  "result-field": "tcharge",
                  "hidden_in_check_answers": true
                },
                "tcharge": {
                  "check_answer_label": "Household rent and charges",
                  "header": "Total charge",
                  "hint_text": "This is the total for rent and all charges.",
                  "type": "numeric_output",
                  "min": 0,
                  "step": 0.01,
                  "width": 5,
                  "prefix": "£",
                  "suffix": " every 2 weeks",
                  "readonly": true,
                  "requires_js": true,
                  "fields_added": [
                    "brent",
                    "scharge",
                    "pscharge",
                    "supcharg"
                  ]
                }
              },
              "depends_on": [
                {
                  "household_charge": 0,
                  "period": 2,
                  "is_carehome": 0
                },
                {
                  "household_charge": null,
                  "period": 2,
                  "is_carehome": 0
                },
                {
                  "household_charge": 0,
                  "period": 2,
                  "is_carehome": null
                },
                {
                  "household_charge": null,
                  "period": 2,
                  "is_carehome": null
                }
              ]
            },
            "rent_4_weekly": {
              "header": "Household rent and charges",
              "description": "",
              "questions": {
                "brent": {
                  "check_answer_label": "Basic rent",
                  "header": "What is the basic rent?",
                  "hint_text": "This is the amount paid before any charges are added for services (for example, hot water or cleaning). Households may receive housing benefit or Universal Credit towards basic rent.",
                  "type": "numeric",
                  "min": 0,
                  "step": 0.01,
                  "width": 5,
                  "prefix": "£",
                  "suffix": " every 4 weeks",
                  "fields-to-add": [
                    "brent",
                    "scharge",
                    "pscharge",
                    "supcharg"
                  ],
                  "result-field": "tcharge",
                  "hidden_in_check_answers": true
                },
                "scharge": {
                  "check_answer_label": "Service charge",
                  "header": "What is the service charge?",
                  "hint_text": "For example, for cleaning. Households may receive housing benefit or Universal Credit towards the service charge.",
                  "type": "numeric",
                  "min": 0,
                  "step": 0.01,
                  "width": 5,
                  "prefix": "£",
                  "suffix": " every 4 weeks",
                  "fields-to-add": [
                    "brent",
                    "scharge",
                    "pscharge",
                    "supcharg"
                  ],
                  "result-field": "tcharge",
                  "hidden_in_check_answers": true
                },
                "pscharge": {
                  "check_answer_label": "Personal service charge",
                  "header": "What is the personal service charge?",
                  "hint_text": "For example, for heating or hot water. This doesn’t include housing benefit or Universal Credit.",
                  "type": "numeric",
                  "min": 0,
                  "step": 0.01,
                  "width": 5,
                  "prefix": "£",
                  "suffix": " every 4 weeks",
                  "fields-to-add": [
                    "brent",
                    "scharge",
                    "pscharge",
                    "supcharg"
                  ],
                  "result-field": "tcharge",
                  "hidden_in_check_answers": true
                },
                "supcharg": {
                  "check_answer_label": "Support charge",
                  "header": "What is the support charge?",
                  "hint_text": "Any charges made to fund support services included in tenancy agreement.",
                  "type": "numeric",
                  "min": 0,
                  "step": 0.01,
                  "width": 5,
                  "prefix": "£",
                  "suffix": " every 4 weeks",
                  "fields-to-add": [
                    "brent",
                    "scharge",
                    "pscharge",
                    "supcharg"
                  ],
                  "result-field": "tcharge",
                  "hidden_in_check_answers": true
                },
                "tcharge": {
                  "check_answer_label": "Household rent and charges",
                  "header": "Total charge",
                  "hint_text": "This is the total for rent and all charges.",
                  "type": "numeric_output",
                  "min": 0,
                  "step": 0.01,
                  "width": 5,
                  "prefix": "£",
                  "suffix": " every 4 weeks",
                  "readonly": true,
                  "requires_js": true,
                  "fields_added": [
                    "brent",
                    "scharge",
                    "pscharge",
                    "supcharg"
                  ]
                }
              },
              "depends_on": [
                {
                  "household_charge": 0,
                  "period": 3,
                  "is_carehome": 0
                },
                {
                  "household_charge": null,
                  "period": 3,
                  "is_carehome": 0
                },
                {
                  "household_charge": 0,
                  "period": 3,
                  "is_carehome": null
                },
                {
                  "household_charge": null,
                  "period": 3,
                  "is_carehome": null
                }
              ]
            },
            "rent_monthly": {
              "header": "Household rent and charges",
              "description": "",
              "questions": {
                "brent": {
                  "check_answer_label": "Basic rent",
                  "header": "What is the basic rent?",
                  "hint_text": "This is the amount paid before any charges are added for services (for example, hot water or cleaning). Households may receive housing benefit or Universal Credit towards basic rent.",
                  "type": "numeric",
                  "min": 0,
                  "step": 0.01,
                  "width": 5,
                  "prefix": "£",
                  "suffix": " every month",
                  "fields-to-add": [
                    "brent",
                    "scharge",
                    "pscharge",
                    "supcharg"
                  ],
                  "result-field": "tcharge",
                  "hidden_in_check_answers": true
                },
                "scharge": {
                  "check_answer_label": "Service charge",
                  "header": "What is the service charge?",
                  "hint_text": "For example, for cleaning. Households may receive housing benefit or Universal Credit towards the service charge.",
                  "type": "numeric",
                  "min": 0,
                  "step": 0.01,
                  "width": 5,
                  "prefix": "£",
                  "suffix": " every month",
                  "fields-to-add": [
                    "brent",
                    "scharge",
                    "pscharge",
                    "supcharg"
                  ],
                  "result-field": "tcharge",
                  "hidden_in_check_answers": true
                },
                "pscharge": {
                  "check_answer_label": "Personal service charge",
                  "header": "What is the personal service charge?",
                  "hint_text": "For example, for heating or hot water. This doesn’t include housing benefit or Universal Credit.",
                  "type": "numeric",
                  "min": 0,
                  "step": 0.01,
                  "width": 5,
                  "prefix": "£",
                  "suffix": " every month",
                  "fields-to-add": [
                    "brent",
                    "scharge",
                    "pscharge",
                    "supcharg"
                  ],
                  "result-field": "tcharge",
                  "hidden_in_check_answers": true
                },
                "supcharg": {
                  "check_answer_label": "Support charge",
                  "header": "What is the support charge?",
                  "hint_text": "Any charges made to fund support services included in tenancy agreement.",
                  "type": "numeric",
                  "min": 0,
                  "step": 0.01,
                  "width": 5,
                  "prefix": "£",
                  "suffix": " every month",
                  "fields-to-add": [
                    "brent",
                    "scharge",
                    "pscharge",
                    "supcharg"
                  ],
                  "result-field": "tcharge",
                  "hidden_in_check_answers": true
                },
                "tcharge": {
                  "check_answer_label": "Household rent and charges",
                  "header": "Total charge",
                  "hint_text": "This is the total for rent and all charges.",
                  "type": "numeric_output",
                  "min": 0,
                  "step": 0.01,
                  "width": 5,
                  "prefix": "£",
                  "suffix": " every month",
                  "readonly": true,
                  "requires_js": true,
                  "fields_added": [
                    "brent",
                    "scharge",
                    "pscharge",
                    "supcharg"
                  ]
                }
              },
              "depends_on": [
                {
                  "household_charge": 0,
                  "period": 4,
                  "is_carehome": 0
                },
                {
                  "household_charge": null,
                  "period": 4,
                  "is_carehome": 0
                },
                {
                  "household_charge": 0,
                  "period": 4,
                  "is_carehome": null
                },
                {
                  "household_charge": null,
                  "period": 4,
                  "is_carehome": null
                }
              ]
            },
            "min_rent_value_check": {
              "depends_on": [{ "rent_in_soft_min_range?": true }],
              "informative_text": {
                "translation": "soft_validations.rent.min.hint_text",
                "argument": {"la": "question", "soft_min_for_period": "method", "brent":"question"}
              },
              "questions": {
                "rent_value_check": {
                  "check_answer_label": "Rent soft validation",
                  "hidden_in_check_answers": true,
                  "header": "Are you sure this is correct?",
                  "type": "interruption_screen",
                  "answer_options": {
                    "0": {
                      "value":"Yes"
                    },
                    "1": {
                      "value":"No"
                    }
                  }
                }
              }
            },
            "max_rent_value_check": {
              "depends_on": [{ "rent_in_soft_max_range?": true }],
              "informative_text": {
                "translation": "soft_validations.rent.max.hint_text",
                "argument": {"la": "question", "soft_max_for_period": "method", "brent":"question"}
              },
              "questions": {
                "rent_value_check": {
                  "check_answer_label": "Rent soft validation",
                  "hidden_in_check_answers": true,
                  "header": "Are you sure this is correct?",
                  "type": "interruption_screen",
                  "answer_options": {
                    "0": {
                      "value":"Yes"
                    },
                    "1": {
                      "value":"No"
                    }
                  }
                }
              }
            },
            "outstanding": {
              "header": "",
              "description": "",
              "questions": {
                "hbrentshortfall": {
                  "check_answer_label": "Outstanding amount for basic rent and charges",
                  "header": "After the household has received any housing-related benefits, will they still need to pay for rent and charges?",
                  "hint_text": "Also known as the ‘outstanding amount’.",
                  "type": "radio",
                  "answer_options": {
                    "0": {
                      "value": "Yes"
                    },
                    "1": {
                      "value": "No"
                    }
                  }
                }
              },
              "depends_on": [
                {
                  "hb": 1,
                  "household_charge": 0
                },
                {
                  "hb": 1,
                  "household_charge": null
                },
                {
                  "hb": 6,
                  "household_charge": 0
                },
                {
                  "hb": 6,
                  "household_charge": null
                },
                {
                  "hb": 7,
                  "household_charge": 0
                },
                {
                  "hb": 7,
                  "household_charge": null
                },
                {
                  "hb": 8,
                  "household_charge": 0
                },
                {
                  "hb": 8,
                  "household_charge": null
                }
              ]
            },
            "outstanding_amount": {
              "header": "",
              "description": "",
              "questions": {
                "tshortfall": {
                  "check_answer_label": "Estimated outstanding amount",
                  "header": "What do you expect the outstanding amount to be?",
                  "hint_text": "Give an estimated amount if you don’t know the exact figure.",
                  "type": "numeric",
                  "min": 0,
                  "step": 0.01,
                  "width": 5,
                  "prefix": "£",
                  "suffix": " every month"
                }
              },
              "depends_on": [
                {
                  "hb": 1,
                  "hbrentshortfall": 0
                },
                {
                  "hb": 6,
                  "hbrentshortfall": 0
                },
                {
                  "hb": 7,
                  "hbrentshortfall": 0
                },
                {
                  "hb": 8,
                  "hbrentshortfall": 0
                }
              ]
            }
          }
        }
      }
    },
    "submission": {
      "label": "Submission",
      "subsections": {
        "declaration": {
          "label": "Declaration",
          "depends_on": [
            {
              "setup": "completed",
              "household_characteristics": "completed",
              "household_situation": "completed",
              "household_needs": "completed",
              "tenancy_information": "completed",
              "property_information": "completed",
              "income_and_benefits": "completed"
            }
          ],
          "pages": {
            "declaration": {
              "header": "",
              "description": "",
              "questions": {
                "declaration": {
                  "check_answer_label": "",
                  "header": "Submit this lettings log ",
                  "hint_text": "",
                  "type": "checkbox",
                  "answer_options": {
                    "declaration": "The tenant has seen the Department for Levelling Up, Housing & Communities (DLUHC) privacy notice"
                  }
                }
              }
            }
          }
        }
      }
    }
  }
}<|MERGE_RESOLUTION|>--- conflicted
+++ resolved
@@ -3435,11 +3435,7 @@
                     }
                   },
                   "conditional_for": {
-<<<<<<< HEAD
                     "reasonother": [
-=======
-                    "other_reason_for_leaving_last_settled_home": [
->>>>>>> 02832c99
                       20
                     ]
                   }
