class FeatureToggle
  def self.startdate_two_week_validation_enabled?
    Rails.env.production? || Rails.env.test? || Rails.env.staging?
  end

<<<<<<< HEAD
=======
  def self.startdate_collection_window_validation_enabled?
    Rails.env.production? || Rails.env.test? || Rails.env.staging?
  end

>>>>>>> 7c62d8b4
  def self.saledate_collection_window_validation_enabled?
    Rails.env.production? || Rails.env.test? || Rails.env.staging?
  end

  def self.sales_log_enabled?
    !Rails.env.production?
  end

  def self.managing_owning_enabled?
    !Rails.env.production?
  end

  def self.scheme_toggle_enabled?
    true
  end

  def self.location_toggle_enabled?
    true
  end

  def self.managing_for_other_user_enabled?
    !Rails.env.production?
  end

  def self.bulk_upload_logs?
    !Rails.env.production?
  end

  def self.upload_enabled?
    !Rails.env.development?
  end

  def self.validate_valid_radio_options?
    !(Rails.env.production? || Rails.env.staging?)
  end

  def self.collection_2023_2024_year_enabled?
    !Rails.env.production?
  end
end<|MERGE_RESOLUTION|>--- conflicted
+++ resolved
@@ -3,13 +3,6 @@
     Rails.env.production? || Rails.env.test? || Rails.env.staging?
   end
 
-<<<<<<< HEAD
-=======
-  def self.startdate_collection_window_validation_enabled?
-    Rails.env.production? || Rails.env.test? || Rails.env.staging?
-  end
-
->>>>>>> 7c62d8b4
   def self.saledate_collection_window_validation_enabled?
     Rails.env.production? || Rails.env.test? || Rails.env.staging?
   end
