--- conflicted
+++ resolved
@@ -15,11 +15,13 @@
     false
   end
 
-<<<<<<< HEAD
   def self.scheme_toggle_enabled?
-=======
+    return true unless Rails.env.production?
+
+    false
+  end
+
   def self.location_toggle_enabled?
->>>>>>> 8f9886cb
     return true unless Rails.env.production?
 
     false
