--- conflicted
+++ resolved
@@ -14,12 +14,8 @@
             page_header: ""
             age1_known:
               check_answer_label: ""
-<<<<<<< HEAD
               check_answer_prompt: "Answer if you know the lead tenant's age"
-              hint_text: "The ’lead’ or ’main’ tenant is the person in the household who does the most paid work. If several people do the same amount of paid work, the lead tenant is whoever is the oldest."
-=======
               hint_text: "The lead tenant is the person in the household who does the most paid work. If several people do the same paid work, the lead tenant is whoever is the oldest."
->>>>>>> ca2d6701
               question_text: "Do you know the lead tenant’s age?"
             age1:
               check_answer_label: "Lead tenant’s age"
