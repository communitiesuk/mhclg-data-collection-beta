en:
  forms:
    2024:
      sales:
        soft_validations:
          income1_value_check:
            page_header: ""
            check_answer_label: "Buyer 1 income confirmation"
            hint_text: ""
            question_text: "Are you sure this is correct?"
            min:
              title_text: "You told us income was %{income}."
              informative_text: "This is less than we would expect for someone in this working situation."
            max:
              title_text: "You told us the income of buyer 1 is %{income}. This seems high. Are you sure this is correct?"

          income2_value_check:
            page_header: ""
            check_answer_label: "Buyer 2 income confirmation"
            hint_text: ""
            question_text: "Are you sure this is correct?"
            min:
              title_text: "You told us income was %{income}."
              informative_text: "This is less than we would expect for someone in this working situation."
            max:
              title_text: "You told us the income of buyer 2 is %{income}. This seems high. Are you sure this is correct?"

          combined_income_value_check:
            page_header: ""
            check_answer_label: "Combined income confirmation"
            hint_text: ""
            question_text: "Are you sure this is correct?"
            title_text: "You told us the combined income of this household is %{combined_income}. This seems high.  Are you sure this is correct?"
            informative_text: ""

          value_value_check:
            page_header: ""
            check_answer_label: "Purchase price confirmation"
            hint_text: ""
            question_text: "Are you sure?"
            title_text: "You told us the purchase price is %{value}."
            informative_text: "This is %{higher_or_lower} than we would expect."

          mortgage_value_check:
            page_header: ""
            check_answer_label: "Mortgage confirmation"
            hint_text: ""
            question_text: "Are you sure that the mortgage is more than 5 times the income used for the mortgage application?"
            title_text: "You told us that the mortgage amount is %{mortgage}."
            informative_text: "This is more than 5 times the income, which is higher than we would expect."

          monthly_charges_value_check:
            page_header: ""
            check_answer_label: "Monthly charges confirmation"
            hint_text: ""
            question_text: "Are you sure this is correct?"
            title_text: "You told us that the monthly charges were %{mscharge}."
            informative_text: "This is higher than we would expect."

          percentage_discount_value_check:
            page_header: ""
            check_answer_label: "Percentage discount confirmation"
            hint_text: ""
            question_text: "Are you sure this is correct?"
            title_text: "You told us that the percentage discount is %{discount}."
            informative_text: "This is higher than we would expect."

          savings_value_check:
            page_header: ""
            check_answer_label: "Savings confirmation"
            hint_text: ""
            question_text: "Are you sure the savings are higher than £100,000?"
            joint_purchase:
              title_text: "You told us the buyers’ savings were %{savings}."
              informative_text: "This is higher than we would expect."
            not_joint_purchase:
              title_text: "You told us the buyer’s savings were %{savings}."
              informative_text: "This is higher than we would expect."

          deposit_value_check:
            page_header: ""
            check_answer_label: "Deposit confirmation"
            hint_text: ""
            question_text: "Are you sure that the deposit is this much higher than the buyer's savings?"
            joint_purchase:
              title_text: "You told us the buyers’ deposit was %{deposit} and their savings were %{savings}."
              informative_text: "The deposit amount is higher than we would expect for the amount of savings they have."
            not_joint_purchase:
              title_text: "You told us the buyer’s deposit was %{deposit} and their savings were %{savings}."
              informative_text: "The deposit amount is higher than we would expect for the amount of savings they have."
<<<<<<< HEAD

          address_search_value_check:
            page_header: ""
            check_answer_label: ""
            hint_text: ""
            question_text: ""
            title_text: "No address found."
            informative_text: "We could not find an address that matches your search. You can search again or continue to enter the address manually."
=======
          wheel_value_check:
            page_header: ""
            check_answer_label: "Does anyone in the household use a wheelchair?"
            hint_text: ""
            question_text: "You told us that someone in the household uses a wheelchair."
            title_text: "You told us that someone in the household uses a wheelchair."
>>>>>>> 5865c307
<|MERGE_RESOLUTION|>--- conflicted
+++ resolved
@@ -88,7 +88,6 @@
             not_joint_purchase:
               title_text: "You told us the buyer’s deposit was %{deposit} and their savings were %{savings}."
               informative_text: "The deposit amount is higher than we would expect for the amount of savings they have."
-<<<<<<< HEAD
 
           address_search_value_check:
             page_header: ""
@@ -97,11 +96,10 @@
             question_text: ""
             title_text: "No address found."
             informative_text: "We could not find an address that matches your search. You can search again or continue to enter the address manually."
-=======
+
           wheel_value_check:
             page_header: ""
             check_answer_label: "Does anyone in the household use a wheelchair?"
             hint_text: ""
             question_text: "You told us that someone in the household uses a wheelchair."
-            title_text: "You told us that someone in the household uses a wheelchair."
->>>>>>> 5865c307
+            title_text: "You told us that someone in the household uses a wheelchair."