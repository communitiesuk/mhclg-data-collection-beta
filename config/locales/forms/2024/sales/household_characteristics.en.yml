en:
  forms:
    2024:
      sales:
        household_characteristics:
          age1:
            page_header: ""
            age1_known:
              check_answer_label: "Buyer 1’s age"
              check_answer_prompt: "Enter buyer 1's age"
              hint_text: "Buyer 1 is the person in the household who does the most paid work. If it’s a joint purchase and the buyers do the same amount of paid work, buyer 1 is whoever is the oldest."
              question_text: "Do you know buyer 1’s age?"
            age1:
              check_answer_label: "Buyer 1’s age"
              check_answer_prompt: "Enter buyer 1's age"
              hint_text: ""
              question_text: "Age"

          sex1:
            page_header: ""
            check_answer_label: "Buyer 1’s gender identity"
            check_answer_prompt: ""
            hint_text: "This should be however they personally choose to identify from the options below. This may or may not be the same as their biological sex or the sex they were assigned at birth."
            question_text: "Which of these best describes buyer 1’s gender identity?"

          ethnic_group:
            page_header: ""
            check_answer_label: "Buyer 1’s ethnic group"
            check_answer_prompt: ""
            hint_text: ""
            question_text: "What is buyer 1’s ethnic group?"

          ethnic:
            ethnic_background_black:
              page_header: ""
              check_answer_label: "Buyer 1’s ethnic background"
              check_answer_prompt: ""
              hint_text: ""
              question_text: "Which of the following best describes buyer 1’s Black, African, Caribbean or Black British background?"
            ethnic_background_asian:
              page_header: ""
              check_answer_label: "Buyer 1’s ethnic background"
              check_answer_prompt: ""
              hint_text: ""
              question_text: "Which of the following best describes buyer 1’s Asian or Asian British background?"
            ethnic_background_arab:
              page_header: ""
              check_answer_label: "Buyer 1’s ethnic background"
              check_answer_prompt: ""
              hint_text: ""
              question_text: "Which of the following best describes buyer 1’s Arab background?"
            ethnic_background_mixed:
              page_header: ""
              check_answer_label: "Buyer 1’s ethnic background"
              check_answer_prompt: ""
              hint_text: ""
              question_text: "Which of the following best describes buyer 1’s Mixed or Multiple ethnic groups background?"
            ethnic_background_white:
              page_header: ""
              check_answer_label: "Buyer 1’s ethnic background"
              check_answer_prompt: ""
              hint_text: ""
              question_text: "Which of the following best describes buyer 1’s White background?"

          nationality_all_group:
            page_header: ""
            check_answer_label: "Buyer 1’s nationality"
            check_answer_prompt: ""
            hint_text: "If buyer 1 is a dual national of the United Kingdom and another country, enter United Kingdom. If they are a dual national of two other countries, the buyer should decide which country to enter."
            question_text: "What is buyer 1’s nationality?"

          nationality_all:
            page_header: ""
            check_answer_label: "Buyer 1’s nationality"
            check_answer_prompt: ""
            hint_text: ""
            question_text: "Enter a nationality"

          ecstat1:
            page_header: ""
            check_answer_label: "Buyer 1's working situation"
            check_answer_prompt: ""
            hint_text: ""
            question_text: "Which of these best describes buyer 1's working situation?"

          buy1livein:
            page_header: ""
            check_answer_label: "Buyer 1 lives in the property"
            check_answer_prompt: "Answer if buyer 1 lives in the property"
            hint_text: ""
            question_text: "Will buyer 1 live in the property?"

          relat2:
            buyer:
              page_header: ""
              check_answer_label: "Buyer 2's relationship to buyer 1"
              check_answer_prompt: ""
              hint_text: ""
              question_text: "What is buyer 2's relationship to buyer 1?"
            person:
              page_header: ""
<<<<<<< HEAD
              check_answer_label: "Person 2’s relationship to Buyer 1"
              check_answer_prompt: ""
=======
              check_answer_label: "Person 2’s relationship to buyer 1"
>>>>>>> ca2d6701
              hint_text: ""
              question_text: "What is person 2’s relationship to buyer 1?"

          age2:
            buyer:
              page_header: ""
              age2_known:
                check_answer_label: "Buyer 2’s age"
                check_answer_prompt: "Answer if you know buyer 2's age"
                hint_text: ""
                question_text: "Do you know buyer 2’s age?"
              age2:
                check_answer_label: "Buyer 2’s age"
                check_answer_prompt: ""
                hint_text: ""
                question_text: "Age"
            person:
              page_header: ""
              age2_known:
                check_answer_label: "Person 2’s age known?"
                check_answer_prompt: "Answer if you know person 2's age"
                hint_text: ""
                question_text: "Do you know person 2’s age?"
              age2:
                check_answer_label: "Person 2’s age"
                check_answer_prompt: ""
                hint_text: ""
                question_text: "Age"

          sex2:
            buyer:
              page_header: ""
              check_answer_label: "Buyer 2’s gender identity"
              check_answer_prompt: ""
              hint_text: "This should be however they personally choose to identify from the options below. This may or may not be the same as their biological sex or the sex they were assigned at birth."
              question_text: "Which of these best describes buyer 2’s gender identity?"
            person:
              page_header: ""
              check_answer_label: "Person 2’s gender identity"
              check_answer_prompt: ""
              hint_text: "This should be however they personally choose to identify from the options below. This may or may not be the same as their biological sex or the sex they were assigned at birth."
              question_text: "Which of these best describes person 2’s gender identity?"

          ethnic_group2:
<<<<<<< HEAD
            page_header: ""
            check_answer_label: "Buyer 2’s ethnic group"
            check_answer_prompt: ""
            hint_text: ""
            question_text: "What is buyer 2’s ethnic group?"
=======
              page_header: ""
              check_answer_label: "Buyer 2’s ethnic group"
              hint_text: ""
              question_text: "What is buyer 2’s ethnic group?"
>>>>>>> ca2d6701

          ethnicbuy2:
            ethnic_background_black:
              page_header: ""
              check_answer_label: "Buyer 2’s ethnic background"
              check_answer_prompt: ""
              hint_text: ""
              question_text: "Which of the following best describes buyer 2’s Black, African, Caribbean or Black British background?"
            ethnic_background_asian:
              page_header: ""
              check_answer_label: "Buyer 2’s ethnic background"
              check_answer_prompt: ""
              hint_text: ""
              question_text: "Which of the following best describes buyer 2’s Asian or Asian British background?"
            ethnic_background_arab:
              page_header: ""
              check_answer_label: "Buyer 2’s ethnic background"
              check_answer_prompt: ""
              hint_text: ""
              question_text: "Which of the following best describes buyer 2’s Arab background?"
            ethnic_background_mixed:
              page_header: ""
              check_answer_label: "Buyer 2’s ethnic background"
              check_answer_prompt: ""
              hint_text: ""
              question_text: "Which of the following best describes buyer 2’s Mixed or Multiple ethnic groups background?"
            ethnic_background_white:
              page_header: ""
              check_answer_label: "Buyer 2’s ethnic background"
              check_answer_prompt: ""
              hint_text: ""
              question_text: "Which of the following best describes buyer 2’s White background?"

          nationality_all_buyer2_group:
            page_header: ""
            check_answer_label: "Buyer 2’s nationality"
            check_answer_prompt: ""
            hint_text: "If buyer 1 is a dual national of the United Kingdom and another country, enter United Kingdom. If they are a dual national of two other countries, the buyer should decide which country to enter."
            question_text: "What is buyer 2’s nationality?"

          nationality_all_buyer2:
            page_header: ""
            check_answer_label: "Buyer 2’s nationality"
            check_answer_prompt: ""
            hint_text: ""
            question_text: "Enter a nationality"

          ecstat2:
            buyer:
              page_header: ""
              check_answer_label: "Buyer 2's working situation"
              check_answer_prompt: ""
              hint_text: ""
              question_text: "Which of these best describes buyer 2's working situation?"
            person:
              page_header: ""
              check_answer_label: "Person 2’s working situation"
              check_answer_prompt: ""
              hint_text: ""
              question_text: "Which of these best describes person 2’s working situation?"

          buy2livein:
            page_header: ""
            check_answer_label: "Buyer 2 lives in the property"
            check_answer_prompt: "Answer if buyer 2 lives in the property"
            hint_text: ""
            question_text: "Will buyer 2 live in the property?"

          hholdcount:
            joint_purchase:
              page_header: ""
              check_answer_label: "Number of other people living in the property"
              check_answer_prompt: ""
              hint_text: "You can provide details for a maximum of 4 other people for a joint purchase."
              question_text: "Besides the buyers, how many other people live or will live in the property?"
            not_joint_purchase:
              page_header: ""
              check_answer_label: "Number of other people living in the property"
              check_answer_prompt: ""
              hint_text: "You can provide details for a maximum of 5 other people if there is only one buyer."
              question_text: "Besides the buyer, how many other people live or will live in the property?"

          details_known_2:
            page_header: ""
            check_answer_label: "Details known for person 2?"
            check_answer_prompt: "Answer if you know person 2's details"
            hint_text: ""
            question_text: "Do you know the details for person 2?"

          details_known_3:
            page_header: ""
            check_answer_label: "Details known for person 3?"
            check_answer_prompt: "Answer if you know person 3's details"
            hint_text: ""
            question_text: "Do you know the details for person 3?"

          relat3:
            page_header: ""
<<<<<<< HEAD
            check_answer_label: "Person 3’s relationship to Buyer 1"
            check_answer_prompt: ""
=======
            check_answer_label: "Person 3’s relationship to buyer 1"
>>>>>>> ca2d6701
            hint_text: ""
            question_text: "What is person 3’s relationship to buyer 1?"

          age3:
            page_header: ""
            age3_known:
              check_answer_label: "Person 3’s age known?"
              check_answer_prompt: "Answer if you know person 3's age"
              hint_text: ""
              question_text: "Do you know person 3’s age?"
            age3:
              check_answer_label: "Person 3’s age"
              check_answer_prompt: ""
              hint_text: ""
              question_text: "Age"

          sex3:
            page_header: ""
            check_answer_label: "Person 3’s gender identity"
            check_answer_prompt: ""
            hint_text: "This should be however they personally choose to identify from the options below. This may or may not be the same as their biological sex or the sex they were assigned at birth."
            question_text: "Which of these best describes person 3’s gender identity?"

          ecstat3:
            page_header: ""
            check_answer_label: "Person 3’s working situation"
            check_answer_prompt: ""
            hint_text: ""
            question_text: "Which of these best describes person 3’s working situation?"

          details_known_4:
            page_header: ""
            check_answer_label: "Details known for person 4?"
            check_answer_prompt: "Answer if you know person 4's details"
            hint_text: ""
            question_text: "Do you know the details for person 4?"

          relat4:
            page_header: ""
<<<<<<< HEAD
            check_answer_label: "Person 4’s relationship to Buyer 1"
            check_answer_prompt: ""
=======
            check_answer_label: "Person 4’s relationship to buyer 1"
>>>>>>> ca2d6701
            hint_text: ""
            question_text: "What is person 4’s relationship to buyer 1?"

          age4:
            page_header: ""
            age4_known:
              check_answer_label: "Person 4’s age known?"
              check_answer_prompt: "Answer if you know person 4's age"
              hint_text: ""
              question_text: "Do you know person 4’s age?"
            age4:
              check_answer_label: "Person 4’s age"
              check_answer_prompt: ""
              hint_text: ""
              question_text: "Age"

          sex4:
            page_header: ""
            check_answer_label: "Person 4’s gender identity"
            check_answer_prompt: ""
            hint_text: "This should be however they personally choose to identify from the options below. This may or may not be the same as their biological sex or the sex they were assigned at birth."
            question_text: "Which of these best describes person 4’s gender identity?"

          ecstat4:
            page_header: ""
            check_answer_label: "Person 4’s working situation"
            check_answer_prompt: ""
            hint_text: ""
            question_text: "Which of these best describes person 4’s working situation?"

          details_known_5:
            page_header: ""
            check_answer_label: "Details known for person 5?"
            check_answer_prompt: "Answer if you know person 5's details"
            hint_text: ""
            question_text: "Do you know the details for person 5?"

          relat5:
            page_header: ""
<<<<<<< HEAD
            check_answer_label: "Person 5’s relationship to Buyer 1"
            check_answer_prompt: ""
=======
            check_answer_label: "Person 5’s relationship to buyer 1"
>>>>>>> ca2d6701
            hint_text: ""
            question_text: "What is person 5’s relationship to buyer 1?"

          age5:
            page_header: ""
            age5_known:
              check_answer_label: "Person 5’s age known?"
              check_answer_prompt: "Answer if you know person 5's age"
              hint_text: ""
              question_text: "Do you know person 5’s age?"
            age5:
              check_answer_label: "Person 5’s age"
              check_answer_prompt: ""
              hint_text: ""
              question_text: "Age"

          sex5:
            page_header: ""
            check_answer_label: "Person 5’s gender identity"
            check_answer_prompt: ""
            hint_text: "This should be however they personally choose to identify from the options below. This may or may not be the same as their biological sex or the sex they were assigned at birth."
            question_text: "Which of these best describes person 5’s gender identity?"

          ecstat5:
            page_header: ""
            check_answer_label: "Person 5’s working situation"
            check_answer_prompt: ""
            hint_text: ""
            question_text: "Which of these best describes person 5’s working situation?"

          details_known_6:
            page_header: ""
            check_answer_label: "Details known for person 6?"
            check_answer_prompt: "Answer if you know person 6's details"
            hint_text: ""
            question_text: "Do you know the details for person 6?"

          relat6:
            page_header: ""
<<<<<<< HEAD
            check_answer_label: "Person 6’s relationship to Buyer 1"
            check_answer_prompt: ""
=======
            check_answer_label: "Person 6’s relationship to buyer 1"
>>>>>>> ca2d6701
            hint_text: ""
            question_text: "What is person 6’s relationship to buyer 1?"

          age6:
            page_header: ""
            age6_known:
              check_answer_label: "Person 6’s age known?"
              check_answer_prompt: "Answer if you know person 6's age"
              hint_text: ""
              question_text: "Do you know person 6’s age?"
            age6:
              check_answer_label: "Person 6’s age"
              check_answer_prompt: ""
              hint_text: ""
              question_text: "Age"

          sex6:
            page_header: ""
            check_answer_label: "Person 6’s gender identity"
            check_answer_prompt: ""
            hint_text: "This should be however they personally choose to identify from the options below. This may or may not be the same as their biological sex or the sex they were assigned at birth."
            question_text: "Which of these best describes person 6’s gender identity?"

          ecstat6:
            page_header: ""
            check_answer_label: "Person 6’s working situation"
            check_answer_prompt: ""
            hint_text: ""
            question_text: "Which of these best describes person 6’s working situation?"<|MERGE_RESOLUTION|>--- conflicted
+++ resolved
@@ -99,12 +99,8 @@
               question_text: "What is buyer 2's relationship to buyer 1?"
             person:
               page_header: ""
-<<<<<<< HEAD
-              check_answer_label: "Person 2’s relationship to Buyer 1"
-              check_answer_prompt: ""
-=======
               check_answer_label: "Person 2’s relationship to buyer 1"
->>>>>>> ca2d6701
+              check_answer_prompt: ""
               hint_text: ""
               question_text: "What is person 2’s relationship to buyer 1?"
 
@@ -149,18 +145,11 @@
               question_text: "Which of these best describes person 2’s gender identity?"
 
           ethnic_group2:
-<<<<<<< HEAD
             page_header: ""
             check_answer_label: "Buyer 2’s ethnic group"
             check_answer_prompt: ""
             hint_text: ""
             question_text: "What is buyer 2’s ethnic group?"
-=======
-              page_header: ""
-              check_answer_label: "Buyer 2’s ethnic group"
-              hint_text: ""
-              question_text: "What is buyer 2’s ethnic group?"
->>>>>>> ca2d6701
 
           ethnicbuy2:
             ethnic_background_black:
@@ -259,12 +248,8 @@
 
           relat3:
             page_header: ""
-<<<<<<< HEAD
-            check_answer_label: "Person 3’s relationship to Buyer 1"
-            check_answer_prompt: ""
-=======
             check_answer_label: "Person 3’s relationship to buyer 1"
->>>>>>> ca2d6701
+            check_answer_prompt: ""
             hint_text: ""
             question_text: "What is person 3’s relationship to buyer 1?"
 
@@ -304,12 +289,8 @@
 
           relat4:
             page_header: ""
-<<<<<<< HEAD
-            check_answer_label: "Person 4’s relationship to Buyer 1"
-            check_answer_prompt: ""
-=======
             check_answer_label: "Person 4’s relationship to buyer 1"
->>>>>>> ca2d6701
+            check_answer_prompt: ""
             hint_text: ""
             question_text: "What is person 4’s relationship to buyer 1?"
 
@@ -349,12 +330,8 @@
 
           relat5:
             page_header: ""
-<<<<<<< HEAD
-            check_answer_label: "Person 5’s relationship to Buyer 1"
-            check_answer_prompt: ""
-=======
             check_answer_label: "Person 5’s relationship to buyer 1"
->>>>>>> ca2d6701
+            check_answer_prompt: ""
             hint_text: ""
             question_text: "What is person 5’s relationship to buyer 1?"
 
@@ -394,12 +371,8 @@
 
           relat6:
             page_header: ""
-<<<<<<< HEAD
-            check_answer_label: "Person 6’s relationship to Buyer 1"
-            check_answer_prompt: ""
-=======
             check_answer_label: "Person 6’s relationship to buyer 1"
->>>>>>> ca2d6701
+            check_answer_prompt: ""
             hint_text: ""
             question_text: "What is person 6’s relationship to buyer 1?"
 
