en:
  forms:
    2025:
      lettings:
        household_situation:
          layear:
            page_header: ""
            check_answer_label: "Length of time in local authority area"
            check_answer_prompt: ""
            hint_text: ""
            question_text: "How long has the household continuously lived in the local authority area of the new letting?"

          waityear:
            page_header: ""
            check_answer_label: "Length of time on local authority waiting list"
            check_answer_prompt: ""
            hint_text: ""
            question_text: "How long has the household been on the local authority housing register (or waiting list) for the area of the new letting?"

          reason:
            reason_for_leaving_last_settled_home_renewal:
              page_header: ""
              reason:
                check_answer_label: "Reason for leaving last settled home"
                check_answer_prompt: ""
                hint_text: "You told us this letting is a renewal. We have removed some options because of this."
                question_text: "What is the tenant’s main reason for the household leaving their last settled home?"
              reasonother:
<<<<<<< HEAD
                check_answer_label: ""
=======
                check_answer_label: "Length of time on local authority waiting list"
                check_answer_prompt: ""
>>>>>>> f9f8c396
                hint_text: ""
                question_text: "What is the reason?"
            reason_for_leaving_last_settled_home:
              page_header: ""
              reason:
                check_answer_label: "Reason for leaving last settled home"
                check_answer_prompt: ""
                hint_text: "The tenant’s ‘last settled home’ is their last long-standing home. For tenants who were in temporary accommodation, sleeping rough or otherwise homeless, their last settled home is where they were living previously."
                question_text: "What is the tenant’s main reason for the household leaving their last settled home?"
              reasonother:
                check_answer_label: ""
                check_answer_prompt: ""
                hint_text: ""
                question_text: "What is the reason?"

          prevten:
            renewal:
              page_header: ""
              check_answer_label: "Where household was immediately before this letting"
              check_answer_prompt: ""
              hint_text:  "You told us this letting is a renewal. We have removed some options because of this.<br><br>This is where the household was the night before they moved into this new let."
              question_text: "Where was the household immediately before this letting?"
            not_renewal:
              page_header: ""
              check_answer_label: "Where household was immediately before this letting"
              check_answer_prompt: ""
              hint_text: "This is where the household was the night before they moved into this new let."
              question_text: "Where was the household immediately before this letting?"

          homeless:
            page_header: ""
            check_answer_label: "Household homeless immediately before letting"
            check_answer_prompt: "Tell us if household homeless immediately before letting"
            hint_text: ""
            question_text: "Did the household experience homelessness immediately before this letting?"

          previous_postcode:
            page_header: ""
            ppcodenk:
              check_answer_label: "Postcode of the household’s last settled accommodation"
              check_answer_prompt: "Enter the postcode of the household’s last settled accommodation if known"
              hint_text: "This is the tenant’s last long-standing home. It is where the tenant was living before any period in temporary accommodation, sleeping rough or otherwise homeless."
              question_text: "Do you know the postcode of the household’s last settled accommodation?"
            ppostcode_full:
              check_answer_label: "Postcode of household’s last settled accommodation"
              check_answer_prompt: ""
              hint_text: ""
              question_text: "Postcode for the previous accommodation"

          previous_local_authority:
            page_header: ""
            previous_la_known:
              check_answer_label: "Local authority of household's last settled accommodation"
              check_answer_prompt: "Enter the local authority of the buyer's last settled accommodation if known"
              hint_text: "This is the tenant’s last long-standing home. It is where the tenant was living before any period in temporary accommodation, sleeping rough or otherwise homeless."
              question_text: "Do you know the local authority of the household’s last settled accommodation?"
            prevloc:
              check_answer_label: "Location of household’s last settled accommodation"
              check_answer_prompt: ""
              hint_text: "Select ‘Northern Ireland’, ‘Scotland’, ‘Wales’ or ‘Outside the UK’ if the household’s last settled home was outside England."
              question_text: "Select a local authority"

          reasonpref:
            page_header: ""
            check_answer_label: "Household given reasonable preference"
            check_answer_prompt: "Tell us if the household was given reasonable preference"
            hint_text: "Households may be given ‘reasonable preference’ for social housing under one or more specific categories by the local authority. This is also known as ‘priority need’."
            question_text: "Was the household given ‘reasonable preference’ by the local authority?"

          reasonable_preference_reason:
            page_header: ""
            check_answer_label: "Reason for reasonable preference"
            check_answer_prompt: ""
            hint_text: "Select all that apply."
            question_text: "Why was the household given ‘reasonable preference’?"

          letting_allocation:
            page_header: ""
            check_answer_label: "Allocation system"
            check_answer_prompt: ""
            hint_text: "Select all that apply."
            question_text: "How was this letting allocated?"

          referral:
            supported_housing:
              prp:
                page_header: ""
                check_answer_label: "Source of referral for letting"
                check_answer_prompt: ""
                hint_text: ""
                question_text: "What was the source of referral for this letting?"
              la:
                page_header: ""
                check_answer_label: "Source of referral for letting"
                check_answer_prompt: ""
                hint_text: "You told us that you are a local authority. We have removed some options because of this."
                question_text: "What was the source of referral for this letting?"
            general_needs:
              prp:
                page_header: ""
                check_answer_label: "Source of referral for letting"
                check_answer_prompt: ""
                hint_text: "You told us that the needs type is general needs. We have removed some options because of this."
                question_text: "What was the source of referral for this letting?"
              la:
                page_header: ""
                check_answer_label: "Source of referral for letting"
                check_answer_prompt: ""
                hint_text: "You told us that you are a local authority and that the needs type is general needs. We have removed some options because of this."
                question_text: "What was the source of referral for this letting?"<|MERGE_RESOLUTION|>--- conflicted
+++ resolved
@@ -26,12 +26,8 @@
                 hint_text: "You told us this letting is a renewal. We have removed some options because of this."
                 question_text: "What is the tenant’s main reason for the household leaving their last settled home?"
               reasonother:
-<<<<<<< HEAD
                 check_answer_label: ""
-=======
-                check_answer_label: "Length of time on local authority waiting list"
                 check_answer_prompt: ""
->>>>>>> f9f8c396
                 hint_text: ""
                 question_text: "What is the reason?"
             reason_for_leaving_last_settled_home:
