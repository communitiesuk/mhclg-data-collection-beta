--- conflicted
+++ resolved
@@ -122,7 +122,7 @@
             hint_text: ""
             question_text: "What was the previous tenure of the buyer?"
 
-          value:
+          value: #TODO rename non-staircasing and staircasing versions
             page_header: "About the price of the property"
             value_shared_ownership:
               check_answer_label: "Full purchase price"
@@ -133,17 +133,11 @@
               hint_text: "Enter the full purchase price paid for the equity bought in this staircasing transaction (this is equal to the value of the share bought by the purchaser)."
               question_text: "What was the full purchase price for this staircasing transaction?"
 
-          equity:
-            page_header: "About the price of the property"
-<<<<<<< HEAD
-            check_answer_label: "Initial percentage equity stake"
-            hint_text: "Enter the amount of initial equity held by the purchaser (for example, 25% or 50%)"
-            question_text: "What was the percentage shared purchased in the initial transaction?"
-=======
+          equity: #TODO split non-staircasing and staircasing versions
+            page_header: "About the price of the property"
             check_answer_label: "Initial percentage equity share"
             hint_text: "Enter the amount of initial equity share held by the purchaser (for example, 25% or 50%)"
             question_text: "What was the initial percentage share purchased?"
->>>>>>> eb995e75
 
           mortgageused:
             page_header: "Mortgage Amount"
@@ -244,7 +238,7 @@
             check_answer_label: "Amount of any loan, grant or subsidy"
             hint_text: "For all schemes except Right to Buy (RTB), Preserved Right to Buy (PRTB), Voluntary Right to Buy (VRTB) and Rent to Buy"
             question_text: "What was the amount of any loan, grant, discount or subsidy given?"
-          
+
           management_fee:
             page_header: ""
             has_management_fee:
