en:
  forms:
    2025:
      sales:
        setup:
          owning_organisation_id:
            page_header: ""
            check_answer_label: "Owning organisation"
            check_answer_prompt: ""
            hint_text: ""
            question_text: "Which organisation owns this log?"

          managing_organisation_id:
            page_header: ""
            check_answer_label: "Reported by"
            check_answer_prompt: "Select reporting organisation"
            hint_text: ""
            question_text: "Which organisation is reporting this sale?"

          assigned_to_id:
            page_header: ""
            check_answer_label: "Log owner"
            check_answer_prompt: "Select user"
            hint_text: ""
            question_text: "Which user are you creating this log for?"

          saledate:
            page_header: ""
            check_answer_label: "Sale completion date"
            check_answer_prompt: ""
            hint_text: ""
            question_text: "What is the sale completion date?"

          purchid:
            page_header: ""
            check_answer_label: "Purchaser code"
            check_answer_prompt: ""
            hint_text: "This is how you usually refer to the purchaser on your own systems."
            question_text: "What is the purchaser code?"

          ownershipsch:
            page_header: ""
            check_answer_label: "Purchase made under ownership scheme"
            check_answer_prompt: "Answer if purchase made under ownership scheme"
            hint_text: ""
            question_text: "Was this purchase made through an ownership scheme?"

          staircasing:
            page_header: ""
            check_answer_label: "Staircasing transaction"
<<<<<<< HEAD
            check_answer_prompt: ""
            hint_text: "A staircasing transaction is when the household purchases more shares in their property, increasing the proportion they own and decreasing the proportion the housing association owns. Once the household purchases 100% of the shares, they own the property"
=======
            hint_text: "A staircasing transaction is when the household purchases more shares in their property, increasing the proportion they own and decreasing the proportion the housing association owns. Once the household purchases 100% of the shares, they own the property."
>>>>>>> ca2d6701
            question_text: "Is this a staircasing transaction?"

          type:
            shared_ownership:
              page_header: "Type of shared ownership sale"
              check_answer_label: "Type of shared ownership sale"
              check_answer_prompt: ""
              hint_text: "When the purchaser buys an initial share of up to 75% of the property value and pays rent to the Private Registered Provider (PRP) on the remaining portion, or a subsequent staircasing transaction"
              question_text: "What is the type of shared ownership sale?"
            discounted_ownership:
              page_header: "Type of discounted ownership sale"
              check_answer_label: "Type of discounted ownership sale"
              check_answer_prompt: ""
              hint_text: ""
              question_text: "What is the type of discounted ownership sale?"

          jointpur:
            page_header: ""
            check_answer_label: "Joint purchase"
            check_answer_prompt: "Answer if joint purchase"
            hint_text: "This is where two or more people are named as legal owners of the property after the purchase"
            question_text: "Is this a joint purchase?"

          jointmore:
            page_header: ""
            check_answer_label: "More than 2 joint buyers"
            check_answer_prompt: "Answer if there are more than 2 joint buyers"
            hint_text: ""
            question_text: "Are there more than 2 joint buyers of this property?"

          noint:
            joint_purchase:
              page_header: ""
              check_answer_label: "Buyers interviewed in person?"
              check_answer_prompt: "Answer if buyers interviewed in person"
              hint_text: "You should still try to answer all questions even if the buyers weren’t interviewed in person"
              question_text: "Were the buyers interviewed for any of the answers you will provide on this log?"
            not_joint_purchase:
              page_header: ""
              check_answer_label: "Buyer interviewed in person"
              check_answer_prompt: "Answer if buyer interviewed in person"
              hint_text: "You should still try to answer all questions even if the buyer wasn’t interviewed in person"
              question_text: "Was the buyer interviewed for any of the answers you will provide on this log?"

          privacynotice:
            joint_purchase:
              page_header: "Ministry of Housing, Communities and Local Government privacy notice"
              check_answer_label: "Buyers have seen the privacy notice"
              check_answer_prompt: "Answer if buyers have seen the privacy notice"
              hint_text: ""
              question_text: "Declaration"
            not_joint_purchase:
              page_header: "Ministry of Housing, Communities and Local Government privacy notice"
              check_answer_label: "Buyer has seen the privacy notice"
              check_answer_prompt: "Answer if buyer has seen the privacy notice"
              hint_text: ""
              question_text: "Declaration"<|MERGE_RESOLUTION|>--- conflicted
+++ resolved
@@ -48,12 +48,8 @@
           staircasing:
             page_header: ""
             check_answer_label: "Staircasing transaction"
-<<<<<<< HEAD
             check_answer_prompt: ""
-            hint_text: "A staircasing transaction is when the household purchases more shares in their property, increasing the proportion they own and decreasing the proportion the housing association owns. Once the household purchases 100% of the shares, they own the property"
-=======
             hint_text: "A staircasing transaction is when the household purchases more shares in their property, increasing the proportion they own and decreasing the proportion the housing association owns. Once the household purchases 100% of the shares, they own the property."
->>>>>>> ca2d6701
             question_text: "Is this a staircasing transaction?"
 
           type:
