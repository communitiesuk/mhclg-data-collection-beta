en:
  forms:
    2023:
      sales:
        soft_validations:
          retirement_value_check:
            max:
              page_header: ""
              check_answer_label: "Retirement confirmation"
              hint_text: ""
              question_text: "Are you sure this person isn't retired?"
              title_text: "You told us this person is over 66 and not retired."
              informative_text: "The minimum expected retirement age in England is 66."
            min:
              page_header: ""
              check_answer_label: "Retirement confirmation"
              hint_text: ""
              question_text: "Are you sure this person is retired?"
              title_text: "You told us this person is aged %{age} years and retired."
              informative_text: "The minimum expected retirement age in England is 66."
          old_persons_shared_ownership_value_check:
            page_header: ""
            check_answer_label: "Shared ownership confirmation"
            hint_text: ""
            question_text: "Are you sure this is correct?"
            title_text:
              joint_purchase: "You told us the buyers are using the Older Persons Shared Ownership scheme."
              not_joint_purchase: "You told us the buyer is using the Older Persons Shared Ownership scheme."
            informative_text: "At least one buyer must be aged 65 years and over to use this scheme."
          income1_value_check:
            check_answer_label: "Buyer 1 income confirmation"
            hint_text: ""
            question_text: "Are you sure this is correct?"
            min:
              page_header: ""
              title_text: "You told us income was %{income}."
              informative_text: "This is less than we would expect for someone in this working situation."
            max:
              page_header: ""
              title_text: "You told us the income of buyer 1 is %{income}. This seems high. Are you sure this is correct?"

          income2_value_check:
            check_answer_label: "Buyer 2 income confirmation"
            hint_text: ""
            question_text: "Are you sure this is correct?"
            min:
              page_header: ""
              title_text: "You told us income was %{income}."
              informative_text: "This is less than we would expect for someone in this working situation."
            max:
              page_header: ""
              title_text: "You told us the income of buyer 2 is %{income}. This seems high. Are you sure this is correct?"

          combined_income_value_check:
            page_header: ""
            check_answer_label: "Combined income confirmation"
            hint_text: ""
            question_text: "Are you sure this is correct?"
            title_text: "You told us the combined income of this household is %{combined_income}. This seems high.  Are you sure this is correct?"

          value_value_check:
            page_header: ""
            check_answer_label: "Purchase price confirmation"
            hint_text: ""
            question_text: "Are you sure?"
            title_text: "You told us the purchase price is %{value}."
            informative_text: "This is %{higher_or_lower} than we would expect."

          mortgage_value_check:
            page_header: ""
            check_answer_label: "Mortgage confirmation"
            hint_text: ""
            question_text: "Are you sure that the mortgage is more than 5 times the income used for the mortgage application?"
            title_text: "You told us that the mortgage amount is %{mortgage}."
            informative_text: "This is more than 5 times the income, which is higher than we would expect."

          monthly_charges_value_check:
            page_header: ""
            check_answer_label: "Monthly charges confirmation"
            hint_text: ""
            question_text: "Are you sure this is correct?"
            title_text: "You told us that the monthly charges were %{mscharge}."
            informative_text: "This is higher than we would expect."

          percentage_discount_value_check:
            page_header: ""
            check_answer_label: "Percentage discount confirmation"
            hint_text: ""
            question_text: "Are you sure this is correct?"
            title_text: "You told us that the percentage discount is %{discount}."
            informative_text: "This is higher than we would expect."

          savings_value_check:
            page_header: ""
            check_answer_label: "Savings confirmation"
            hint_text: ""
            question_text: "Are you sure the savings are higher than £100,000?"
            joint_purchase:
              title_text: "You told us the buyers’ savings were %{savings}."
              informative_text: "This is higher than we would expect."
            not_joint_purchase:
              title_text: "You told us the buyer’s savings were %{savings}."
              informative_text: "This is higher than we would expect."
<<<<<<< HEAD
=======

>>>>>>> 7f016f89
          deposit_value_check:
            page_header: ""
            check_answer_label: "Deposit confirmation"
            hint_text: ""
            question_text: "Are you sure that the deposit is this much higher than the buyer's savings?"
            joint_purchase:
              title_text: "You told us the buyers’ deposit was %{deposit} and their savings were %{savings}."
              informative_text: "The deposit amount is higher than we would expect for the amount of savings they have."
            not_joint_purchase:
              title_text: "You told us the buyer’s deposit was %{deposit} and their savings were %{savings}."
              informative_text: "The deposit amount is higher than we would expect for the amount of savings they have."
          wheel_value_check:
            page_header: ""
            check_answer_label: "Does anyone in the household use a wheelchair?"
            hint_text: ""
            question_text: "You told us that someone in the household uses a wheelchair."
            title_text: "You told us that someone in the household uses a wheelchair."
          buyer_livein_value_check:
            buyer1:
              page_header: ""
              check_answer_label: "Buyer live in confirmation"
              hint_text: ""
              question_text: "Are you sure this is correct?"
              title_text: "You told us that buyer 1 will not live in the property."
              informative_text: "For %{ownership_scheme} types, the buyer usually lives in the property."
            buyer2:
              page_header: ""
              check_answer_label: "Buyer live in confirmation"
              hint_text: ""
              question_text: "Are you sure this is correct?"
              title_text: "You told us that buyer 2 will not live in the property."
              informative_text: "For %{ownership_scheme} types, the buyer usually lives in the property."
          student_not_child_value_check:
            page_header: ""
            check_answer_label: "Student not a child confirmation"
            hint_text: ""
            question_text: "Are you sure this person is not a child?"
            title_text: "You told us this person is a student aged between 16 and 19."
            informative_text: "Are you sure this person is not a child?"
          partner_under_16_value_check:
            page_header: ""
            check_answer_label: "Partner under 16 confirmation"
            hint_text: ""
            question_text: "Are you sure this is correct?"
            title_text: "You told us this person is aged %{age} years and has 'Partner' relationship to buyer 1."
            informative_text: "Are you sure this is correct?"
          multiple_partners_value_check:
            page_header: ""
            check_answer_label: "Multiple partners confirmation"
            hint_text: ""
            question_text: "Are you sure this is correct?"
            title_text: "You told us there are more than 1 persons with 'Partner' relationship to buyer 1."
            informative_text: "Are you sure this is correct?"<|MERGE_RESOLUTION|>--- conflicted
+++ resolved
@@ -18,6 +18,7 @@
               question_text: "Are you sure this person is retired?"
               title_text: "You told us this person is aged %{age} years and retired."
               informative_text: "The minimum expected retirement age in England is 66."
+              
           old_persons_shared_ownership_value_check:
             page_header: ""
             check_answer_label: "Shared ownership confirmation"
@@ -27,6 +28,7 @@
               joint_purchase: "You told us the buyers are using the Older Persons Shared Ownership scheme."
               not_joint_purchase: "You told us the buyer is using the Older Persons Shared Ownership scheme."
             informative_text: "At least one buyer must be aged 65 years and over to use this scheme."
+            
           income1_value_check:
             check_answer_label: "Buyer 1 income confirmation"
             hint_text: ""
@@ -101,10 +103,7 @@
             not_joint_purchase:
               title_text: "You told us the buyer’s savings were %{savings}."
               informative_text: "This is higher than we would expect."
-<<<<<<< HEAD
-=======
 
->>>>>>> 7f016f89
           deposit_value_check:
             page_header: ""
             check_answer_label: "Deposit confirmation"
@@ -116,12 +115,14 @@
             not_joint_purchase:
               title_text: "You told us the buyer’s deposit was %{deposit} and their savings were %{savings}."
               informative_text: "The deposit amount is higher than we would expect for the amount of savings they have."
+              
           wheel_value_check:
             page_header: ""
             check_answer_label: "Does anyone in the household use a wheelchair?"
             hint_text: ""
             question_text: "You told us that someone in the household uses a wheelchair."
             title_text: "You told us that someone in the household uses a wheelchair."
+            
           buyer_livein_value_check:
             buyer1:
               page_header: ""
@@ -137,6 +138,7 @@
               question_text: "Are you sure this is correct?"
               title_text: "You told us that buyer 2 will not live in the property."
               informative_text: "For %{ownership_scheme} types, the buyer usually lives in the property."
+              
           student_not_child_value_check:
             page_header: ""
             check_answer_label: "Student not a child confirmation"
@@ -144,6 +146,7 @@
             question_text: "Are you sure this person is not a child?"
             title_text: "You told us this person is a student aged between 16 and 19."
             informative_text: "Are you sure this person is not a child?"
+            
           partner_under_16_value_check:
             page_header: ""
             check_answer_label: "Partner under 16 confirmation"
@@ -151,6 +154,7 @@
             question_text: "Are you sure this is correct?"
             title_text: "You told us this person is aged %{age} years and has 'Partner' relationship to buyer 1."
             informative_text: "Are you sure this is correct?"
+            
           multiple_partners_value_check:
             page_header: ""
             check_answer_label: "Multiple partners confirmation"
