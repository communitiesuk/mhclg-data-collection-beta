en:
  forms:
    2023:
      sales:
        household_characteristics:
          noint:
            joint_purchase:
              page_header: ""
              check_answer_label: "Buyers interviewed in person"
              check_answer_prompt: "Answer if buyers interviewed in person"
              hint_text: "You should still try to answer all questions even if the buyers weren’t interviewed in person"
              question_text: "Were the buyers interviewed for any of the answers you will provide on this log?"
            not_joint_purchase:
              page_header: ""
              check_answer_label: "Buyer interviewed in person"
              check_answer_prompt: "Answer if buyer interviewed in person"
              hint_text: "You should still try to answer all questions even if the buyer wasn’t interviewed in person"
              question_text: "Was the buyer interviewed for any of the answers you will provide on this log?"

          privacynotice:
            joint_purchase:
              page_header: ""
              check_answer_label: "Buyers have seen the privacy notice"
              check_answer_prompt: "Answer if buyers have seen the privacy notice"
              hint_text: ""
              question_text: "Declaration"
            not_joint_purchase:
              page_header: ""
              check_answer_label: "Buyer has seen the privacy notice"
              check_answer_prompt: "Answer if buyer has seen the privacy notice"
              hint_text: ""
              question_text: "Declaration"

          age1:
            page_header: ""
            age1_known:
              check_answer_label: "Buyer 1’s age"
              check_answer_prompt: "Enter buyer 1's age"
              hint_text: "Buyer 1 is the person in the household who does the most paid work. If it’s a joint purchase and the buyers do the same amount of paid work, buyer 1 is whoever is the oldest."
              question_text: "Do you know buyer 1’s age?"
            age1:
              check_answer_label: "Buyer 1’s age"
              check_answer_prompt: "Enter buyer 1's age"
              hint_text: ""
              question_text: "Age"

          sex1:
            page_header: ""
            check_answer_label: "Buyer 1’s gender identity"
            check_answer_prompt: ""
            hint_text: "Buyer 1 is the person in the household who does the most paid work. If it’s a joint purchase and the buyers do the same amount of paid work, buyer 1 is whoever is the oldest."
            question_text: "Which of these best describes buyer 1’s gender identity?"

          ethnic_group:
            page_header: ""
            check_answer_label: "Buyer 1’s ethnic group"
            check_answer_prompt: ""
            hint_text: "Buyer 1 is the person in the household who does the most paid work. If it’s a joint purchase and the buyers do the same amount of paid work, buyer 1 is whoever is the oldest."
            question_text: "What is buyer 1’s ethnic group?"

          ethnic:
            ethnic_background_black:
              page_header: ""
              check_answer_label: "Buyer 1’s ethnic background"
              check_answer_prompt: ""
              hint_text: "Buyer 1 is the person in the household who does the most paid work. If it’s a joint purchase and the buyers do the same amount of paid work, buyer 1 is whoever is the oldest."
              question_text: "Which of the following best describes buyer 1’s Black, African, Caribbean or Black British background?"
            ethnic_background_asian:
              page_header: ""
              check_answer_label: "Buyer 1’s ethnic background"
              check_answer_prompt: ""
              hint_text: "Buyer 1 is the person in the household who does the most paid work. If it’s a joint purchase and the buyers do the same amount of paid work, buyer 1 is whoever is the oldest."
              question_text: "Which of the following best describes buyer 1’s Asian or Asian British background?"
            ethnic_background_arab:
              page_header: ""
              check_answer_label: "Buyer 1’s ethnic background"
              check_answer_prompt: ""
              hint_text: "Buyer 1 is the person in the household who does the most paid work. If it’s a joint purchase and the buyers do the same amount of paid work, buyer 1 is whoever is the oldest."
              question_text: "Which of the following best describes buyer 1’s Arab background?"
            ethnic_background_mixed:
              page_header: ""
              check_answer_label: "Buyer 1’s ethnic background"
              check_answer_prompt: ""
              hint_text: "Buyer 1 is the person in the household who does the most paid work. If it’s a joint purchase and the buyers do the same amount of paid work, buyer 1 is whoever is the oldest."
              question_text: "Which of the following best describes buyer 1’s Mixed or Multiple ethnic groups background?"
            ethnic_background_white:
              page_header: ""
              check_answer_label: "Buyer 1’s ethnic background"
              check_answer_prompt: ""
              hint_text: "Buyer 1 is the person in the household who does the most paid work. If it’s a joint purchase and the buyers do the same amount of paid work, buyer 1 is whoever is the oldest."
              question_text: "Which of the following best describes buyer 1’s White background?"

          national:
            page_header: ""
            check_answer_label: "Buyer 1’s nationality"
            check_answer_prompt: ""
            hint_text: "Buyer 1 is the person in the household who does the most paid work. If it’s a joint purchase and the buyers do the same amount of paid work, buyer 1 is whoever is the oldest."
            question_text: "What is buyer 1’s nationality?"

          ecstat1:
            page_header: ""
            check_answer_label: "Buyer 1's working situation"
            check_answer_prompt: ""
            hint_text: "Buyer 1 is the person in the household who does the most paid work. If it’s a joint purchase and the buyers do the same amount of paid work, buyer 1 is whoever is the oldest."
            question_text: "Which of these best describes buyer 1's working situation?"

          buy1livein:
            page_header: ""
            check_answer_label: "Buyer 1 lives in the property"
            check_answer_prompt: "Answer if buyer 1 lives in the property"
            hint_text: "Buyer 1 is the person in the household who does the most paid work. If it’s a joint purchase and the buyers do the same amount of paid work, buyer 1 is whoever is the oldest."
            question_text: "Will buyer 1 live in the property?"

          relat2:
            buyer:
              page_header: ""
              check_answer_label: "Buyer 2's relationship to buyer 1"
              check_answer_prompt: ""
              hint_text: ""
              question_text: "What is buyer 2's relationship to buyer 1?"
            person:
              page_header: ""
<<<<<<< HEAD
              check_answer_label: "Person 2’s relationship to Buyer 1"
              check_answer_prompt: ""
=======
              check_answer_label: "Person 2’s relationship to buyer 1"
>>>>>>> ca2d6701
              hint_text: ""
              question_text: "What is person 2’s relationship to buyer 1?"

          age2:
            buyer:
              page_header: ""
              age2_known:
                check_answer_label: "Buyer 2’s age"
                check_answer_prompt: "Answer if you know buyer 2's age"
                hint_text: ""
                question_text: "Do you know buyer 2’s age?"
              age2:
                check_answer_label: "Buyer 2’s age"
                check_answer_prompt: ""
                hint_text: ""
                question_text: "Age"
            person:
              page_header: ""
              age2_known:
                check_answer_label: "Person 2’s age known?"
                check_answer_prompt: "Answer if you know person 2's age"
                hint_text: ""
                question_text: "Do you know person 2’s age?"
              age:
                check_answer_label: "Person 2’s age"
                check_answer_prompt: ""
                hint_text: ""
                question_text: "Age"

          sex2:
            buyer:
              page_header: ""
              check_answer_label: "Buyer 2’s gender identity"
              check_answer_prompt: ""
              hint_text: ""
              question_text: "Which of these best describes buyer 2’s gender identity?"
            person:
              page_header: ""
              check_answer_label: "Person 2’s gender identity"
              check_answer_prompt: ""
              hint_text: ""
              question_text: "Which of these best describes person 2’s gender identity?"

          ethnic_group2:
<<<<<<< HEAD
            page_header: ""
            check_answer_label: "Buyer 2’s ethnic group"
            check_answer_prompt: ""
            hint_text: ""
            question_text: "What is buyer 2’s ethnic group?"
=======
              page_header: ""
              check_answer_label: "Buyer 2’s ethnic group"
              hint_text: ""
              question_text: "What is buyer 2’s ethnic group?"
>>>>>>> ca2d6701

          ethnicbuy2:
            ethnic_background_black:
              page_header: ""
              check_answer_label: "Buyer 2’s ethnic background"
              check_answer_prompt: ""
              hint_text: ""
              question_text: "Which of the following best describes buyer 2’s Black, African, Caribbean or Black British background?"
            ethnic_background_asian:
              page_header: ""
              check_answer_label: "Buyer 2’s ethnic background"
              check_answer_prompt: ""
              hint_text: ""
              question_text: "Which of the following best describes buyer 2’s Asian or Asian British background?"
            ethnic_background_arab:
              page_header: ""
              check_answer_label: "Buyer 2’s ethnic background"
              check_answer_prompt: ""
              hint_text: ""
              question_text: "Which of the following best describes buyer 2’s Arab background?"
            ethnic_background_mixed:
              page_header: ""
              check_answer_label: "Buyer 2’s ethnic background"
              check_answer_prompt: ""
              hint_text: ""
              question_text: "Which of the following best describes buyer 2’s Mixed or Multiple ethnic groups background?"
            ethnic_background_white:
              page_header: ""
              check_answer_label: "Buyer 2’s ethnic background"
              check_answer_prompt: ""
              hint_text: ""
              question_text: "Which of the following best describes buyer 2’s White background?"

          nationalbuy2:
            page_header: ""
            check_answer_label: "Buyer 2’s nationality"
            check_answer_prompt: ""
            hint_text: ""
            question_text: "What is buyer 2’s nationality?"

          ecstat2:
            buyer:
              page_header: ""
              check_answer_label: "Buyer 2's working situation"
              check_answer_prompt: ""
              hint_text: ""
              question_text: "Which of these best describes buyer 2's working situation?"
            person:
              page_header: ""
              check_answer_label: "Person 2’s working situation"
              check_answer_prompt: ""
              hint_text: ""
              question_text: "Which of these best describes person 2’s working situation?"

          buy2livein:
            page_header: ""
            check_answer_label: "Buyer 2 lives in the property"
            check_answer_prompt: "Answer if buyer 2 lives in the property"
            hint_text: ""
            question_text: "Will buyer 2 live in the property?"

          hholdcount:
            joint_purchase:
              page_header: ""
              check_answer_label: "Number of other people living in the property"
              check_answer_prompt: ""
              hint_text: "You can provide details for a maximum of 4 other people for a joint purchase."
              question_text: "Besides the buyers, how many other people live or will live in the property?"
            not_joint_purchase:
              page_header: ""
              check_answer_label: "Number of other people living in the property"
              check_answer_prompt: ""
              hint_text: "You can provide details for a maximum of 5 other people if there is only one buyer."
              question_text: "Besides the buyer, how many other people live or will live in the property?"

          details_known_2:
            page_header: ""
            check_answer_label: "Details known for person 2?"
            check_answer_prompt: "Answer if you know person 2's details"
            hint_text: ""
            question_text: "Do you know the details for person 2?"

          details_known_3:
            page_header: ""
            check_answer_label: "Details known for person 3?"
            check_answer_prompt: "Answer if you know person 3's details"
            hint_text: ""
            question_text: "Do you know the details for person 3?"

          relat3:
            page_header: ""
<<<<<<< HEAD
            check_answer_label: "Person 3’s relationship to Buyer 1"
            check_answer_prompt: ""
=======
            check_answer_label: "Person 3’s relationship to buyer 1"
>>>>>>> ca2d6701
            hint_text: ""
            question_text: "What is person 3’s relationship to buyer 1?"

          age3:
            page_header: ""
            age3_known:
              check_answer_label: "Person 3’s age known?"
              check_answer_prompt: "Answer if you know person 3's age"
              hint_text: ""
              question_text: "Do you know person 3’s age?"
            age3:
              check_answer_label: "Person 3’s age"
              check_answer_prompt: ""
              hint_text: ""
              question_text: "Age"

          sex3:
            page_header: ""
            check_answer_label: "Person 3’s gender identity"
            check_answer_prompt: ""
            hint_text: ""
            question_text: "Which of these best describes person 3’s gender identity?"

          ecstat3:
            page_header: ""
            check_answer_label: "Person 3’s working situation"
            check_answer_prompt: ""
            hint_text: ""
            question_text: "Which of these best describes person 3’s working situation?"

          details_known_4:
            page_header: ""
            check_answer_label: "Details known for person 4?"
            check_answer_prompt: "Answer if you know person 4's details"
            hint_text: ""
            question_text: "Do you know the details for person 4?"

          relat4:
            page_header: ""
<<<<<<< HEAD
            check_answer_label: "Person 4’s relationship to Buyer 1"
            check_answer_prompt: ""
=======
            check_answer_label: "Person 4’s relationship to buyer 1"
>>>>>>> ca2d6701
            hint_text: ""
            question_text: "What is person 4’s relationship to buyer 1?"

          age4:
            page_header: ""
            age4_known:
              check_answer_label: "Person 4’s age known?"
              check_answer_prompt: "Answer if you know person 4's age"
              hint_text: ""
              question_text: "Do you know person 4’s age?"
            age4:
              check_answer_label: "Person 4’s age"
              check_answer_prompt: ""
              hint_text: ""
              question_text: "Age"

          sex4:
            page_header: ""
            check_answer_label: "Person 4’s gender identity"
            check_answer_prompt: ""
            hint_text: ""
            question_text: "Which of these best describes person 4’s gender identity?"

          ecstat4:
            page_header: ""
            check_answer_label: "Person 4’s working situation"
            check_answer_prompt: ""
            hint_text: ""
            question_text: "Which of these best describes person 4’s working situation?"

          details_known_5:
            page_header: ""
            check_answer_label: "Details known for person 5?"
            check_answer_prompt: "Answer if you know person 5's details"
            hint_text: ""
            question_text: "Do you know the details for person 5?"

          relat5:
            page_header: ""
<<<<<<< HEAD
            check_answer_label: "Person 5’s relationship to Buyer 1"
            check_answer_prompt: ""
=======
            check_answer_label: "Person 5’s relationship to buyer 1"
>>>>>>> ca2d6701
            hint_text: ""
            question_text: "What is person 5’s relationship to buyer 1?"

          age5:
            page_header: ""
            age5_known:
              check_answer_label: "Person 5’s age known?"
              check_answer_prompt: "Answer if you know person 5's age"
              hint_text: ""
              question_text: "Do you know person 5’s age?"
            age5:
              check_answer_label: "Person 5’s age"
              check_answer_prompt: ""
              hint_text: ""
              question_text: "Age"

          sex5:
            page_header: ""
            check_answer_label: "Person 5’s gender identity"
            check_answer_prompt: ""
            hint_text: ""
            question_text: "Which of these best describes person 5’s gender identity?"

          ecstat5:
            page_header: ""
            check_answer_label: "Person 5’s working situation"
            check_answer_prompt: ""
            hint_text: ""
            question_text: "Which of these best describes person 5’s working situation?"

          details_known_6:
            page_header: ""
            check_answer_label: "Details known for person 6?"
            check_answer_prompt: "Answer if you know person 6's details"
            hint_text: ""
            question_text: "Do you know the details for person 6?"

          relat6:
            page_header: ""
<<<<<<< HEAD
            check_answer_label: "Person 6’s relationship to Buyer 1"
            check_answer_prompt: ""
=======
            check_answer_label: "Person 6’s relationship to buyer 1"
>>>>>>> ca2d6701
            hint_text: ""
            question_text: "What is person 6’s relationship to buyer 1?"

          age6:
            page_header: ""
            age6_known:
              check_answer_label: "Person 6’s age known?"
              check_answer_prompt: "Answer if you know person 6's age"
              hint_text: ""
              question_text: "Do you know person 6’s age?"
            age6:
              check_answer_label: "Person 6’s age"
              check_answer_prompt: ""
              hint_text: ""
              question_text: "Age"

          sex6:
            page_header: ""
            check_answer_label: "Person 6’s gender identity"
            check_answer_prompt: ""
            hint_text: ""
            question_text: "Which of these best describes person 6’s gender identity?"

          ecstat6:
            page_header: ""
            check_answer_label: "Person 6’s working situation"
            check_answer_prompt: ""
            hint_text: ""
            question_text: "Which of these best describes person 6’s working situation?"<|MERGE_RESOLUTION|>--- conflicted
+++ resolved
@@ -120,12 +120,8 @@
               question_text: "What is buyer 2's relationship to buyer 1?"
             person:
               page_header: ""
-<<<<<<< HEAD
-              check_answer_label: "Person 2’s relationship to Buyer 1"
-              check_answer_prompt: ""
-=======
               check_answer_label: "Person 2’s relationship to buyer 1"
->>>>>>> ca2d6701
+              check_answer_prompt: ""
               hint_text: ""
               question_text: "What is person 2’s relationship to buyer 1?"
 
@@ -170,18 +166,11 @@
               question_text: "Which of these best describes person 2’s gender identity?"
 
           ethnic_group2:
-<<<<<<< HEAD
             page_header: ""
             check_answer_label: "Buyer 2’s ethnic group"
             check_answer_prompt: ""
             hint_text: ""
             question_text: "What is buyer 2’s ethnic group?"
-=======
-              page_header: ""
-              check_answer_label: "Buyer 2’s ethnic group"
-              hint_text: ""
-              question_text: "What is buyer 2’s ethnic group?"
->>>>>>> ca2d6701
 
           ethnicbuy2:
             ethnic_background_black:
@@ -273,12 +262,8 @@
 
           relat3:
             page_header: ""
-<<<<<<< HEAD
-            check_answer_label: "Person 3’s relationship to Buyer 1"
-            check_answer_prompt: ""
-=======
             check_answer_label: "Person 3’s relationship to buyer 1"
->>>>>>> ca2d6701
+            check_answer_prompt: ""
             hint_text: ""
             question_text: "What is person 3’s relationship to buyer 1?"
 
@@ -318,12 +303,8 @@
 
           relat4:
             page_header: ""
-<<<<<<< HEAD
-            check_answer_label: "Person 4’s relationship to Buyer 1"
-            check_answer_prompt: ""
-=======
             check_answer_label: "Person 4’s relationship to buyer 1"
->>>>>>> ca2d6701
+            check_answer_prompt: ""
             hint_text: ""
             question_text: "What is person 4’s relationship to buyer 1?"
 
@@ -363,12 +344,8 @@
 
           relat5:
             page_header: ""
-<<<<<<< HEAD
-            check_answer_label: "Person 5’s relationship to Buyer 1"
-            check_answer_prompt: ""
-=======
             check_answer_label: "Person 5’s relationship to buyer 1"
->>>>>>> ca2d6701
+            check_answer_prompt: ""
             hint_text: ""
             question_text: "What is person 5’s relationship to buyer 1?"
 
@@ -408,12 +385,8 @@
 
           relat6:
             page_header: ""
-<<<<<<< HEAD
-            check_answer_label: "Person 6’s relationship to Buyer 1"
-            check_answer_prompt: ""
-=======
             check_answer_label: "Person 6’s relationship to buyer 1"
->>>>>>> ca2d6701
+            check_answer_prompt: ""
             hint_text: ""
             question_text: "What is person 6’s relationship to buyer 1?"
 
