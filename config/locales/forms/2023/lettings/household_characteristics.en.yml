--- conflicted
+++ resolved
@@ -21,12 +21,8 @@
             page_header: ""
             age1_known:
               check_answer_label: ""
-<<<<<<< HEAD
               check_answer_prompt: "Answer if you know the lead tenant's age"
-              hint_text: "The ’lead’ or ’main’ tenant is the person in the household who does the most paid work. If several people do the same paid work, the lead tenant is whoever is the oldest."
-=======
-              hint_text: "The lead tenant is the person in the household who does the most paid work. If several people do the same paid work, the lead tenant is whoever is the oldest."
->>>>>>> ca2d6701
+              hint_text: "The lead tenant is the person in the household who does the most paid work. If several people do the same paid work, the lead tenant is whoever is the oldest."
               question_text: "Do you know the lead tenant’s age?"
             age1:
               check_answer_label: "Lead tenant’s age"
@@ -44,10 +40,7 @@
           ethnic_group:
             page_header: ""
             check_answer_label: "Lead tenant’s ethnic group"
-<<<<<<< HEAD
-            check_answer_prompt: ""
-=======
->>>>>>> ca2d6701
+            check_answer_prompt: ""
             hint_text: "The lead tenant is the person in the household who does the most paid work. If several people do the same paid work, the lead tenant is whoever is the oldest."
             question_text: "What is the lead tenant’s ethnic group?"
 
@@ -120,20 +113,14 @@
               question_text: "Do you know person 2’s age?"
             age2:
               check_answer_label: "Person 2’s age"
-<<<<<<< HEAD
-              check_answer_prompt: ""
-=======
->>>>>>> ca2d6701
+              check_answer_prompt: ""
               hint_text: ""
               question_text: "Age"
 
           sex2:
             page_header: ""
             check_answer_label: "Person 2’s gender identity"
-<<<<<<< HEAD
-            check_answer_prompt: ""
-=======
->>>>>>> ca2d6701
+            check_answer_prompt: ""
             hint_text: ""
             question_text: "Which of these best describes person 2’s gender identity?"
 
@@ -167,20 +154,14 @@
               question_text: "Do you know person 3’s age?"
             age3:
               check_answer_label: "Person 3’s age"
-<<<<<<< HEAD
-              check_answer_prompt: ""
-=======
->>>>>>> ca2d6701
+              check_answer_prompt: ""
               hint_text: ""
               question_text: "Age"
 
           sex3:
             page_header: ""
             check_answer_label: "Person 3’s gender identity"
-<<<<<<< HEAD
-            check_answer_prompt: ""
-=======
->>>>>>> ca2d6701
+            check_answer_prompt: ""
             hint_text: ""
             question_text: "Which of these best describes person 3’s gender identity?"
 
@@ -214,20 +195,14 @@
               question_text: "Do you know person 4’s age?"
             age4:
               check_answer_label: "Person 4’s age"
-<<<<<<< HEAD
-              check_answer_prompt: ""
-=======
->>>>>>> ca2d6701
+              check_answer_prompt: ""
               hint_text: ""
               question_text: "Age"
 
           sex4:
             page_header: ""
             check_answer_label: "Person 4’s gender identity"
-<<<<<<< HEAD
-            check_answer_prompt: ""
-=======
->>>>>>> ca2d6701
+            check_answer_prompt: ""
             hint_text: ""
             question_text: "Which of these best describes person 4’s gender identity?"
 
@@ -261,20 +236,14 @@
               question_text: "Do you know person 5’s age?"
             age5:
               check_answer_label: "Person 5’s age"
-<<<<<<< HEAD
-              check_answer_prompt: ""
-=======
->>>>>>> ca2d6701
+              check_answer_prompt: ""
               hint_text: ""
               question_text: "Age"
 
           sex5:
             page_header: ""
             check_answer_label: "Person 5’s gender identity"
-<<<<<<< HEAD
-            check_answer_prompt: ""
-=======
->>>>>>> ca2d6701
+            check_answer_prompt: ""
             hint_text: ""
             question_text: "Which of these best describes person 5’s gender identity?"
 
@@ -308,20 +277,14 @@
               question_text: "Do you know person 6’s age?"
             age6:
               check_answer_label: "Person 6’s age"
-<<<<<<< HEAD
-              check_answer_prompt: ""
-=======
->>>>>>> ca2d6701
+              check_answer_prompt: ""
               hint_text: ""
               question_text: "Age"
 
           sex6:
             page_header: ""
             check_answer_label: "Person 6’s gender identity"
-<<<<<<< HEAD
-            check_answer_prompt: ""
-=======
->>>>>>> ca2d6701
+            check_answer_prompt: ""
             hint_text: ""
             question_text: "Which of these best describes person 6’s gender identity?"
 
@@ -355,20 +318,14 @@
               question_text: "Do you know person 7’s age?"
             age7:
               check_answer_label: "Person 7’s age"
-<<<<<<< HEAD
-              check_answer_prompt: ""
-=======
->>>>>>> ca2d6701
+              check_answer_prompt: ""
               hint_text: ""
               question_text: "Age"
 
           sex7:
             page_header: ""
             check_answer_label: "Person 7’s gender identity"
-<<<<<<< HEAD
-            check_answer_prompt: ""
-=======
->>>>>>> ca2d6701
+            check_answer_prompt: ""
             hint_text: ""
             question_text: "Which of these best describes person 7’s gender identity?"
 
@@ -402,20 +359,14 @@
               question_text: "Do you know person 8’s age?"
             age8:
               check_answer_label: "Person 8’s age"
-<<<<<<< HEAD
-              check_answer_prompt: ""
-=======
->>>>>>> ca2d6701
+              check_answer_prompt: ""
               hint_text: ""
               question_text: "Age"
 
           sex8:
             page_header: ""
             check_answer_label: "Person 8’s gender identity"
-<<<<<<< HEAD
-            check_answer_prompt: ""
-=======
->>>>>>> ca2d6701
+            check_answer_prompt: ""
             hint_text: ""
             question_text: "Which of these best describes person 8’s gender identity?"
 
