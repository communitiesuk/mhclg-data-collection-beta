# Files in the config/locales directory are used for internationalization
# and are automatically loaded by Rails. If you want to use locales other
# than English, add the necessary files in this directory.
#
# To use the locales, use `I18n.t`:
#
#     I18n.t 'hello'
#
# In views, this is aliased to just `t`:
#
#     <%= t('hello') %>
#
# To use a different locale, set it with `I18n.locale`:
#
#     I18n.locale = :es
#
# This would use the information in config/locales/es.yml.
#
# The following keys must be escaped otherwise they will not be retrieved by
# the default I18n backend:
#
# true, false, on, off, yes, no
#
# Instead, surround them with single quotes.
#
# en:
#   'true': 'foo'
#
# To learn more, please read the Rails Internationalization guide
# available at https://guides.rubyonrails.org/i18n.html.

en:
  service_name: "Submit social housing lettings and sales data (CORE)"
  feedback_form: "https://forms.office.com/Pages/ResponsePage.aspx?id=EGg0v32c3kOociSi7zmVqC4YDsCJ3llAvEZelBFBLUBURFVUTzFDTUJPQlM4M0laTE5DTlNFSjJBQi4u"
  organisation:
    created: "%{organisation} was created."
    updated: "Organisation details updated."
    reactivated: "%{organisation} has been reactivated."
    deactivated: "%{organisation} has been deactivated."
    duplicate_schemes_confirmed: "You’ve confirmed the remaining schemes and locations are not duplicates."
  user:
    create_password: "Create a password to finish setting up your account."
    reset_password: "Reset your password."

  active_notifications:
    zero: "There are no active notifications"
    one: "There is one active notification:"
    other: "There are %{count} active notifications:"

  activemodel:
    errors:
      models:
        bulk_upload/row_parser: &bulk_upload__row_parser__base
          inclusion: "Enter a valid value for %{question}"
          spreadsheet_dupe: "This is a duplicate of a log in your file."
        bulk_upload/lettings/year2024/row_parser:
          <<: *bulk_upload__row_parser__base
        bulk_upload/lettings/year2023/row_parser:
          <<: *bulk_upload__row_parser__base
        bulk_upload/sales/year2024/row_parser:
          <<: *bulk_upload__row_parser__base
        bulk_upload/sales/year2023/row_parser:
          <<: *bulk_upload__row_parser__base
        bulk_upload/lettings/validator:
          attributes:
            base:
              blank_file: "Template is blank - The template must be filled in for us to create the logs and check if data is correct."
              wrong_field_numbers_count: "Incorrect number of fields, please ensure you have used the correct template."
              over_max_column_count: "Too many columns, please ensure you have used the correct template."
              wrong_template: "Incorrect start dates, please ensure you have used the correct template."
              no_headers: "Your file does not contain the required header rows. Add or check the header rows and upload your file again. [Read more about using the template headers](%{guidance_link})."
        bulk_upload/sales/validator:
          attributes:
            base:
              blank_file: "Template is blank - The template must be filled in for us to create the logs and check if data is correct."
              wrong_field_numbers_count: "Incorrect number of fields, please ensure you have used the correct template."
              over_max_column_count: "Too many columns, please ensure you have used the correct template."
              wrong_template: "Incorrect sale dates, please ensure you have used the correct template."
              no_headers: "Your file does not contain the required header rows. Add or check the header rows and upload your file again. [Read more about using the template headers](%{guidance_link})."
        forms/bulk_upload_lettings/year:
          attributes:
            year:
              blank: "You must select a collection period to upload for."
        forms/bulk_upload_sales/year:
          attributes:
            year:
              blank: "You must select a collection period to upload for."
        forms/bulk_upload_lettings/upload_your_file:
          attributes:
            file:
              blank: "Select which file to upload."
              not_csv: "Your file must be in CSV format."
        forms/bulk_upload_sales/upload_your_file:
          attributes:
            file:
              blank: "Select which file to upload."
              not_csv: "Your file must be in CSV format."
        forms/bulk_upload_lettings/needstype:
          attributes:
            needstype:
              blank: "You must answer needs type."
        forms/bulk_upload_lettings_resume/fix_choice:
          attributes:
            choice:
              blank: "Select how you would like to fix these errors."
              inclusion: "You must select one of the following options for how you would like to fix these errors."
        forms/bulk_upload_sales_resume/fix_choice:
          attributes:
            choice:
              blank: "Select how you would like to fix these errors."
              inclusion: "You must select one of the following options for how you would like to fix these errors."
        forms/bulk_upload_lettings_soft_validations_check/confirm_soft_errors:
          attributes:
            confirm_soft_errors:
              blank: "You must select if there are errors in these fields."
        forms/bulk_upload_sales_soft_validations_check/confirm_soft_errors:
          attributes:
            confirm_soft_errors:
              blank: "You must select if there are errors in these fields."
        collection_resource:
          attributes:
            file:
              error_uploading: There was an error uploading this file.
              blank: Select which file to upload.
              above_100_mb: File must be 100MB or less.
              must_be_pdf: The paper form must be a PDF.
              must_be_xlsx: The %{resource} must be a Microsoft Excel file.

  activerecord:
    attributes:
      user:
        email: "email"
    errors:
      models:
        scheme:
          attributes:
            owning_organisation_id:
              invalid: "Enter the name of the organisation that owns the housing stock."
            service_name:
              invalid: "Enter the name of the scheme."
            scheme_type:
              invalid: "Select the type of scheme."
            registered_under_care_act:
              invalid: "Select if this scheme is registered under the Care Standards Act 2000."
            primary_client_group:
              invalid: "Select what client group this scheme is intended for."
            secondary_client_group:
              invalid: "Select the other client group for this scheme."
            support_type:
              invalid: "Select the level of support provided by this scheme."
            intended_stay:
              invalid: "Select the intended length of stay."
            has_other_client_group:
              invalid: "Select if this scheme provides for another client group."
            arrangement_type:
              invalid: "Select who provides the support services used by this scheme."
        location:
          attributes:
            startdate:
              invalid: "Enter a date in the correct format, for example 31 1 2022."
            units:
              blank: "Enter the total number of units at this location."
            type_of_unit:
              blank: "Select the most common type of unit at this location."
            mobility_type:
              blank: "Select the mobility standards for the majority of units in this location."
        user:
          attributes:
            organisation_id:
              blank: "Select the user’s organisation."
              invalid: "Select the user’s organisation."
            name:
              blank: "Enter a name."
            email:
              invalid: "Enter an email address in the correct format, like name@example.com."
              blank: "Enter an email address."
              taken: "Enter an email address that hasn’t already been used to sign up."
            phone:
              invalid: "Enter a telephone number in the correct format."
              blank: "Enter a telephone number."
            role:
              invalid: "Role must be data accessor, data provider or data coordinator."
              blank: "Select role."
            password:
              blank: "Enter a password."
              too_short: "The password you entered is too short. Enter a password that is %{count} characters or longer."
            reset_password_token:
              invalid: "That link is invalid. Check you are using the correct link."
            log_reassignment:
              blank: "Select if you want to reassign logs"
              missing_managing_agents: "%{new_organisation} must be a stock owner of %{missing_managing_agents} to make this change."
              missing_stock_owners: "%{new_organisation} must be a managing agent of %{missing_stock_owners} to make this change."
        merge_request:
          attributes:
            absorbing_organisation_id:
              blank: "Select the absorbing organisation."
            merge_date:
              blank: "Enter a merge date."
              invalid: "Enter a valid merge date."
            existing_absorbing_organisation:
              blank: "You must answer absorbing organisation already active?"
        notification:
          attributes:
            title:
              blank: "Enter a title."
            link_text:
              blank_when_additional_page_set: "Enter the link text."
            page_content:
              blank_when_additional_page_set: "Enter the page content."
        collection_resource:
          attributes:
            file:
              error_uploading: There was an error uploading this file.
              blank: Select which file to upload.
              above_100_mb: File must be 100MB or less.
              must_be_pdf: The paper form must be a PDF.
              must_be_xlsx: The %{resource} must be a Microsoft Excel file.
            short_display_name:
              blank: "You must answer resource type."

  notification:
    logs_deleted:
      one: "%{count} log has been deleted."
      other: "%{count} logs have been deleted."
    duplicate_logs_deleted:
      one: "%{log_ids} has been deleted."
      other: "%{log_ids} have been deleted."
    duplicate_logs:
        deduplication_success_banner: "%{log_link} is no longer a duplicate and has been removed from the list.<p class=\"govuk-body govuk-!-margin-top-4\">You changed the %{changed_question_label}.</p>"
    duplicate_sets:
      one: "There is %{count} set of duplicate logs."
      other: "There are %{count} sets of duplicate logs."
    location_deleted: "%{postcode} has been deleted."
    scheme_deleted: "%{service_name} has been deleted."
    user_deleted: "%{name} has been deleted."
    organisation_deleted: "%{name} has been deleted."
    user_updated:
      self: "Your account details have been updated."
      other: "%{name}’s details have been updated."

  validations:
    organisation:
      data_sharing_agreement_not_signed: "Your organisation must accept the Data Sharing Agreement before you can create any logs."
      name_missing: "Enter the name of the organisation."
      provider_type_missing: "Select the organisation type."
      stock_owner:
        blank: "You must choose a stock owner."
        already_added: "You have already added this stock owner."
        does_not_own_stock: "You can only add stock owners who own stock, which this organisation does not."
      managing_agent:
        blank: "You must choose a managing agent."
        already_added: "You have already added this managing agent."
      merged: "That organisation has already been merged. Select a different organisation."
      scheme_duplicates_not_resolved: "You must resolve all duplicates or indicate that there are no duplicates"
    not_answered: "You must answer %{question}"
    invalid_option: "Enter a valid value for %{question}"
    invalid_number: "Enter a number for %{question}"
    no_address_found: "We could not find this address. Check the address data in your CSV file is correct and complete, or select the correct address using the CORE site."

    other_field_missing: "If %{main_field_label} is other then %{other_field_label} must be provided."
    other_field_not_required: "%{other_field_label} must not be provided if %{main_field_label} was not other."
    numeric:
      within_range: "%{field} must be between %{min} and %{max}."
      above_min: "%{field} must be at least %{min}."
      whole_number: "%{field} must be a whole number."
      nearest_ten: "%{field} must be given to the nearest ten."
      nearest_hundredth: "%{field} must be given to the nearest hundredth."
      normal_format: "Enter a number."
      format: "%{field} must be a number."

    date:
      invalid_date: "Enter a date in the correct format, for example 31 1 2024."
      outside_collection_window: "Enter a date within the %{year_combo} collection year, which is between 1st April %{start_year} and 31st March %{end_year}."
    postcode: "Enter a postcode in the correct format, for example AA1 1AA."
    location_admin_district: "Select a local authority."
    email:
      taken: "Enter an email address that hasn’t already been used to sign up."
      invalid: "Enter an email address in the correct format, like name@example.com."
      blank: "Enter an email address."
    role:
      invalid: "Role must be data accessor, data provider or data coordinator."

    setup:
      saledate:
        year_not_two_or_four_digits: "Sale completion year must be 2 or 4 digits."
      type:
        percentage_bought_must_be_at_least_threshold: "The minimum increase in equity while staircasing is %{threshold}% for this shared ownership type."

      startdate:
        before_scheme_end_date: "The tenancy start date must be before the end date for this supported housing scheme."
        year_not_two_or_four_digits: "Tenancy start year must be 2 or 4 digits."
<<<<<<< HEAD
        ten_years_after_void_date: "Enter a tenancy start date that is no more than 10 years after the void date."
        ten_years_after_mrc_date: "Enter a tenancy start date that is no more than 10 years after the major repairs completion date."
=======
        invalid_merged_organisations_start_date:
          same_organisation: "Enter a date when the owning and managing organisation was active. %{owning_organisation} became inactive on %{owning_organisation_merge_date} and was replaced by %{owning_absorbing_organisation}."
          same_merge: "Enter a date when the owning and managing organisations were active. %{owning_organisation} and %{managing_organisation} became inactive on %{owning_organisation_merge_date} and were replaced by %{owning_absorbing_organisation}."
          owning_organisation: "Enter a date when the owning organisation was active. %{owning_organisation} became inactive on %{owning_organisation_merge_date} and was replaced by %{owning_absorbing_organisation}."
          managing_organisation: "Enter a date when the managing organisation was active. %{managing_organisation} became inactive on %{managing_organisation_merge_date} and was replaced by %{managing_absorbing_organisation}."
          different_merge: "Enter a date when the owning and managing organisations were active. %{owning_organisation} became inactive on %{owning_organisation_merge_date} and was replaced by %{owning_absorbing_organisation}. %{managing_organisation} became inactive on %{managing_organisation_merge_date} and was replaced by %{managing_absorbing_organisation}."
        invalid_absorbing_organisations_start_date:
          same_organisation: "Enter a date when the owning and managing organisation was active. %{owning_organisation} became active on %{owning_organisation_available_from}."
          owning_organisation: "Enter a date when the owning organisation was active. %{owning_organisation} became active on %{owning_organisation_available_from}."
          managing_organisation: "Enter a date when the managing organisation was active. %{managing_organisation} became active on %{managing_organisation_available_from}."
          different_organisations: "Enter a date when the owning and managing organisations were active. %{owning_organisation} became active on %{owning_organisation_active_from}, and %{managing_organisation} became active on %{managing_organisation_active_from}."
>>>>>>> 47928f38

        location:
          deactivated:
            startdate: "The location %{postcode} is inactive on this date. Enter another date or choose another location."
            location_id: "This location is not active on the tenancy start date. Choose another location or edit the tenancy start date."
          activating_soon:
            startdate: "The location %{postcode} is not available until %{date}. Enter a tenancy start date after %{date}."
            location_id: "The location %{postcode} is not available until %{date}. Select another location or edit the tenancy start date."
          reactivating_soon:
            startdate: "The location %{postcode} is not available until %{date}. Enter a tenancy start date after %{date}."
            location_id: "The location %{postcode} is not available until %{date}. Select another location or edit the tenancy start date."
        scheme:
          deactivated:
            startdate: "The scheme %{name} was deactivated on %{date} and was not available on the day you entered. Select another scheme or edit the tenancy start date."
            scheme_id: "The scheme %{name} was deactivated on %{date} and was not available on the day you entered. Select another scheme or edit the tenancy start date."
          reactivating_soon:
            startdate: "The scheme %{name} is not available until %{date}. Enter a tenancy start date after %{date}."
            scheme_id: "The scheme %{name} is not available until %{date}. Select another scheme or edit the tenancy start date."
          locations_inactive:
            startdate: "The scheme %{name} has no locations that are active on this date. Enter another date or choose another scheme."
            scheme_id: "The scheme %{name} has no locations that are active on this date. Enter another date or choose another scheme."
      owning_organisation:
        data_sharing_agreement_not_signed: "The organisation must accept the Data Sharing Agreement before it can be selected as the owning organisation."
      lettype:
        general_needs_mismatch: "Lettings type must be a general needs type because you selected general needs when uploading the file."
        supported_housing_mismatch: "Lettings type must be a supported housing type because you selected supported housing when uploading the file."
        needstype_general_needs: "This needs type is general needs, but the letting type is supported housing. Change either the needs type or the letting type."
        needstype_supported_housing: "This needs type is supported housing, but the letting type is general needs. Change either the needs type or the letting type."
      needstype:
        lettype_not_general_needs: "This letting type is supported housing, but the needs type is general needs. Change either the needs type or the letting type."
        lettype_not_supported_housing: "This letting type is general needs, but the needs type is supported housing. Change either the needs type or the letting type."

    property:
      uprn:
        invalid: "UPRN must be 12 digits or less."
      uprn_known:
        invalid: "You must answer UPRN known?"
      la:
        la_invalid_for_org: "%{org_name} does not operate in %{la_name}."
        postcode_invalid_for_org: "Enter a postcode in an area covered by %{org_name}."
      rsnvac:
        first_let_not_social: "Enter a reason for vacancy that is not 'first let' if unit has been previously let as social housing."
        first_let_social: "Reason for vacancy must be first let if unit has been previously let as social housing."
        previous_let_social: "Property cannot have a previous let type if being let as social housing for the first time."
        non_temp_accommodation: "Answer cannot be re-let to tenant who occupied the same property as temporary accommodation as this accommodation is not temporary."
        referral_invalid: "Answer cannot be re-let to tenant who occupied the same property as temporary accommodation as a different source of referral for this letting."
        not_a_renewal: "Reason for vacancy cannot be 'Renewal of fixed-term tenancy' if letting is not a renewal."
      unittype_gn:
        one_bedroom_bedsit: "A bedsit can only have one bedroom."
        one_seven_bedroom_shared: "A shared house must have 1 to 7 bedrooms."
        one_three_bedroom_single_tenant_shared: "A shared house with fewer than two tenants must have 1 to 3 bedrooms."

    financial:
      tshortfall:
        outstanding_amount_not_expected: "You cannot answer the outstanding amount question if you don’t have outstanding rent or charges."
        more_than_total_charge: "Enter a value less than the total charge."
        more_than_carehome_charge: "Enter a value less than the care home charge."
        must_be_positive: "Enter a value over £0.01 as you told us there is an outstanding amount."
      hbrentshortfall:
        outstanding_amount_not_expected: "Answer must be ‘yes’ as you have answered the outstanding amount question."
        outstanding_no_benefits: "Answer cannot be ‘yes’ to outstanding amount for basic rent or charges if tenant does not receive housing benefit or Universal Credit or you‘re not sure."
      benefits:
        part_or_full_time: "Answer cannot be ‘all’ for income from Universal Credit, state pensions or benefits if the tenant or their partner works part-time or full-time."
      earnings:
        over_hard_max: "The household’s income cannot be greater than %{hard_max} per week given the household’s working situation."
        under_hard_min: "The household’s income cannot be less than %{hard_min} per week given the household’s working situation."
        freq_missing: "Select how often the household receives income."
        earnings_missing: "Enter how much income the household has in total."
      income:
        outside_london_income_range: "Income must be between £0 and £90,000 for properties within a London local authority."
        outside_non_london_income_range: "Income must be between £0 and £80,000 for properties in a non-London local authority."
        combined_over_hard_max_for_london: "Combined income must be £90,000 or lower for properties within a London local authority."
        combined_over_hard_max_for_outside_london: "Combined income must be £80,000 or lower for properties outside London local authorities."
        child_has_income: "Child's income must be £0."
      negative_currency: "Enter an amount above 0."
      rent:
        out_of_range: "Enter a value for the %{charge_name} between £0 and %{maximum_per_period} paid %{frequency}. %{maximum_per_period} is the max limit for rent and charges paid %{frequency} for %{letting_type} lettings owned by a %{provider_type}."
      ecstat:
        over_hard_max: "The household’s income of %{earnings} %{frequency} is too high given the household’s working situation."
        under_hard_min: "The household’s income of %{earnings} %{frequency} is too low given the household’s working situation."
      age:
        earnings_over_hard_max: "The household’s income of %{earnings} %{frequency} is too high for the number of adults. Change either the household income or the age of the tenants."
      hhmemb:
        earnings:
          over_hard_max: "The household’s income of %{earnings} %{frequency} is too high for this number of tenants. Change either the household income or number of tenants."
          under_hard_min: "The household’s income of %{earnings} %{frequency} is too low for this number of tenants. Change either the household income or number of tenants."
      brent:
        below_hard_min: "Rent is below the absolute minimum expected for a property of this type. Please check the rent, rent period, local authority and (if general needs) number of bedrooms."
        above_hard_max: "Rent is higher than the absolute maximum expected for a property of this type. Please check the rent, rent period, local authority and (if general needs) number of bedrooms."
        scheme_id:
          below_hard_min: "Rent is below the absolute minimum expected for a property of this type. Please check the rent, rent period and local authority."
          above_hard_max: "Rent is higher than the absolute maximum expected for a property of this type. Please check the rent, rent period and local authority."
        location_id:
          below_hard_min: "Rent is below the absolute minimum expected for a property of this type. Please check the rent, rent period and local authority."
          above_hard_max: "Rent is higher than the absolute maximum expected for a property of this type. Please check the rent, rent period and local authority."
        postcode_known:
          below_hard_min: "Rent is below the absolute minimum expected for a property of this type. Please check the rent, rent period, local authority and number of bedrooms."
          above_hard_max: "Rent is higher than the absolute maximum expected for a property of this type. Please check the rent, rent period, local authority and number of bedrooms."
        uprn:
          below_hard_min: "Rent is below the absolute minimum expected for a property of this type based on this UPRN."
          above_hard_max: "Rent is higher than the absolute maximum expected for a property of this type based on this UPRN."
        la:
          below_hard_min: "Rent is below the absolute minimum expected for a property of this type based on this local authority."
          above_hard_max: "Rent is higher than the absolute maximum expected for a property of this type based on this local authority."
        beds:
          below_hard_min: "Rent is below the absolute minimum expected for a property of this type based on this number of bedrooms."
          above_hard_max: "Rent is higher than the absolute maximum expected for a property of this type based on this number of bedrooms."
        needstype:
          below_hard_min: "Rent is below the absolute minimum expected for a property of this type based on this lettings type."
          above_hard_max: "Rent is higher than the absolute maximum expected for a property of this type based on this lettings type."
        rent_type:
          below_hard_min: "Rent is below the absolute minimum expected for a property of this type based on this lettings type."
          above_hard_max: "Rent is higher than the absolute maximum expected for a property of this type based on this lettings type."
        period:
          below_hard_min: "Rent is below the absolute minimum expected for a property of this type based on this period."
          above_hard_max: "Rent is higher than the absolute maximum expected for a property of this type based on this period."
      charges:
        complete_1_of_3: "Answer either the ‘household rent and charges’ question or ‘is this accommodation a care home‘, or select ‘no’ for ‘does the household pay rent or charges for the accommodation?’"
        missing_charges: "Please enter the %{sentence_fragment}. If there is no %{sentence_fragment}, please enter '0'."
      tcharge:
        under_10: "Enter a total charge that is at least £10.00 per week."
        less_than_shortfall: "The total charge must be more than the outstanding amount."
      rent_period:
        invalid_for_org:
          period: "%{org_name} does not use %{rent_period} as a rent period. Choose another rent period, or a data coordinator can add rent periods to your organisation."
          managing_org: "%{org_name} does not use %{rent_period} as a rent period. Set another rent period on this log, or a data coordinator can add rent periods to this organisation."
      carehome:
        out_of_range: "Household rent and other charges must be between %{min_chcharge} and %{max_chcharge} if paying %{period}."
        not_provided: "Enter how much rent and other charges the household pays %{period}."
        less_than_shortfall: "The care home charge must be more than the outstanding amount."
      cash_discount_invalid: "Cash discount must be £0 - £999,999."
      staircasing:
        percentage_bought_must_be_greater_than_percentage_owned: "Total percentage %{buyer_now_owns} must be more than percentage bought in this transaction."
        percentage_bought_must_be_at_least_threshold: "The minimum increase in equity while staircasing is %{threshold}%."
        percentage_bought_equal_percentage_owned: "The percentage bought is %{stairbought}% and the percentage owned in total is %{stairowned}%. These figures cannot be the same."
      monthly_leasehold_charges:
        not_zero: "Monthly leasehold charges cannot be £0 if the property has monthly charges."
      equity:
        under_min: "The minimum initial equity stake for this type of shared ownership sale is %{min_equity}%."
        over_max: "The maximum initial equity stake is %{max_equity}%."
        over_stairowned_minus_stairbought: "The initial equity stake is %{equity}% and the percentage owned in total minus the percentage bought is %{staircase_difference}%. In a staircasing transaction, the equity stake purchased cannot be larger than the percentage the %{buyer_owns} minus the percentage bought."
      mortgage: "Mortgage value cannot be £0 if a mortgage was used for the purchase of this property."
      shared_ownership_deposit: "The %{mortgage_deposit_and_discount_error_fields} added together is %{mortgage_deposit_and_discount_total}. The value times the equity percentage is %{value_times_equity}. These figures should be the same."

    household:
      reasonable_preference_reason:
        reason_required: "Enter a reason if you've answered 'yes' to reasonable preference."
        reason_not_required: "Do not enter a reason if you've answered 'no' to reasonable preference."
      underoccupation_benefitcap:
        dont_know_required: "Answer must be ‘don’t know’ as you told us you don’t know the tenant’s main reason for leaving."
      reservist:
        injury_required: "Tell us whether the person was seriously injured or ill as a result of serving in the UK armed forces."
        injury_not_required: "You cannot answer this question as you told us the person has not served in the UK armed forces or prefers not to say."
      leftreg:
        question_required: "Tell us whether the person is still serving in the UK armed forces as you told us they’re a current or former regular."
        question_not_required: "You cannot answer whether the person is still serving in the UK armed forces as you told us they’re not a current or former regular."
      age:
        retired_male: "A male tenant who is retired must be 65 or over."
        retired_female: "A female tenant who is retired must be 60 or over."
        retired_over_70: "Answer cannot be over 70 as person %{person_num} has economic status that is not ‘retired’."
        child_under_16_relat_lettings: "Answer cannot be under 16 as person %{person_num}'s relationship to the lead tenant is ‘partner’."
        child_under_16_ecstat: "Answer cannot be under 16 as person %{person_num}’s working situation is not ‘child under 16’, ‘other’ or ‘prefers not to say’."
        child_over_16: "Answer cannot be over 16 as person’s %{person_num} working situation is ‘child under 16‘."
        not_student_16_19: "Answer cannot be between 16 and 19 as person %{person_num} is a child of the lead tenant but is not a full-time student."
        student_16_19:
          cannot_be_16_19:
            child_not_student: "Person cannot be aged 16-19 if they have relationship ‘child’ but are not a student."
          must_be_16_19: "Person must be aged 16-19 if they are a student and have relationship ‘child’."
        lead:
          over_25: "The lead tenant must be under 26 as you told us their housing situation immediately before this letting was a children’s home or foster care."
        student_not_child:
          cannot_be_16_19: "Person cannot be aged 16-19 if they are a student but not a child."
      ecstat:
        retired_over_70: "Person %{person_num} must be retired if over 70."
        child_under_16: "Person %{person_num}’s working situation must be ‘child under 16’, ‘other’ or ‘prefers not to say’ as you told us they’re under 16."
        child_over_16: "Answer cannot be ‘child under 16’ as you told us the person %{person_num} is older than 16."
        not_student_16_19: "Person’s %{person_num} working situation must be full-time student or prefers not to say as you told us they’re between 16 and 19."
        student_16_19:
          cannot_be_student:
            child_not_16_19: "Person cannot be a student if they are not aged 16-19 but have relationship ‘child’."
          must_be_student: "Person must be a student if they are aged 16-19 and have relationship ‘child’."
        retired_male: "Answer cannot be ‘retired’ as the male tenant is under 65."
        retired_female: "Answer cannot be ‘retired’ as the female tenant is under 60."
        not_child_16_19:
          cannot_be_student: "Person cannot be a student if they are aged 16-19 but are not a child."
      relat:
        child_under_16_lettings: "Answer cannot be ‘partner’ as you told us person %{person_num}'s age is under 16."
        one_partner: "Number of partners cannot be greater than 1."
        not_student_16_19: "Answer cannot be ‘child’ as you told us the person %{person_num} is between 16 and 19 and is not a full-time student."
        student_16_19:
          cannot_be_child:
            student_not_16_19: "Answer cannot be ‘child’ if the person is a student but not aged 16-19."
            16_19_not_student:  "Answer cannot be ‘child’ if the person is aged 16-19 but not a student."
        child_over_19: "Answer cannot be child as you told us person %{person_num} is over 19."
      housingneeds_a:
        one_or_two_choices: "You can only select one option or ‘other disabled access needs’ plus ‘wheelchair-accessible housing’, ‘wheelchair access to essential rooms’ or ‘level access housing’."
      housingneeds_type:
        only_one_option_permitted: "Only one disabled access need: fully wheelchair-accessible housing, wheelchair access to essential rooms or level access housing, can be selected."
      housingneeds:
        invalid: "If somebody in the household has disabled access needs, they must have the access needs listed, or other access needs."
        no_disabled_needs_conjunction: "No disabled access needs can’t be selected if you have selected fully wheelchair-accessible housing, wheelchair access to essential rooms, level access housing or other disabled access needs."
        dont_know_disabled_needs_conjunction: "Don’t know disabled access needs can’t be selected if you have selected fully wheelchair-accessible housing, wheelchair access to essential rooms, level access housing or other disabled access needs."
        no_and_dont_know_disabled_needs_conjunction: "No disabled access needs and don’t know disabled access needs cannot be selected together."
      prevten:
        non_temp_accommodation: "Answer cannot be non-temporary accommodation as this is a re-let to a tenant who occupied the same property as temporary accommodation."
        over_25_foster_care: "Answer cannot be a children’s home or foster care as the lead tenant is 26 or older."
        internal_transfer: "Answer cannot be %{prevten} as this tenancy is an internal transfer."
        la_general_needs:
          internal_transfer: "Answer cannot be a fixed-term or lifetime local authority general needs tenancy as it’s an internal transfer and a private registered provider is on the tenancy agreement."
      referral:
        secure_tenancy: "Answer must be internal transfer as this is a secure tenancy."
        rsnvac_non_temp: "Answer cannot be this source of referral as this is a re-let to tenant who occupied the same property as temporary accommodation."
        cannot_be_secure_tenancy: "Answer cannot be secure tenancy as this is not an internal transfer."
        assessed_homeless: "Answer cannot be internal transfer as the tenant was assessed as homeless."
        other_homeless: "Answer cannot be internal transfer as the tenant was considered homeless by their landlord."
        prevten_invalid: "Answer cannot be internal transfer as the household situation immediately before this letting was %{prevten}."
        reason_permanently_decanted: "Answer must be internal transfer as the tenant was permanently decanted from another property owned by this landlord."
        nominated_by_local_ha_but_la: "The source of the referral cannot be Nominated by local housing authority as your organisation is a local authority."
        la_general_needs:
          internal_transfer: "Answer cannot be internal transfer as it’s the same landlord on the tenancy agreement and the household had either a fixed-term or lifetime local authority general needs tenancy immediately before this letting."
          prp_referred_by_la: "The source of the referral cannot be referred by local authority housing department for a general needs log."
      homeless:
        assessed:
          internal_transfer: "Answer cannot be 'assessed as homeless' as this tenancy is an internal transfer."
        other:
          internal_transfer: "Answer cannot be 'other homelessness' as this tenancy was an internal transfer."
        reasonpref:
          not_homeless: "Answer cannot be ‘no’ as the tenant was homeless or about to lose their home."
      previous_la_known: "Enter name of local authority."
      renewal_just_moved_to_area:
        layear: 'The household cannot have just moved to the local authority area if this letting is a renewal'
        renewal: 'This letting cannot be a renewal if the household has just moved to the local authority area'
      same_la_just_moved_to_area:
        layear: 'You told us this tenant previously lived in this local authority. Check your answers are correct.'
        current_la: 'You told us the tenant had just moved into the local authority, but this location is in the same local authority. Check your answers are correct'
        previous_la: 'The local authority of the previous property should not be the same as the current local authority, as you told us they had just moved to the local authority area. Check your answers are correct.'
      gender:
        retired_male: "Answer cannot be ‘male’ as tenant is under 65 and retired."
        retired_female: "Answer cannot be ‘female’ as tenant is under 60 and retired."
      reason:
        not_internal_transfer: "Answer cannot be ‘permanently decanted from another property owned by this landlord’ as you told us the source of referral for this tenancy was not an internal transfer."
        renewal_reason_needed: 'The reason for leaving must be "End of assured shorthold tenancy - no fault" or "End of fixed term tenancy - no fault" if the letting is a renewal.'
        renewal_reason_needed_2024: 'The reason for leaving must be "End of social or private sector tenancy - no fault", "End of social or private sector tenancy - evicted due to anti-social behaviour (ASB)", "End of social or private sector tenancy - evicted due to rent arrears" or "End of social or private sector tenancy - evicted for any other reason".'
        other_not_settled: "Please give the reason for the tenant leaving their last settled home. This is where they were living before they became homeless, were living in temporary accommodation or sleeping rough."
      condition_effects:
        no_choices: "You cannot answer this question as you told us nobody in the household has a physical or mental health condition (or other illness) expected to last 12 months or more."
      postcode:
        discounted_ownership: "Last settled accommodation and discounted ownership property postcodes must match."
      nationality: "Select a valid nationality."

    tenancy:
      length:
        fixed_term_not_required: "You must only answer the length of the tenancy if it's fixed-term."
        invalid_fixed: "Enter a tenancy length between %{min_tenancy_length} and 99 years for a tenancy of this type."
        invalid_periodic: "Enter a tenancy length between %{min_tenancy_length} and 99 years (or don't specify the length) for a tenancy of this type."
      internal_transfer: "Answer must be secure tenancy as this tenancy is an internal transfer."
      cannot_be_internal_transfer: "Answer cannot be internal transfer as this is not a secure tenancy."
      not_joint: "This cannot be a joint tenancy as you've told us there's only one person in the household."
      joint_more_than_one_member: "There must be more than one person in the household as you've told us this is a joint tenancy."

    declaration:
      missing:
        pre_2024: "You must show the MHCLG privacy notice to the tenant before you can submit this log."
        post_2024: "You must show or give the tenant access to the MHCLG privacy notice before you can submit this log."

    privacynotice:
      missing:
        pre_2024: "You must show the MHCLG privacy notice to the %{buyer_or_buyers} before you can submit this log."
        post_2024: "You must show or give the %{buyer_or_buyers} access to the MHCLG privacy notice before you can submit this log."

    scheme:
      toggle_date:
        not_selected: "Select one of the options."
        invalid: "Enter a valid day, month and year."
        before_creation: "The scheme cannot be deactivated before %{date}, the start of the collection year when it was created."
        out_of_range: "The date must be on or after the %{date}."
      reactivation:
        before_deactivation: "This scheme was deactivated on %{date}. The reactivation date must be on or after deactivation date."
      deactivation:
        during_deactivated_period: "The scheme is already deactivated during this date, please enter a different date."
      owning_organisation:
        does_not_own_stock: "Enter an organisation that owns housing stock."

    location:
      postcode_blank: "Enter a postcode."
      units: "The units at this location must be a number."
      type_of_unit: "Select the most common type of unit at this location."
      mobility_standards: "Select the mobility standard for the majority of the units at this location."
      startdate_invalid: "Enter a valid day, month and year when the first property became available at this location."
      startdate_out_of_range: "Availability date must be on or after the %{date}."
      toggle_date:
        not_selected: "Select one of the options."
        invalid: "Enter a valid day, month and year."
        before_creation: "The location cannot be deactivated before %{date}, the date when it was first available."
        out_of_range: "The date must be on or after the %{date}."
      reactivation:
        before_deactivation: "This location was deactivated on %{date}. The reactivation date must be on or after deactivation date."
      deactivation:
        during_deactivated_period: "The location is already deactivated during this date, please enter a different date."
    merge_request:
      organisation_part_of_another_merge: "This organisation is part of another merge - select a different one."
      organisation_not_selected: "Select an organisation from the search list."

  soft_validations:
    net_income:
      title_text: "You told us that the household’s income is %{earnings} %{incfreq}."
      hint_text: "This is %{net_income_higher_or_lower_text} than we would expect for the household’s working situation."
      in_soft_min_range:
        message: "Net income is lower than expected based on the household’s working situation. Are you sure this is correct?"
      in_soft_max_range:
        message: "Net income is higher than expected based on the household’s working situation. Are you sure this is correct?"
    rent:
      outside_range_title: "You told us the rent is %{brent}."
      informative_text: "This is %{higher_or_lower} than we would expect."
      hint_text: "Check the following:<ul class=\"govuk-body-l app-panel--interruption\"><li>the decimal point</li><li>the frequency, for example every week or every calendar month</li><li>the rent type is correct, for example affordable or social rent</li></ul>"
    staircase_owned:
      title_text:
        one: "You told us that the buyer now owns %{stairowned} of the property."
        two: "You told us that the buyers now own %{stairowned} of the property."
      hint_text: "The maximum percentage that can be owned under the Older Persons Shared Ownership scheme is 75%, unless the property was funded outside the Affordable Homes Programme.
Make sure these answers are correct."
    retirement:
      min:
        title: "You told us this person is aged %{age} years and retired."
        hint_text: "The minimum expected retirement age in England is 66."
      max:
        title: "You told us this person is over 66 and not retired."
        hint_text: "The minimum expected retirement age in England is 66."
    extra_borrowing:
      title_text: "You told us that the mortgage and deposit total is %{mortgage_and_deposit_total}."
      hint_text: "This is higher than the purchase price minus the discount."
    pregnancy:
      title: "You told us somebody in the household is pregnant."
      all_male_tenants: "You also told us that all the tenants living at the property are male."
      females_not_in_soft_age_range: "You also told us that any female tenants living at the property are in the following age ranges:<ul><li>under 16 years old</li><li>over 50 years old</li></ul>"
    major_repairs_date:
      title_text: "You told us the property has been vacant for 2 years."
      hint_text: "This is higher than we would expect."
    void_date:
      title_text: "You told us that the property has been vacant for more than 2 years."
      hint_text: "This is higher than we would expect."
    shared_ownership_deposit:
      title_text: "You told us that the %{mortgage_deposit_and_discount_error_fields} add up to %{mortgage_deposit_and_discount_total}."
    staircase_bought_seems_high:
      title_text: "You told us that %{percentage}% was bought in this staircasing transaction."
      hint_text: "Most staircasing transactions are less than 50%"
    discounted_sale_value:
      title_text: "Mortgage, deposit, and grant total must equal %{value_with_discount}."
      informative_text: "Your given mortgage, deposit and grant total is %{mortgage_deposit_and_grant_total}."
    care_home_charges:
      title_text: "Care home charges should be provided if this is a care home accommodation."
    grant:
      title_text: "You told us that the grant amount is %{grant}."
      hint_text: "Loans, grants and subsidies are usually between £9,000 and £16,000."
    referral:
      title_text: "Are you sure?"
      hint_text: "This is a general needs log, and this referral type is for supported housing."
    scharge:
      over_soft_max_title: "You told us the service charge is %{scharge}."
    pscharge:
      over_soft_max_title: "You told us the personal service charge is %{pscharge}."
    supcharg:
      over_soft_max_title: "You told us the support charge is %{supcharg}."
    charges:
      informative_text: "This is higher than we would expect."
      hint_text: "Check the following:<ul class=\"govuk-body-l app-panel--interruption\"><li>the decimal point</li><li>the frequency, for example every week or every calendar month</li><li>the needs type</li></ul>"
    deposit_and_mortgage:
      title_text: "You told us the mortgage amount was %{mortgage}, the cash deposit was %{deposit} and the discount was %{discount}."
      hint_text: "We would expect the mortgage amount and the deposit added together to be the same as the purchase price minus the discount."
    reasonother:
      title_text: "You told us that the tenant’s main reason for leaving their last settled home was %{reasonother}."
      informative_text: "The reason you have entered looks very similar to one of the existing response categories.
                         Please check the categories and select the appropriate one.
                         If the existing categories are not suitable, please confirm here to move onto the next question."
    hodate:
      must_be_less_than_3_years_from_saledate: "You told us practical completion or handover date is more than 3 years before sale completion date."
    saledate:
      must_be_less_than_3_years_from_hodate: "You told us sale completion date is more than 3 years after practical completion or handover date."
    partner_under_16_lettings:
      title: "You told us this person is aged %{age} years and has 'Partner' relationship to the lead tenant."
    multiple_partners_lettings:
      title: "You told us there are more than 1 persons with 'Partner' relationship to the lead tenant."

  devise:
    two_factor_authentication:
      success: "Two-factor authentication successful."
      attempt_failed: "Attempt failed."
      max_login_attempts_reached: "Too many incorrect log in attempts."
      account_locked: "Your account has been locked for security reasons."
      contact_administrator: "Contact another helpdesk administrator for access."
      code_has_been_sent: "Your security code has been sent."
      code_required: "Security code is required."
      code_incorrect: "Security code is incorrect."

  questions:
    location:
      postcode: "What is the postcode?"
      name: "What is the name of this location?"
      units: "How many units are at this location?"
      type_of_unit: "What is the most common type of unit at this location?"
      startdate: "When did the first property in this location become available under this scheme?"
      mobility_type: "What are the mobility standards for the majority of units in this location?"
      toggle_active:
        apply_from: "When should this change apply?"
    scheme:
      toggle_active:
        apply_from: "When should this change apply?"
    descriptions:
      location:
        mobility_type:
          W: "Suitable for someone who uses a wheelchair and offers the full use of all rooms and facilities."
          A: "Fitted with stairlifts, ramps, level access showers or grab rails."
          N: "Not designed to wheelchair-user standards or fitted with any equipment or adaptations."
    soctenant:
      one: "Was the buyer a private registered provider, housing association or local authority tenant immediately before this sale?"
      other: "Were any of the buyers private registered providers, housing association or local authority tenants immediately before this sale?"
    stairowned:
      one: "What percentage of the property does the buyer now own in total?"
      other: "What percentage of the property do the buyers now own in total?"

  hints:
    location:
      postcode: "For example, SW1P 4DF."
      name: "This is how you refer to this location within your organisation."
      units: "A unit is the space being let. For example, the property might be a block of flats and the unit would be the specific flat being let. A unit can also be a bedroom in a shared house or flat. Do not include spaces used for staff."
      toggle_active: "If the date is before %{date}, select ‘From the start of the open collection period’ because the previous period has now closed."
      startdate: "For example, 27 3 2021."
    scheme:
      toggle_active: "If the date is before %{date}, select ‘From the start of the open collection period’ because the previous period has now closed."
    bulk_upload:
      needstype: "General needs housing includes both self-contained and shared housing without support or specific adaptations. Supported housing can include direct access hostels, group homes, residential care and nursing homes."

  check_answer_labels:
    soctenant:
      one: "Buyer was a registered provider, housing association or local authority tenant immediately before this sale?"
      other: "Any buyers were registered providers, housing association or local authority tenants immediately before this sale?"
    stairowned:
      one: "Percentage the buyer now owns in total."
      other: "Percentage the buyers now own in total."

  warnings:
    organisation:
      deactivate: "All schemes and users at this organisation will be deactivated. All the organisation's relationships will be removed. It will no longer be possible to create logs for this organisation."
      reactivate: "All schemes, users, and relationships that were active when this organisation was deactivated will be reactivated."
    location:
      deactivate:
        existing_logs: "It will not be possible to add logs with this location if their tenancy start date is on or after the date you enter. Any existing logs may be affected."
        review_logs: "Your data providers will need to review these logs and answer a few questions again. We’ll email each log creator with a list of logs that need updating."
      reactivate:
        existing_logs: "You’ll be able to add logs with this location if their tenancy start date is on or after the date you enter."
    scheme:
      deactivate:
        existing_logs: "It will not be possible to add logs with this scheme if their tenancy start date is on or after the date you enter. Any existing logs may be affected."
        review_logs: "Your data providers will need to review these logs and answer a few questions again. We’ll email each log creator with a list of logs that need updating."
      reactivate:
        existing_logs: "You’ll be able to add logs with this scheme if their tenancy start date is on or after the date you enter."

  test:
    one_argument: "This is based on the tenant’s work situation: %{ecstat1}."
    title_text:
      no_argument: "Some test text."
      one_argument: "You said this: %{argument}."<|MERGE_RESOLUTION|>--- conflicted
+++ resolved
@@ -289,23 +289,6 @@
       startdate:
         before_scheme_end_date: "The tenancy start date must be before the end date for this supported housing scheme."
         year_not_two_or_four_digits: "Tenancy start year must be 2 or 4 digits."
-<<<<<<< HEAD
-        ten_years_after_void_date: "Enter a tenancy start date that is no more than 10 years after the void date."
-        ten_years_after_mrc_date: "Enter a tenancy start date that is no more than 10 years after the major repairs completion date."
-=======
-        invalid_merged_organisations_start_date:
-          same_organisation: "Enter a date when the owning and managing organisation was active. %{owning_organisation} became inactive on %{owning_organisation_merge_date} and was replaced by %{owning_absorbing_organisation}."
-          same_merge: "Enter a date when the owning and managing organisations were active. %{owning_organisation} and %{managing_organisation} became inactive on %{owning_organisation_merge_date} and were replaced by %{owning_absorbing_organisation}."
-          owning_organisation: "Enter a date when the owning organisation was active. %{owning_organisation} became inactive on %{owning_organisation_merge_date} and was replaced by %{owning_absorbing_organisation}."
-          managing_organisation: "Enter a date when the managing organisation was active. %{managing_organisation} became inactive on %{managing_organisation_merge_date} and was replaced by %{managing_absorbing_organisation}."
-          different_merge: "Enter a date when the owning and managing organisations were active. %{owning_organisation} became inactive on %{owning_organisation_merge_date} and was replaced by %{owning_absorbing_organisation}. %{managing_organisation} became inactive on %{managing_organisation_merge_date} and was replaced by %{managing_absorbing_organisation}."
-        invalid_absorbing_organisations_start_date:
-          same_organisation: "Enter a date when the owning and managing organisation was active. %{owning_organisation} became active on %{owning_organisation_available_from}."
-          owning_organisation: "Enter a date when the owning organisation was active. %{owning_organisation} became active on %{owning_organisation_available_from}."
-          managing_organisation: "Enter a date when the managing organisation was active. %{managing_organisation} became active on %{managing_organisation_available_from}."
-          different_organisations: "Enter a date when the owning and managing organisations were active. %{owning_organisation} became active on %{owning_organisation_active_from}, and %{managing_organisation} became active on %{managing_organisation_active_from}."
->>>>>>> 47928f38
-
         location:
           deactivated:
             startdate: "The location %{postcode} is inactive on this date. Enter another date or choose another location."
