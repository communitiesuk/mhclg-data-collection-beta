--- conflicted
+++ resolved
@@ -71,18 +71,13 @@
         forms/bulk_upload_lettings_resume/fix_choice:
           attributes:
             choice:
-<<<<<<< HEAD
-              blank: You must select how would you like to fix errors
-              inclusion: You must select one of the following options for how would like to fix errors
+              blank: Select how you would like to fix these errors
+              inclusion: You must select one of the following options for how you would like to fix these errors
         forms/bulk_upload_sales_resume/fix_choice:
           attributes:
             choice:
               blank: Select how you would like to fix these errors
               inclusion: You must select one of the following options for how you would like to fix these errors
-
-=======
-              blank: Select how you would like to fix these errors
-              inclusion: You must select one of the following options for how you would like to fix these errors
         forms/bulk_upload_lettings_soft_validations_check/confirm_soft_errors:
           attributes:
             confirm_soft_errors:
@@ -91,12 +86,7 @@
           attributes:
             confirm_soft_errors:
               blank: You must select if there are errors in these fields
-        forms/bulk_upload_sales_resume/fix_choice:
-            attributes:
-              choice:
-                blank: Select how you would like to fix these errors
-                inclusion: You must select one of the following options for how you would like to fix these errors
->>>>>>> 79c4f9b7
+
 
   activerecord:
     errors:
