--- conflicted
+++ resolved
@@ -376,7 +376,7 @@
         no_choices: "You cannot answer this question as you told us nobody in the household has a physical or mental health condition (or other illness) expected to last 12 months or more"
       postcode:
         discounted_ownership: "Last settled accommodation and discounted ownership property postcodes must match"
-      
+
     tenancy:
       length:
         fixed_term_not_required: "You must only answer the length of the tenancy if it's fixed-term"
@@ -431,15 +431,10 @@
         must_be_less_than_1_year_from_exdate: "Completion date must be less than 1 year after contract exchange date"
       previous_property_beds:
         property_type_bedsit: "Bedsit bedroom maximum 1"
-<<<<<<< HEAD
-      previous_property_type:
-        property_type_bedsit: "A bedsit can not have more than 1 bedroom"
-=======
       discounted_ownership_value: "Mortgage, deposit, and grant total must equal £%{value_with_discount}"
       monthly_rent:
         higher_than_expected: "Basic monthly rent must be between £0 and £9,999"
 
->>>>>>> 3737a0f0
   soft_validations:
     net_income:
       title_text: "Net income is outside the expected range based on the lead tenant’s working situation"
