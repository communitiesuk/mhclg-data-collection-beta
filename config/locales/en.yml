# Files in the config/locales directory are used for internationalization
# and are automatically loaded by Rails. If you want to use locales other
# than English, add the necessary files in this directory.
#
# To use the locales, use `I18n.t`:
#
#     I18n.t 'hello'
#
# In views, this is aliased to just `t`:
#
#     <%= t('hello') %>
#
# To use a different locale, set it with `I18n.locale`:
#
#     I18n.locale = :es
#
# This would use the information in config/locales/es.yml.
#
# The following keys must be escaped otherwise they will not be retrieved by
# the default I18n backend:
#
# true, false, on, off, yes, no
#
# Instead, surround them with single quotes.
#
# en:
#   'true': 'foo'
#
# To learn more, please read the Rails Internationalization guide
# available at https://guides.rubyonrails.org/i18n.html.

en:
  service_name: "Submit social housing lettings and sales data (CORE)"
  feedback_form: "https://forms.office.com/Pages/ResponsePage.aspx?id=EGg0v32c3kOociSi7zmVqC4YDsCJ3llAvEZelBFBLUBURFVUTzFDTUJPQlM4M0laTE5DTlNFSjJBQi4u"
  organisation:
    updated: "Organisation details updated"
  user:
    create_password: "Create a password to finish setting up your account"
    reset_password: "Reset your password"

  activemodel:
    errors:
      models:
        forms/bulk_upload_lettings/year:
          attributes:
            year:
              blank: You must select a collection period to upload for
        forms/bulk_upload_sales/year:
          attributes:
            year:
              blank: You must select a collection period to upload for
        forms/bulk_upload_lettings/upload_your_file:
          attributes:
            file:
              blank: Select which file to upload
              not_csv: Your file must be in CSV format
        forms/bulk_upload_sales/upload_your_file:
          attributes:
            file:
              blank: Select which file to upload
              not_csv: Your file must be in CSV format
        forms/bulk_upload_lettings/needstype:
          attributes:
            needstype:
              blank: You must answer needs type

  activerecord:
    errors:
      models:
        scheme:
          attributes:
            owning_organisation_id:
              invalid: "Enter the name of the organisation that owns the housing stock"
            service_name:
              invalid: "Enter the name of the scheme"
            scheme_type:
              invalid: "Select the type of scheme"
            registered_under_care_act:
              invalid: "Select if this scheme is registered under the Care Standards Act 2000"
            primary_client_group:
              invalid: "Select what client group this scheme is intended for"
            secondary_client_group:
              invalid: "Select the other client group for this scheme"
            support_type:
              invalid: "Select the level of support provided by this scheme"
            intended_stay:
              invalid: "Select the intended length of stay"
            has_other_client_group:
              invalid: "Select if this scheme provides for another client group"
            arrangement_type:
              invalid: "Select who provides the support services used by this scheme"
        location:
          attributes:
            startdate:
              invalid: "Enter a date in the correct format, for example 31 1 2022"
            units:
              blank: "Enter the total number of units at this location"
            type_of_unit:
              blank: "Select the most common type of unit at this location"
            mobility_type:
              blank: "Select the mobility standards for the majority of units in this location"
        user:
          attributes:
            organisation_id:
              blank: "Select the user’s organisation"
              invalid: "Select the user’s organisation"
            name:
              blank: "Enter a name"
            email:
              invalid: "Enter an email address in the correct format, like name@example.com"
              blank: "Enter an email address"
              taken: "Enter an email address that hasn’t already been used to sign up"
            role:
              invalid: "Role must be data accessor, data provider or data coordinator"
              blank: "Select role"

  validations:
    organisation:
      name_missing: "Enter the name of the organisation"
      provider_type_missing: "Select the organisation type"
      stock_owner:
        blank: "You must choose a stock owner"
        already_added: "You have already added this stock owner"
        does_not_own_stock: "You can only add stock owners who own stock, which this organisation does not."
      managing_agent:
        blank: "You must choose a managing agent"
        already_added: "You have already added this managing agent"
    not_answered: "You must answer %{question}"
    invalid_option: "Enter a valid value for %{question}"

    other_field_missing: "If %{main_field_label} is other then %{other_field_label} must be provided"
    other_field_not_required: "%{other_field_label} must not be provided if %{main_field_label} was not other"
    numeric:
      valid: "%{field} must be between %{min} and %{max}"
    date:
      invalid_date: "Enter a date in the correct format, for example 31 1 2022"
      outside_collection_window: "Enter a date within the current collection windows"
    postcode: "Enter a postcode in the correct format, for example AA1 1AA"
    location_admin_district: "Select a local authority"
    email:
      taken: "Enter an email address that hasn’t already been used to sign up"
      invalid: "Enter an email address in the correct format, like name@example.com"
      blank: "Enter an email address"
    role:
      invalid: "Role must be data accessor, data provider or data coordinator"

    setup:
      intermediate_rent_product_name:
        blank: "Enter name of other intermediate rent product"
      startdate:
        later_than_14_days_after: "The tenancy start date must not be later than 14 days from today’s date"
        before_scheme_end_date: "The tenancy start date must be before the end date for this supported housing scheme"
        after_void_date: "Enter a tenancy start date that is after the void date"
        after_major_repair_date: "Enter a tenancy start date that is after the major repair date"
        location:
          deactivated: "The location %{postcode} was deactivated on %{date} and was not available on the day you entered."
          reactivating_soon: "The location %{postcode} is not available until %{date}. Select another location or edit the tenancy start date"
          activating_soon: "The location %{postcode} is not available until %{date}. Enter a tenancy start date after %{date}"
        scheme:
          deactivated: "%{name} was deactivated on %{date} and was not available on the day you entered"
          reactivating_soon: "The scheme %{name} is not available until %{date}. Select another scheme or edit the tenancy start date"
          activating_soon: "%{name} is not available until %{date}. Enter a tenancy start date after %{date}"
      owning_organisation:
        invalid: "Please select owning organisation or managing organisation that you belong to"
      managing_organisation:
        invalid: "Please select owning organisation or managing organisation that you belong to"
      created_by:
        invalid: "Please select owning organisation or managing organisation that you belong to"

    property:
      mrcdate:
        before_tenancy_start: "Enter a major repairs date that is before the tenancy start date"
        not_first_let: "Major repairs date must not be completed if the tenancy is a first let"
        ten_years_before_tenancy_start: "Enter a major repairs completion date that is no more than 10 years before the tenancy start date"
      void_date:
        ten_years_before_tenancy_start: "Enter a void date no more than 10 years before the tenancy start date"
        before_tenancy_start: "Enter a void date that is before the tenancy start date"
        after_mrcdate: "Void date must be before the major repairs date if provided"
      offered:
        relet_number: "Enter a number between 0 and 20 for the amount of times the property has been re-let"
      la:
        la_invalid_for_org: "%{org_name} does not operate in %{la_name}"
        postcode_invalid_for_org: "Enter a postcode in an area covered by %{org_name}"
      rsnvac:
        first_let_not_social: "Enter a reason for vacancy that is not 'first let' if unit has been previously let as social housing"
        first_let_social: "Reason for vacancy must be first let if unit has been previously let as social housing"
        previous_let_social: "Property cannot have a previous let type if being let as social housing for the first time"
        non_temp_accommodation: "Answer cannot be re-let to tenant who occupied the same property as temporary accommodation as this accommodation is not temporary"
        referral_invalid: "Answer cannot be re-let to tenant who occupied the same property as temporary accommodation as a different source of referral for this letting"
        not_a_renewal: "Reason for vacancy cannot be 'Renewal of fixed-term tenancy' if letting is not a renewal"
      unittype_gn:
        one_bedroom_bedsit: "A bedsit can only have one bedroom"
        one_seven_bedroom_shared: "A shared house must have 1 to 7 bedrooms"
        one_three_bedroom_single_tenant_shared: "A shared house with fewer than two tenants must have 1 to 3 bedrooms"
      beds:
        non_positive: "Number of bedrooms has to be greater than 0"
        over_max: "Number of bedrooms cannot be more than 12"
      postcode:
        must_match_previous: "Buyer's last accommodation and discounted ownership postcodes must match"

    financial:
      tshortfall:
        outstanding_amount_not_required: "You cannot answer the outstanding amount question if you don’t have outstanding rent or charges"
        more_than_rent: "Enter a value less less than the basic rent amount"
        must_be_positive: "Enter a value over £0.01 as you told us there is an outstanding amount"
      hbrentshortfall:
        outstanding_no_benefits: "Answer cannot be ‘yes’ to outstanding amount for basic rent or charges if tenant does not receive housing benefit or Universal Credit or you‘re not sure"
      benefits:
        part_or_full_time: "Answer cannot be ‘all’ for income from Universal Credit, state pensions or benefits if the tenant or their partner works part-time or full-time"
      earnings:
        over_hard_max: "Net income cannot be greater than £%{hard_max} per week given the tenant’s working situation"
        under_hard_min: "Net income cannot be less than £%{hard_min} per week given the tenant’s working situation"
        freq_missing: "Select how often the household receives income"
        earnings_missing: "Enter how much income the household has in total"
      income1:
        over_hard_max: "Income must be lower than £%{hard_max}"
      negative_currency: "Enter an amount above 0"
      rent:
        less_than_shortfall: "Enter an amount that is more than the shortfall in basic rent"
        scharge:
          private_registered_provider:
            general_needs: "Enter a value for the service charge between £0 and £55 per week if the landlord is a private registered provider and it is a general needs letting"
            supported_housing: "Enter a value for the service charge between £0 and £280 per week if the landlord is a private registered provider and it is a supported housing letting"
          local_authority:
            general_needs: "Enter a value for the service charge between £0 and £45 per week if the landlord is a local authority and it is a general needs letting"
            supported_housing: "Enter a value for the service charge between £0 and £165 per week if the landlord is a local authority and it is a supported housing letting"
        pscharge:
          private_registered_provider:
            general_needs: "Enter a value for the personal service charge between £0 and £30 per week if the landlord is a private registered provider and it is a general needs letting"
            supported_housing: "Enter a value for the personal service charge between £0 and £200 per week if the landlord is a private registered provider and it is a supported housing letting"
          local_authority:
            general_needs: "Enter a value for the personal service charge between £0 and £35 per week if the landlord is a local authority and it is a general needs letting"
            supported_housing: "Enter a value for the personal service charge between £0 and £75 per week if the landlord is a local authority and it is a supported housing letting"
        supcharg:
          private_registered_provider:
            general_needs: "Enter a value for the support charge between £0 and £40 per week if the landlord is a private registered provider and it is a general needs letting"
            supported_housing: "Enter a value for the support charge between £0 and £465 per week if the landlord is a private registered provider and it is a supported housing letting"
          local_authority:
            general_needs: "Enter a value for the support charge between £0 and £60 per week if the landlord is a local authority and it is a general needs letting"
            supported_housing: "Enter a value for the support charge between £0 and £120 per week if the landlord is a local authority and it is a supported housing letting"
      brent:
        below_hard_min: "Rent is below the absolute minimum expected for a property of this type. Please check the rent, rent period, local authority and (if general needs) number of bedrooms"
        above_hard_max: "Rent is higher than the absolute maximum expected for a property of this type. Please check the rent, rent period, local authority and (if general needs) number of bedrooms"
        scheme_id:
          below_hard_min: "Rent is below the absolute minimum expected for a property of this type. Please check the rent, rent period and local authority"
          above_hard_max: "Rent is higher than the absolute maximum expected for a property of this type. Please check the rent, rent period and local authority"
        location_id:
          below_hard_min: "Rent is below the absolute minimum expected for a property of this type. Please check the rent, rent period and local authority"
          above_hard_max: "Rent is higher than the absolute maximum expected for a property of this type. Please check the rent, rent period and local authority"
        postcode_known:
          below_hard_min: "Rent is below the absolute minimum expected for a property of this type. Please check the rent, rent period, local authority and number of bedrooms"
          above_hard_max: "Rent is higher than the absolute maximum expected for a property of this type. Please check the rent, rent period, local authority and number of bedrooms"
        la:
          below_hard_min: "Rent is below the absolute minimum expected for a property of this type based on this local authority"
          above_hard_max: "Rent is higher than the absolute maximum expected for a property of this type based on this local authority"
        beds:
          below_hard_min: "Rent is below the absolute minimum expected for a property of this type based on this number of bedrooms"
          above_hard_max: "Rent is higher than the absolute maximum expected for a property of this type based on this number of bedrooms"
        needstype:
          below_hard_min: "Rent is below the absolute minimum expected for a property of this type based on this lettings type"
          above_hard_max: "Rent is higher than the absolute maximum expected for a property of this type based on this lettings type"
        rent_type:
          below_hard_min: "Rent is below the absolute minimum expected for a property of this type based on this lettings type"
          above_hard_max: "Rent is higher than the absolute maximum expected for a property of this type based on this lettings type"
        period:
          below_hard_min: "Rent is below the absolute minimum expected for a property of this type based on this period"
          above_hard_max: "Rent is higher than the absolute maximum expected for a property of this type based on this period"
      charges:
        complete_1_of_3: "Answer either the ‘household rent and charges’ question or ‘is this accommodation a care home‘, or select ‘no’ for ‘does the household pay rent or charges for the accommodation?’"
      tcharge:
        under_10: "Enter a total charge that is at least £10 per week"
      rent_period:
        invalid_for_org: "%{org_name} does not charge rent %{rent_period}"
      carehome:
        out_of_range: "Household rent and other charges must be between %{min_chcharge} and %{max_chcharge} if paying %{period}"
        not_provided: "Enter how much rent and other charges the household pays %{period}"
      cash_discount_invalid: "Cash discount must be £0 - £999,999"
    household:
      reasonpref:
        not_homeless: "Answer cannot be ‘homeless or about to lose their home’ as the tenant was not homeless immediately prior to this letting"
      reasonable_preference_reason:
        reason_required: "Enter a reason if you've answered 'yes' to reasonable preference"
        reason_not_required: "Do not enter a reason if you've answered 'no' to reasonable preference"
      underoccupation_benefitcap:
        dont_know_required: "Answer must be ‘don’t know’ as you told us you don’t know the tenant’s main reason for leaving"
      reservist:
        injury_required: "Tell us whether the person was seriously injured or ill as a result of serving in the UK armed forces"
        injury_not_required: "You cannot answer this question as you told us the person has not served in the UK armed forces or prefers not to say"
      leftreg:
        question_required: "Tell us whether the person is still serving in the UK armed forces as you told us they’re a current or former regular"
        question_not_required: "You cannot answer whether the person is still serving in the UK armed forces as you told us they’re not a current or former regular"
      preg_occ:
        no_female: "Enter ‘no’ as there are no female tenants aged 11-65 in the household"
      age:
        retired_male: "A male tenant who is retired must be 65 or over"
        retired_female: "A female tenant who is retired must be 60 or over"
        retired_over_70: "Answer cannot be over 70 as person %{person_num} has economic status that is not ‘retired’"
        child_under_16_relat: "Answer cannot be under 16 as person %{person_num} is not a child of the lead tenant"
        child_under_16: "Answer cannot be under 16 as person’s %{person_num} working situation is not ‘child under 16’"
        child_over_16: "Answer cannot be over 16 as person’s %{person_num} working situation is ‘child under 16‘"
        child_over_20: "Answer cannot be 20 or over as the relationship is ‘child’"
        not_student_16_19: "Answer cannot be between 16 and 19 as person %{person_num} is a child of the lead tenant but is not a full-time student"
        student_16_19:
          cannot_be_16_19:
            student_not_child: "Person cannot be aged 16-19 if they are a student but don't have relationship ‘child’"
            child_not_student: "Person cannot be aged 16-19 if they have relationship ‘child’ but are not a student"
          must_be_16_19: "Person must be aged 16-19 if they are a student and have relationship ‘child’"
        partner_under_16: "Cannot be under 16 if the relationship is partner"
        lead:
          over_20: "The lead tenant must be under 20 as you told us their housing situation immediately before this letting was a children’s home or foster care"
      ecstat:
        retired_over_70: "Person %{person_num} must be retired if over 70"
        child_under_16: "Person’s %{person_num} working situation must be ’child under 16‘ as you told us they’re under 16"
        child_over_16: "Answer cannot be ‘child under 16’ as you told us the person %{person_num} is older than 16"
        not_student_16_19: "Person’s %{person_num} working situation must be full-time student or prefers not to say as you told us they’re between 16 and 19."
        student_16_19:
          cannot_be_student:
            child_not_16_19: "Person cannot be a student if they are not aged 16-19 but have relationship ‘child’"
            16_19_not_child: "Person cannot be a student if they are aged 16-19 but don‘t have relationship ‘child’"
          must_be_student: "Person must be a student if they are aged 16-19 and have relationship ‘child’"
        retired_male: "Answer cannot be ‘retired’ as the male tenant is under 65"
        retired_female: "Answer cannot be ‘retired’ as the female tenant is under 60"
      relat:
        partner_under_16: "Answer cannot be ‘partner’ if the person's age is under 16"
        child_under_16: "Person’s relationship to tenant 1 must be ‘child’ as you told us they’re under 16"
        child_over_20: "Answer cannot be ‘child’ if the person's age is 20 or over"
        one_partner: "Number of partners cannot be greater than 1"
        not_student_16_19: "Answer cannot be ‘child’ as you told us the person %{person_num} is between 16 and 19 and is not a full-time student"
        student_16_19:
          cannot_be_child:
            student_not_16_19: "Answer cannot be ‘child’ if the person is a student but not aged 16-19"
            16_19_not_student:  "Answer cannot be ‘child’ if the person is aged 16-19 but not a student"
          must_be_child: "Answer must be ‘child’ if the person is aged 16-19 and a student"
      housingneeds_a:
        one_or_two_choices: "You can only select one option or ‘other disabled access needs’ plus ‘wheelchair-accessible housing’, ‘wheelchair access to essential rooms’ or ‘level access housing’"
      prevten:
        non_temp_accommodation: "Answer cannot be non-temporary accommodation as this is a re-let to a tenant who occupied the same property as temporary accommodation"
        over_20_foster_care: "Answer cannot be a children’s home or foster care as the lead tenant is 20 or older"
        male_refuge: "Answer cannot be a refuge as the lead tenant identifies as male"
        internal_transfer: "Answer cannot be %{prevten} as this tenancy is an internal transfer"
        la_general_needs:
          internal_transfer: "Answer cannot be a fixed-term or lifetime local authority general needs tenancy as it’s an internal transfer and a private registered provider is on the tenancy agreement"
      referral:
        secure_tenancy: "Answer must be internal transfer as this is a secure tenancy"
        rsnvac_non_temp: "Answer cannot be this source of referral as this is a re-let to tenant who occupied the same property as temporary accommodation"
        cannot_be_secure_tenancy: "Answer cannot be secure tenancy as this is not an internal transfer"
        assessed_homeless: "Answer cannot be internal transfer as the tenant was assessed as homeless"
        other_homeless: "Answer cannot be internal transfer as the tenant was considered homeless by their landlord"
        prevten_invalid: "Answer cannot be internal transfer as the household situation immediately before this letting was %{prevten}"
        reason_permanently_decanted: "Answer must be internal transfer as the tenant was permanently decanted from another property owned by this landlord"
        la_general_needs:
          internal_transfer: "Answer cannot be internal transfer as it’s the same landlord on the tenancy agreement and the household had either a fixed-term or lifetime local authority general needs tenancy immediately before this letting"
        prp:
          local_housing_referral: "Answer cannot be ‘nominated by a local housing authority’ as a local authority is on the tenancy agreement"
      homeless:
        assessed:
          internal_transfer: "Answer cannot be 'assessed as homeless' as this tenancy is an internal transfer"
        other:
          internal_transfer: "Answer cannot be 'other homelessness' as this tenancy was an internal transfer"
        reasonpref:
          not_homeless: "Answer cannot be ‘no’ as the tenant was homeless or about to lose their home"
      previous_la_known: "Enter name of local authority"
      gender:
        retired_male: "Answer cannot be ‘male’ as tenant is under 65 and retired"
        retired_female: "Answer cannot be ‘female’ as tenant is under 60 and retired"
        male_refuge: "Answer cannot be ‘male’ as you told us their housing situation immediately before this letting was a refuge"
      reason:
        not_internal_transfer: "Answer cannot be ‘permanently decanted from another property owned by this landlord’ as you told us the source of referral for this tenancy was not an internal transfer"
      condition_effects:
        no_choices: "You cannot answer this question as you told us nobody in the household has a physical or mental health condition (or other illness) expected to last 12 months or more"
      old_persons_shared_ownership: "Are you sure? At least one buyer should be aged over 64 for Older persons‘ shared ownership scheme"
      postcode:
        discounted_ownership: "Last settled accommodation and discounted ownership property postcodes must match"

    tenancy:
      length:
        fixed_term_not_required: "You must only answer the length of the tenancy if it's fixed-term"
        shorthold: "Enter a tenancy length between %{min_tenancy_length} and 99 years for a tenancy of this type"
        secure: "Enter a tenancy length between %{min_tenancy_length} and 99 years (or don't specify the length) for a tenancy of this type"
      internal_transfer: "Answer must be secure tenancy as this tenancy is an internal transfer"
      cannot_be_internal_transfer: "Answer cannot be internal transfer as this is not a secure tenancy"
      not_joint: "This cannot be a joint tenancy as you've told us there's only one person in the household"
      joint_more_than_one_member: "There must be more than one person in the household as you've told us this is a joint tenancy"

    declaration:
      missing: "You must show the DLUHC privacy notice to the tenant before you can submit this log."

    scheme:
      toggle_date:
        not_selected: "Select one of the options"
        invalid: "Enter a valid day, month and year"
        out_of_range: "The date must be on or after the %{date}"
      reactivation:
        before_deactivation: "This scheme was deactivated on %{date}. The reactivation date must be on or after deactivation date"
      deactivation:
        during_deactivated_period: "The scheme is already deactivated during this date, please enter a different date"
      owning_organisation:
        does_not_own_stock: "Enter an organisation that owns housing stock"

    location:
      postcode_blank: "Enter a postcode"
      units: "The units at this location must be a number"
      type_of_unit: "Select the most common type of unit at this location"
      mobility_standards: "Select the mobility standard for the majority of the units at this location"
      startdate_invalid: "Enter a valid day, month and year when the first property became available at this location"
      startdate_out_of_range: "Availability date must be on or after the %{date}"
      toggle_date:
        not_selected: "Select one of the options"
        invalid: "Enter a valid day, month and year"
        out_of_range: "The date must be on or after the %{date}"
      reactivation:
        before_deactivation: "This location was deactivated on %{date}. The reactivation date must be on or after deactivation date"
      deactivation:
        during_deactivated_period: "The location is already deactivated during this date, please enter a different date"
    sale_information:
<<<<<<< HEAD
=======
      proplen:
        social_homebuy: "Social HomeBuy buyers should not have lived here before"
        rent_to_buy: "Rent to Buy buyers should not have lived here before"
      exdate:
        must_be_before_saledate:
          Contract exchange date must be less than 1 year before completion date
        must_be_less_than_1_year_from_saledate:
          Contract exchange date must be less than 1 year before completion date
>>>>>>> 740f4cbd
      previous_property_beds:
        property_type_bedsit: "Bedsit bedroom maximum 1"
      previous_property_type:
        property_type_bedsit: "A bedsit can not have more than 1 bedroom"
<<<<<<< HEAD
      handover_exchange:
        handover_before_exchange: "Practical completion or handover date must be before exchange date"
        exchange_after_handover: "Exchange date must be after practical completion or handover date"
=======
      discounted_ownership_value: "Mortgage, deposit, and grant total must equal £%{value_with_discount}"
>>>>>>> 740f4cbd

  soft_validations:
    net_income:
      title_text: "Net income is outside the expected range based on the lead tenant’s working situation"
      hint_text: "<p>You told us the lead tenant’s working situation is: <strong>%{ecstat1}</strong>.</p><p>The household income you have entered is <strong>%{earnings}</strong>.</p>"
      in_soft_min_range:
        message: "Net income is lower than expected based on the lead tenant’s working situation. Are you sure this is correct?"
      in_soft_max_range:
        message: "Net income is higher than expected based on the lead tenant’s working situation. Are you sure this is correct?"
    rent:
      min:
        title_text: "You told us the rent is %{brent}"
        hint_text: "The minimum rent expected for this type of property in this local authority is £%{soft_min_for_period}"
      max:
        title_text: "You told us the rent is %{brent}"
        hint_text: "The maximum rent expected for this type of property in this local authority is £%{soft_max_for_period}"
    purchase_price:
      title_text: "You told us the purchase price is %{value}"
      hint_text: "The %{min_or_max} purchase price expected for this type of property in this local authority is %{soft_min_or_soft_max}"
    retirement:
      min:
        title: "You told us this person is under %{age} and retired"
        hint_text: "The minimum expected retirement age for %{gender} in England is %{age}."
      max:
        title: "You told us this person is %{age} or over and not retired"
        hint_text: "The minimum expected retirement age for %{gender} in England is %{age}."
    extra_borrowing:
      title: "The mortgage and deposit are higher than the purchase minus the discount"
    pregnancy:
      title: "You told us somebody in the household is pregnant"
      no_females: "You also told us there are no female tenants living at the property."
      females_not_in_soft_age_range: "You also told us that any female tenants living at the property are in the following age ranges:<ul><li>11 to 16</li><li>50 to 65</li></ul>"
    major_repairs_date:
      title_text: "You told us the time between the start of the tenancy and the major repairs completion date is more than 2 years"
    void_date:
      title_text: "You told us the time between the start of the tenancy and the void date is more than 2 years"

  devise:
    two_factor_authentication:
      success: "Two-factor authentication successful"
      attempt_failed: "Attempt failed"
      max_login_attempts_reached: "Too many incorrect log in attempts"
      account_locked: "Your account has been locked for security reasons"
      contact_administrator: "Contact another helpdesk administrator for access"
      code_has_been_sent: "Your security code has been sent"
      code_required: "Security code is required"
      code_incorrect: "Security code is incorrect"

  questions:
    location:
      postcode: "What is the postcode?"
      name: "What is the name of this location?"
      units: "How many units are at this location?"
      type_of_unit: "What is the most common type of unit at this location?"
      startdate: "When did the first property in this location become available under this scheme?"
      mobility_type: "What are the mobility standards for the majority of units in this location?"
      toggle_active:
        apply_from: "When should this change apply?"
    scheme:
      toggle_active:
        apply_from: "When should this change apply?"
    descriptions:
      location:
        mobility_type:
          W: "Suitable for someone who uses a wheelchair and offers the full use of all rooms and facilities."
          A: "Fitted with stairlifts, ramps, level access showers or grab rails."
          N: "Not designed to wheelchair-user standards or fitted with any equipment or adaptations."

  hints:
    location:
      postcode: "For example, SW1P 4DF."
      name: "This is how you refer to this location within your organisation"
      units: "A unit is the space being let. For example, the property might be a block of flats and the unit would be the specific flat being let. A unit can also be a bedroom in a shared house or flat. Do not include spaces used for staff."
      toggle_active: "If the date is before %{date}, select ‘From the start of the current collection period’ because the previous period has now closed."
      startdate: "For example, 27 3 2021"
    scheme:
      toggle_active: "If the date is before %{date}, select ‘From the start of the current collection period’ because the previous period has now closed."
    bulk_upload:
      needstype: "General needs housing includes both self-contained and shared housing without support or specific adaptations. Supported housing can include direct access hostels, group homes, residential care and nursing homes."

  warnings:
    location:
      deactivate:
        existing_logs: "It will not be possible to add logs with this location if their tenancy start date is on or after the date you enter. Any existing logs may be affected."
        review_logs: "Your data providers will need to review these logs and answer a few questions again. We’ll email each log creator with a list of logs that need updating."
      reactivate:
        existing_logs: "You’ll be able to add logs with this location if their tenancy start date is on or after the date you enter."
    scheme:
      deactivate:
        existing_logs: "It will not be possible to add logs with this scheme if their tenancy start date is on or after the date you enter. Any existing logs may be affected."
        review_logs: "Your data providers will need to review these logs and answer a few questions again. We’ll email each log creator with a list of logs that need updating."
      reactivate:
        existing_logs: "You’ll be able to add logs with this scheme if their tenancy start date is on or after the date you enter."

  test:
    one_argument: "This is based on the tenant’s work situation: %{ecstat1}"
    title_text:
      no_argument: "Some test text"
      one_argument: "You said this: %{ecstat1}"<|MERGE_RESOLUTION|>--- conflicted
+++ resolved
@@ -413,8 +413,6 @@
       deactivation:
         during_deactivated_period: "The location is already deactivated during this date, please enter a different date"
     sale_information:
-<<<<<<< HEAD
-=======
       proplen:
         social_homebuy: "Social HomeBuy buyers should not have lived here before"
         rent_to_buy: "Rent to Buy buyers should not have lived here before"
@@ -423,18 +421,14 @@
           Contract exchange date must be less than 1 year before completion date
         must_be_less_than_1_year_from_saledate:
           Contract exchange date must be less than 1 year before completion date
->>>>>>> 740f4cbd
       previous_property_beds:
         property_type_bedsit: "Bedsit bedroom maximum 1"
       previous_property_type:
         property_type_bedsit: "A bedsit can not have more than 1 bedroom"
-<<<<<<< HEAD
       handover_exchange:
         handover_before_exchange: "Practical completion or handover date must be before exchange date"
         exchange_after_handover: "Exchange date must be after practical completion or handover date"
-=======
       discounted_ownership_value: "Mortgage, deposit, and grant total must equal £%{value_with_discount}"
->>>>>>> 740f4cbd
 
   soft_validations:
     net_income:
