# Files in the config/locales directory are used for internationalization
# and are automatically loaded by Rails. If you want to use locales other
# than English, add the necessary files in this directory.
#
# To use the locales, use `I18n.t`:
#
#     I18n.t 'hello'
#
# In views, this is aliased to just `t`:
#
#     <%= t('hello') %>
#
# To use a different locale, set it with `I18n.locale`:
#
#     I18n.locale = :es
#
# This would use the information in config/locales/es.yml.
#
# The following keys must be escaped otherwise they will not be retrieved by
# the default I18n backend:
#
# true, false, on, off, yes, no
#
# Instead, surround them with single quotes.
#
# en:
#   'true': 'foo'
#
# To learn more, please read the Rails Internationalization guide
# available at https://guides.rubyonrails.org/i18n.html.

en:
  service_name: "Submit social housing lettings and sales data (CORE)"
  feedback_form: "https://forms.office.com/Pages/ResponsePage.aspx?id=EGg0v32c3kOociSi7zmVqC4YDsCJ3llAvEZelBFBLUBURFVUTzFDTUJPQlM4M0laTE5DTlNFSjJBQi4u"
  organisation:
    updated: "Organisation details updated"
  user:
    create_password: "Create a password to finish setting up your account"
    reset_password: "Reset your password"

  activemodel:
    errors:
      models:
        forms/bulk_upload_lettings/year:
          attributes:
            year:
              blank: You must select a collection period to upload for
        forms/bulk_upload_sales/year:
          attributes:
            year:
              blank: You must select a collection period to upload for
        forms/bulk_upload_lettings/upload_your_file:
          attributes:
            file:
              blank: Select which file to upload
              not_csv: Your file must be in CSV format
        forms/bulk_upload_sales/upload_your_file:
          attributes:
            file:
              blank: Select which file to upload
              not_csv: Your file must be in CSV format
        forms/bulk_upload_lettings/needstype:
          attributes:
            needstype:
              blank: You must answer needs type

  activerecord:
    errors:
      models:
        scheme:
          attributes:
            owning_organisation_id:
              invalid: "Enter the name of the organisation that owns the housing stock"
            service_name:
              invalid: "Enter the name of the scheme"
            scheme_type:
              invalid: "Select the type of scheme"
            registered_under_care_act:
              invalid: "Select if this scheme is registered under the Care Standards Act 2000"
            primary_client_group:
              invalid: "Select what client group this scheme is intended for"
            secondary_client_group:
              invalid: "Select the other client group for this scheme"
            support_type:
              invalid: "Select the level of support provided by this scheme"
            intended_stay:
              invalid: "Select the intended length of stay"
            has_other_client_group:
              invalid: "Select if this scheme provides for another client group"
            arrangement_type:
              invalid: "Select who provides the support services used by this scheme"
        location:
          attributes:
            startdate:
              invalid: "Enter a date in the correct format, for example 31 1 2022"
            units:
              blank: "Enter the total number of units at this location"
            type_of_unit:
              blank: "Select the most common type of unit at this location"
            mobility_type:
              blank: "Select the mobility standards for the majority of units in this location"
        user:
          attributes:
            organisation_id:
              blank: "Select the user’s organisation"
              invalid: "Select the user’s organisation"
            name:
              blank: "Enter a name"
            email:
              invalid: "Enter an email address in the correct format, like name@example.com"
              blank: "Enter an email address"
              taken: "Enter an email address that hasn’t already been used to sign up"
            role:
              invalid: "Role must be data accessor, data provider or data coordinator"
              blank: "Select role"

  validations:
    organisation:
      name_missing: "Enter the name of the organisation"
      provider_type_missing: "Select the organisation type"
      stock_owner:
        blank: "You must choose a stock owner"
        already_added: "You have already added this stock owner"
        does_not_own_stock: "You can only add stock owners who own stock, which this organisation does not."
      managing_agent:
        blank: "You must choose a managing agent"
        already_added: "You have already added this managing agent"
    not_answered: "You must answer %{question}"
    invalid_option: "Enter a valid value for %{question}"

    other_field_missing: "If %{main_field_label} is other then %{other_field_label} must be provided"
    other_field_not_required: "%{other_field_label} must not be provided if %{main_field_label} was not other"
    numeric:
      valid: "%{field} must be between %{min} and %{max}"
    date:
      invalid_date: "Enter a date in the correct format, for example 31 1 2022"
      outside_collection_window: "Enter a date within the current collection windows"
    postcode: "Enter a postcode in the correct format, for example AA1 1AA"
    location_admin_district: "Select a local authority"
    email:
      taken: "Enter an email address that hasn’t already been used to sign up"
      invalid: "Enter an email address in the correct format, like name@example.com"
      blank: "Enter an email address"
    role:
      invalid: "Role must be data accessor, data provider or data coordinator"

    setup:
      intermediate_rent_product_name:
        blank: "Enter name of other intermediate rent product"
      startdate:
        later_than_14_days_after: "The tenancy start date must not be later than 14 days from today’s date"
        before_scheme_end_date: "The tenancy start date must be before the end date for this supported housing scheme"
        after_void_date: "Enter a tenancy start date that is after the void date"
        after_major_repair_date: "Enter a tenancy start date that is after the major repair date"
        location:
          deactivated: "The location %{postcode} was deactivated on %{date} and was not available on the day you entered."
          reactivating_soon: "The location %{postcode} is not available until %{date}. Select another location or edit the tenancy start date"
          activating_soon: "The location %{postcode} is not available until %{date}. Enter a tenancy start date after %{date}"
        scheme:
          deactivated: "%{name} was deactivated on %{date} and was not available on the day you entered"
          reactivating_soon: "The scheme %{name} is not available until %{date}. Select another scheme or edit the tenancy start date"
          activating_soon: "%{name} is not available until %{date}. Enter a tenancy start date after %{date}"
      owning_organisation:
        invalid: "Please select owning organisation or managing organisation that you belong to"
      managing_organisation:
        invalid: "Please select owning organisation or managing organisation that you belong to"
      created_by:
        invalid: "Please select owning organisation or managing organisation that you belong to"

    property:
      mrcdate:
        before_tenancy_start: "Enter a major repairs date that is before the tenancy start date"
        not_first_let: "Major repairs date must not be completed if the tenancy is a first let"
        ten_years_before_tenancy_start: "Enter a major repairs completion date that is no more than 10 years before the tenancy start date"
      void_date:
        ten_years_before_tenancy_start: "Enter a void date no more than 10 years before the tenancy start date"
        before_tenancy_start: "Enter a void date that is before the tenancy start date"
        after_mrcdate: "Void date must be before the major repairs date if provided"
      offered:
        relet_number: "Enter a number between 0 and 20 for the amount of times the property has been re-let"
      la:
        la_invalid_for_org: "%{org_name} does not operate in %{la_name}"
        postcode_invalid_for_org: "Enter a postcode in an area covered by %{org_name}"
      rsnvac:
        first_let_not_social: "Enter a reason for vacancy that is not 'first let' if unit has been previously let as social housing"
        first_let_social: "Reason for vacancy must be first let if unit has been previously let as social housing"
        previous_let_social: "Property cannot have a previous let type if being let as social housing for the first time"
        non_temp_accommodation: "Answer cannot be re-let to tenant who occupied the same property as temporary accommodation as this accommodation is not temporary"
        referral_invalid: "Answer cannot be re-let to tenant who occupied the same property as temporary accommodation as a different source of referral for this letting"
        not_a_renewal: "Reason for vacancy cannot be 'Renewal of fixed-term tenancy' if letting is not a renewal"
      unittype_gn:
        one_bedroom_bedsit: "A bedsit can only have one bedroom"
        one_seven_bedroom_shared: "A shared house must have 1 to 7 bedrooms"
        one_three_bedroom_single_tenant_shared: "A shared house with fewer than two tenants must have 1 to 3 bedrooms"
      beds:
        non_positive: "Number of bedrooms has to be greater than 0"
        over_max: "Number of bedrooms cannot be more than 12"
      postcode:
        must_match_previous: "Buyer's last accommodation and discounted ownership postcodes must match"

    financial:
      tshortfall:
        outstanding_amount_not_required: "You cannot answer the outstanding amount question if you don’t have outstanding rent or charges"
        more_than_rent: "Enter a value less less than the basic rent amount"
        must_be_positive: "Enter a value over £0.01 as you told us there is an outstanding amount"
      hbrentshortfall:
        outstanding_no_benefits: "Answer cannot be ‘yes’ to outstanding amount for basic rent or charges if tenant does not receive housing benefit or Universal Credit or you‘re not sure"
      benefits:
        part_or_full_time: "Answer cannot be ‘all’ for income from Universal Credit, state pensions or benefits if the tenant or their partner works part-time or full-time"
      earnings:
        over_hard_max: "Net income cannot be greater than £%{hard_max} per week given the tenant’s working situation"
        under_hard_min: "Net income cannot be less than £%{hard_min} per week given the tenant’s working situation"
        freq_missing: "Select how often the household receives income"
        earnings_missing: "Enter how much income the household has in total"
      income1:
        over_hard_max: "Income must be lower than £%{hard_max}"
      negative_currency: "Enter an amount above 0"
      rent:
        less_than_shortfall: "Enter an amount that is more than the shortfall in basic rent"
        scharge:
          private_registered_provider:
            general_needs: "Enter a value for the service charge between £0 and £55 per week if the landlord is a private registered provider and it is a general needs letting"
            supported_housing: "Enter a value for the service charge between £0 and £280 per week if the landlord is a private registered provider and it is a supported housing letting"
          local_authority:
            general_needs: "Enter a value for the service charge between £0 and £45 per week if the landlord is a local authority and it is a general needs letting"
            supported_housing: "Enter a value for the service charge between £0 and £165 per week if the landlord is a local authority and it is a supported housing letting"
        pscharge:
          private_registered_provider:
            general_needs: "Enter a value for the personal service charge between £0 and £30 per week if the landlord is a private registered provider and it is a general needs letting"
            supported_housing: "Enter a value for the personal service charge between £0 and £200 per week if the landlord is a private registered provider and it is a supported housing letting"
          local_authority:
            general_needs: "Enter a value for the personal service charge between £0 and £35 per week if the landlord is a local authority and it is a general needs letting"
            supported_housing: "Enter a value for the personal service charge between £0 and £75 per week if the landlord is a local authority and it is a supported housing letting"
        supcharg:
          private_registered_provider:
            general_needs: "Enter a value for the support charge between £0 and £40 per week if the landlord is a private registered provider and it is a general needs letting"
            supported_housing: "Enter a value for the support charge between £0 and £465 per week if the landlord is a private registered provider and it is a supported housing letting"
          local_authority:
            general_needs: "Enter a value for the support charge between £0 and £60 per week if the landlord is a local authority and it is a general needs letting"
            supported_housing: "Enter a value for the support charge between £0 and £120 per week if the landlord is a local authority and it is a supported housing letting"
      brent:
        below_hard_min: "Rent is below the absolute minimum expected for a property of this type. Please check the rent, rent period, local authority and (if general needs) number of bedrooms"
        above_hard_max: "Rent is higher than the absolute maximum expected for a property of this type. Please check the rent, rent period, local authority and (if general needs) number of bedrooms"
        scheme_id:
          below_hard_min: "Rent is below the absolute minimum expected for a property of this type. Please check the rent, rent period and local authority"
          above_hard_max: "Rent is higher than the absolute maximum expected for a property of this type. Please check the rent, rent period and local authority"
        location_id:
          below_hard_min: "Rent is below the absolute minimum expected for a property of this type. Please check the rent, rent period and local authority"
          above_hard_max: "Rent is higher than the absolute maximum expected for a property of this type. Please check the rent, rent period and local authority"
        postcode_known:
          below_hard_min: "Rent is below the absolute minimum expected for a property of this type. Please check the rent, rent period, local authority and number of bedrooms"
          above_hard_max: "Rent is higher than the absolute maximum expected for a property of this type. Please check the rent, rent period, local authority and number of bedrooms"
        la:
          below_hard_min: "Rent is below the absolute minimum expected for a property of this type based on this local authority"
          above_hard_max: "Rent is higher than the absolute maximum expected for a property of this type based on this local authority"
        beds:
          below_hard_min: "Rent is below the absolute minimum expected for a property of this type based on this number of bedrooms"
          above_hard_max: "Rent is higher than the absolute maximum expected for a property of this type based on this number of bedrooms"
        needstype:
          below_hard_min: "Rent is below the absolute minimum expected for a property of this type based on this lettings type"
          above_hard_max: "Rent is higher than the absolute maximum expected for a property of this type based on this lettings type"
        rent_type:
          below_hard_min: "Rent is below the absolute minimum expected for a property of this type based on this lettings type"
          above_hard_max: "Rent is higher than the absolute maximum expected for a property of this type based on this lettings type"
        period:
          below_hard_min: "Rent is below the absolute minimum expected for a property of this type based on this period"
          above_hard_max: "Rent is higher than the absolute maximum expected for a property of this type based on this period"
      charges:
        complete_1_of_3: "Answer either the ‘household rent and charges’ question or ‘is this accommodation a care home‘, or select ‘no’ for ‘does the household pay rent or charges for the accommodation?’"
      tcharge:
        under_10: "Enter a total charge that is at least £10 per week"
      rent_period:
        invalid_for_org: "%{org_name} does not charge rent %{rent_period}"
      carehome:
        out_of_range: "Household rent and other charges must be between %{min_chcharge} and %{max_chcharge} if paying %{period}"
        not_provided: "Enter how much rent and other charges the household pays %{period}"
      cash_discount_invalid: "Cash discount must be £0 - £999,999"
    household:
      reasonpref:
        not_homeless: "Answer cannot be ‘homeless or about to lose their home’ as the tenant was not homeless immediately prior to this letting"
      reasonable_preference_reason:
        reason_required: "Enter a reason if you've answered 'yes' to reasonable preference"
        reason_not_required: "Do not enter a reason if you've answered 'no' to reasonable preference"
      underoccupation_benefitcap:
        dont_know_required: "Answer must be ‘don’t know’ as you told us you don’t know the tenant’s main reason for leaving"
      reservist:
        injury_required: "Tell us whether the person was seriously injured or ill as a result of serving in the UK armed forces"
        injury_not_required: "You cannot answer this question as you told us the person has not served in the UK armed forces or prefers not to say"
      leftreg:
        question_required: "Tell us whether the person is still serving in the UK armed forces as you told us they’re a current or former regular"
        question_not_required: "You cannot answer whether the person is still serving in the UK armed forces as you told us they’re not a current or former regular"
      preg_occ:
        no_female: "Enter ‘no’ as there are no female tenants aged 11-65 in the household"
      age:
        retired_male: "A male tenant who is retired must be 65 or over"
        retired_female: "A female tenant who is retired must be 60 or over"
        retired_over_70: "Answer cannot be over 70 as person %{person_num} has economic status that is not ‘retired’"
        child_under_16_relat: "Answer cannot be under 16 as person %{person_num} is not a child of the lead tenant"
        child_under_16: "Answer cannot be under 16 as person’s %{person_num} working situation is not ‘child under 16’"
        child_over_16: "Answer cannot be over 16 as person’s %{person_num} working situation is ‘child under 16‘"
        child_over_20: "Answer cannot be 20 or over as the relationship is ‘child’"
        not_student_16_19: "Answer cannot be between 16 and 19 as person %{person_num} is a child of the lead tenant but is not a full-time student"
        student_16_19:
          cannot_be_16_19:
            student_not_child: "Person cannot be aged 16-19 if they are a student but don't have relationship ‘child’"
            child_not_student: "Person cannot be aged 16-19 if they have relationship ‘child’ but are not a student"
          must_be_16_19: "Person must be aged 16-19 if they are a student and have relationship ‘child’"
        partner_under_16: "Cannot be under 16 if the relationship is partner"
        lead:
          over_20: "The lead tenant must be under 20 as you told us their housing situation immediately before this letting was a children’s home or foster care"
      ecstat:
        retired_over_70: "Person %{person_num} must be retired if over 70"
        child_under_16: "Person’s %{person_num} working situation must be ’child under 16‘ as you told us they’re under 16"
        child_over_16: "Answer cannot be ‘child under 16’ as you told us the person %{person_num} is older than 16"
        not_student_16_19: "Person’s %{person_num} working situation must be full-time student or prefers not to say as you told us they’re between 16 and 19."
        student_16_19:
          cannot_be_student:
            child_not_16_19: "Person cannot be a student if they are not aged 16-19 but have relationship ‘child’"
            16_19_not_child: "Person cannot be a student if they are aged 16-19 but don‘t have relationship ‘child’"
          must_be_student: "Person must be a student if they are aged 16-19 and have relationship ‘child’"
        retired_male: "Answer cannot be ‘retired’ as the male tenant is under 65"
        retired_female: "Answer cannot be ‘retired’ as the female tenant is under 60"
      relat:
        partner_under_16: "Answer cannot be ‘partner’ if the person's age is under 16"
        child_under_16: "Person’s relationship to tenant 1 must be ‘child’ as you told us they’re under 16"
        child_over_20: "Answer cannot be ‘child’ if the person's age is 20 or over"
        one_partner: "Number of partners cannot be greater than 1"
        not_student_16_19: "Answer cannot be ‘child’ as you told us the person %{person_num} is between 16 and 19 and is not a full-time student"
        student_16_19:
          cannot_be_child:
            student_not_16_19: "Answer cannot be ‘child’ if the person is a student but not aged 16-19"
            16_19_not_student:  "Answer cannot be ‘child’ if the person is aged 16-19 but not a student"
          must_be_child: "Answer must be ‘child’ if the person is aged 16-19 and a student"
      housingneeds_a:
        one_or_two_choices: "You can only select one option or ‘other disabled access needs’ plus ‘wheelchair-accessible housing’, ‘wheelchair access to essential rooms’ or ‘level access housing’"
      prevten:
        non_temp_accommodation: "Answer cannot be non-temporary accommodation as this is a re-let to a tenant who occupied the same property as temporary accommodation"
        over_20_foster_care: "Answer cannot be a children’s home or foster care as the lead tenant is 20 or older"
        male_refuge: "Answer cannot be a refuge as the lead tenant identifies as male"
        internal_transfer: "Answer cannot be %{prevten} as this tenancy is an internal transfer"
        la_general_needs:
          internal_transfer: "Answer cannot be a fixed-term or lifetime local authority general needs tenancy as it’s an internal transfer and a private registered provider is on the tenancy agreement"
      referral:
        secure_tenancy: "Answer must be internal transfer as this is a secure tenancy"
        rsnvac_non_temp: "Answer cannot be this source of referral as this is a re-let to tenant who occupied the same property as temporary accommodation"
        cannot_be_secure_tenancy: "Answer cannot be secure tenancy as this is not an internal transfer"
        assessed_homeless: "Answer cannot be internal transfer as the tenant was assessed as homeless"
        other_homeless: "Answer cannot be internal transfer as the tenant was considered homeless by their landlord"
        prevten_invalid: "Answer cannot be internal transfer as the household situation immediately before this letting was %{prevten}"
        reason_permanently_decanted: "Answer must be internal transfer as the tenant was permanently decanted from another property owned by this landlord"
        la_general_needs:
          internal_transfer: "Answer cannot be internal transfer as it’s the same landlord on the tenancy agreement and the household had either a fixed-term or lifetime local authority general needs tenancy immediately before this letting"
        prp:
          local_housing_referral: "Answer cannot be ‘nominated by a local housing authority’ as a local authority is on the tenancy agreement"
      homeless:
        assessed:
          internal_transfer: "Answer cannot be 'assessed as homeless' as this tenancy is an internal transfer"
        other:
          internal_transfer: "Answer cannot be 'other homelessness' as this tenancy was an internal transfer"
        reasonpref:
          not_homeless: "Answer cannot be ‘no’ as the tenant was homeless or about to lose their home"
      previous_la_known: "Enter name of local authority"
      gender:
        retired_male: "Answer cannot be ‘male’ as tenant is under 65 and retired"
        retired_female: "Answer cannot be ‘female’ as tenant is under 60 and retired"
        male_refuge: "Answer cannot be ‘male’ as you told us their housing situation immediately before this letting was a refuge"
      reason:
        not_internal_transfer: "Answer cannot be ‘permanently decanted from another property owned by this landlord’ as you told us the source of referral for this tenancy was not an internal transfer"
      condition_effects:
        no_choices: "You cannot answer this question as you told us nobody in the household has a physical or mental health condition (or other illness) expected to last 12 months or more"
<<<<<<< HEAD
    sale_information:
      proplen:
        social_homebuy: "Social HomeBuy buyers should not have lived here before"
        rent_to_buy: "Rent to Buy buyers should not have lived here before"
=======
      old_persons_shared_ownership: "Are you sure? At least one buyer should be aged over 64 for Older persons‘ shared ownership scheme"
      postcode:
        discounted_ownership: "Last settled accommodation and discounted ownership property postcodes must match"
>>>>>>> 4b43e5cb

    tenancy:
      length:
        fixed_term_not_required: "You must only answer the length of the tenancy if it's fixed-term"
        shorthold: "Enter a tenancy length between %{min_tenancy_length} and 99 years for a tenancy of this type"
        secure: "Enter a tenancy length between %{min_tenancy_length} and 99 years (or don't specify the length) for a tenancy of this type"
      internal_transfer: "Answer must be secure tenancy as this tenancy is an internal transfer"
      cannot_be_internal_transfer: "Answer cannot be internal transfer as this is not a secure tenancy"
      not_joint: "This cannot be a joint tenancy as you've told us there's only one person in the household"
      joint_more_than_one_member: "There must be more than one person in the household as you've told us this is a joint tenancy"

    declaration:
      missing: "You must show the DLUHC privacy notice to the tenant before you can submit this log."

    scheme:
      toggle_date:
        not_selected: "Select one of the options"
        invalid: "Enter a valid day, month and year"
        out_of_range: "The date must be on or after the %{date}"
      reactivation:
        before_deactivation: "This scheme was deactivated on %{date}. The reactivation date must be on or after deactivation date"
      deactivation:
        during_deactivated_period: "The scheme is already deactivated during this date, please enter a different date"
      owning_organisation:
        does_not_own_stock: "Enter an organisation that owns housing stock"

    location:
      postcode_blank: "Enter a postcode"
      units: "The units at this location must be a number"
      type_of_unit: "Select the most common type of unit at this location"
      mobility_standards: "Select the mobility standard for the majority of the units at this location"
      startdate_invalid: "Enter a valid day, month and year when the first property became available at this location"
      startdate_out_of_range: "Availability date must be on or after the %{date}"
      toggle_date:
        not_selected: "Select one of the options"
        invalid: "Enter a valid day, month and year"
        out_of_range: "The date must be on or after the %{date}"
      reactivation:
        before_deactivation: "This location was deactivated on %{date}. The reactivation date must be on or after deactivation date"
      deactivation:
        during_deactivated_period: "The location is already deactivated during this date, please enter a different date"
    sale_information:
      exdate:
        must_be_before_saledate:
          Contract exchange date must be less than 1 year before completion date
        must_be_less_than_1_year_from_saledate:
          Contract exchange date must be less than 1 year before completion date
      previous_property_beds:
        property_type_bedsit: "Bedsit bedroom maximum 1"
      previous_property_type:
        property_type_bedsit: "A bedsit can not have more than 1 bedroom"

  soft_validations:
    net_income:
      title_text: "Net income is outside the expected range based on the lead tenant’s working situation"
      hint_text: "<p>You told us the lead tenant’s working situation is: <strong>%{ecstat1}</strong>.</p><p>The household income you have entered is <strong>%{earnings}</strong>.</p>"
      in_soft_min_range:
        message: "Net income is lower than expected based on the lead tenant’s working situation. Are you sure this is correct?"
      in_soft_max_range:
        message: "Net income is higher than expected based on the lead tenant’s working situation. Are you sure this is correct?"
    rent:
      min:
        title_text: "You told us the rent is %{brent}"
        hint_text: "The minimum rent expected for this type of property in this local authority is £%{soft_min_for_period}."
      max:
        title_text: "You told us the rent is %{brent}"
        hint_text: "The maximum rent expected for this type of property in this local authority is £%{soft_max_for_period}."
    retirement:
      min:
        title: "You told us this person is under %{age} and retired"
        hint_text: "The minimum expected retirement age for %{gender} in England is %{age}."
      max:
        title: "You told us this person is %{age} or over and not retired"
        hint_text: "The minimum expected retirement age for %{gender} in England is %{age}."
    pregnancy:
      title: "You told us somebody in the household is pregnant"
      no_females: "You also told us there are no female tenants living at the property."
      females_not_in_soft_age_range: "You also told us that any female tenants living at the property are in the following age ranges:<ul><li>11 to 16</li><li>50 to 65</li></ul>"
    major_repairs_date:
      title_text: "You told us the time between the start of the tenancy and the major repairs completion date is more than 2 years"
    void_date:
      title_text: "You told us the time between the start of the tenancy and the void date is more than 2 years"

  devise:
    two_factor_authentication:
      success: "Two-factor authentication successful"
      attempt_failed: "Attempt failed"
      max_login_attempts_reached: "Too many incorrect log in attempts"
      account_locked: "Your account has been locked for security reasons"
      contact_administrator: "Contact another helpdesk administrator for access"
      code_has_been_sent: "Your security code has been sent"
      code_required: "Security code is required"
      code_incorrect: "Security code is incorrect"

  questions:
    location:
      postcode: "What is the postcode?"
      name: "What is the name of this location?"
      units: "How many units are at this location?"
      type_of_unit: "What is the most common type of unit at this location?"
      startdate: "When did the first property in this location become available under this scheme?"
      mobility_type: "What are the mobility standards for the majority of units in this location?"
      toggle_active:
        apply_from: "When should this change apply?"
    scheme:
      toggle_active:
        apply_from: "When should this change apply?"
    descriptions:
      location:
        mobility_type:
          W: "Suitable for someone who uses a wheelchair and offers the full use of all rooms and facilities."
          A: "Fitted with stairlifts, ramps, level access showers or grab rails."
          N: "Not designed to wheelchair-user standards or fitted with any equipment or adaptations."

  hints:
    location:
      postcode: "For example, SW1P 4DF."
      name: "This is how you refer to this location within your organisation"
      units: "A unit is the space being let. For example, the property might be a block of flats and the unit would be the specific flat being let. A unit can also be a bedroom in a shared house or flat. Do not include spaces used for staff."
      toggle_active: "If the date is before %{date}, select ‘From the start of the current collection period’ because the previous period has now closed."
      startdate: "For example, 27 3 2021"
    scheme:
      toggle_active: "If the date is before %{date}, select ‘From the start of the current collection period’ because the previous period has now closed."
    bulk_upload:
      needstype: "General needs housing includes both self-contained and shared housing without support or specific adaptations. Supported housing can include direct access hostels, group homes, residential care and nursing homes."

  warnings:
    location:
      deactivate:
        existing_logs: "It will not be possible to add logs with this location if their tenancy start date is on or after the date you enter. Any existing logs may be affected."
        review_logs: "Your data providers will need to review these logs and answer a few questions again. We’ll email each log creator with a list of logs that need updating."
      reactivate:
        existing_logs: "You’ll be able to add logs with this location if their tenancy start date is on or after the date you enter."
    scheme:
      deactivate:
        existing_logs: "It will not be possible to add logs with this scheme if their tenancy start date is on or after the date you enter. Any existing logs may be affected."
        review_logs: "Your data providers will need to review these logs and answer a few questions again. We’ll email each log creator with a list of logs that need updating."
      reactivate:
        existing_logs: "You’ll be able to add logs with this scheme if their tenancy start date is on or after the date you enter."

  test:
    one_argument: "This is based on the tenant’s work situation: %{ecstat1}"
    title_text:
      no_argument: "Some test text"
      one_argument: "You said this: %{ecstat1}"<|MERGE_RESOLUTION|>--- conflicted
+++ resolved
@@ -368,16 +368,9 @@
         not_internal_transfer: "Answer cannot be ‘permanently decanted from another property owned by this landlord’ as you told us the source of referral for this tenancy was not an internal transfer"
       condition_effects:
         no_choices: "You cannot answer this question as you told us nobody in the household has a physical or mental health condition (or other illness) expected to last 12 months or more"
-<<<<<<< HEAD
-    sale_information:
-      proplen:
-        social_homebuy: "Social HomeBuy buyers should not have lived here before"
-        rent_to_buy: "Rent to Buy buyers should not have lived here before"
-=======
       old_persons_shared_ownership: "Are you sure? At least one buyer should be aged over 64 for Older persons‘ shared ownership scheme"
       postcode:
         discounted_ownership: "Last settled accommodation and discounted ownership property postcodes must match"
->>>>>>> 4b43e5cb
 
     tenancy:
       length:
@@ -420,6 +413,9 @@
       deactivation:
         during_deactivated_period: "The location is already deactivated during this date, please enter a different date"
     sale_information:
+      proplen:
+        social_homebuy: "Social HomeBuy buyers should not have lived here before"
+        rent_to_buy: "Rent to Buy buyers should not have lived here before"
       exdate:
         must_be_before_saledate:
           Contract exchange date must be less than 1 year before completion date
