--- conflicted
+++ resolved
@@ -158,13 +158,9 @@
         current_financial_year:
           Enter a date within the %{current_start_year_short}/%{current_end_year_short} collection year, which is between %{current_start_year_long} and %{current_end_year_long}
         previous_and_current_financial_year:
-<<<<<<< HEAD
           "Enter a date within the %{previous_start_year_short}/%{previous_end_year_short} or %{previous_end_year_short}/%{current_end_year_short} collection years, which is between %{previous_start_year_long} and %{current_end_year_long}"
-=======
-          "Enter a date within the %{previous_start_year_short}/%{previous_end_year_short} or %{previous_end_year_short}/%{current_end_year_short} financial years, which is between %{previous_start_year_long} and %{current_end_year_long}"
       type:
         percentage_bought_must_be_at_least_threshold: "The minimum increase in equity while staircasing is %{threshold}% for this shared ownership type"
->>>>>>> d695c2fc
 
       startdate:
         current_financial_year:
