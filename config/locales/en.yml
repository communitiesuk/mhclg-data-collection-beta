--- conflicted
+++ resolved
@@ -258,10 +258,6 @@
     setup:
       saledate:
         year_not_two_or_four_digits: "Sale completion year must be 2 or 4 digits."
-<<<<<<< HEAD
-
-=======
->>>>>>> 2b629891
       startdate:
         before_scheme_end_date: "The tenancy start date must be before the end date for this supported housing scheme."
       owning_organisation:
@@ -287,66 +283,6 @@
         one_three_bedroom_single_tenant_shared: "A shared house with fewer than two tenants must have 1 to 3 bedrooms."
 
     financial:
-<<<<<<< HEAD
-      tshortfall:
-        outstanding_amount_not_expected: "You cannot answer the outstanding amount question if you don’t have outstanding rent or charges."
-        more_than_total_charge: "Enter a value less than the total charge."
-        more_than_carehome_charge: "Enter a value less than the care home charge."
-        must_be_positive: "Enter a value over £0.01 as you told us there is an outstanding amount."
-      hbrentshortfall:
-        outstanding_amount_not_expected: "Answer must be ‘yes’ as you have answered the outstanding amount question."
-        outstanding_no_benefits: "Answer cannot be ‘yes’ to outstanding amount for basic rent or charges if tenant does not receive housing benefit or Universal Credit or you‘re not sure."
-      benefits:
-        part_or_full_time: "Answer cannot be ‘all’ for income from Universal Credit, state pensions or benefits if the tenant or their partner works part-time or full-time."
-      earnings:
-        over_hard_max: "The household’s income cannot be greater than %{hard_max} per week given the household’s working situation."
-        under_hard_min: "The household’s income cannot be less than %{hard_min} per week given the household’s working situation."
-        freq_missing: "Select how often the household receives income."
-        earnings_missing: "Enter how much income the household has in total."
-      negative_currency: "Enter an amount above 0."
-      rent:
-        out_of_range: "Enter a value for the %{charge_name} between £0 and %{maximum_per_period} paid %{frequency}. %{maximum_per_period} is the max limit for rent and charges paid %{frequency} for %{letting_type} lettings owned by a %{provider_type}."
-      ecstat:
-        over_hard_max: "The household’s income of %{earnings} %{frequency} is too high given the household’s working situation."
-        under_hard_min: "The household’s income of %{earnings} %{frequency} is too low given the household’s working situation."
-      age:
-        earnings_over_hard_max: "The household’s income of %{earnings} %{frequency} is too high for the number of adults. Change either the household income or the age of the tenants."
-      hhmemb:
-        earnings:
-          over_hard_max: "The household’s income of %{earnings} %{frequency} is too high for this number of tenants. Change either the household income or number of tenants."
-          under_hard_min: "The household’s income of %{earnings} %{frequency} is too low for this number of tenants. Change either the household income or number of tenants."
-      brent:
-        below_hard_min: "Rent is below the absolute minimum expected for a property of this type. Please check the rent, rent period, local authority and (if general needs) number of bedrooms."
-        above_hard_max: "Rent is higher than the absolute maximum expected for a property of this type. Please check the rent, rent period, local authority and (if general needs) number of bedrooms."
-        scheme_id:
-          below_hard_min: "Rent is below the absolute minimum expected for a property of this type. Please check the rent, rent period and local authority."
-          above_hard_max: "Rent is higher than the absolute maximum expected for a property of this type. Please check the rent, rent period and local authority."
-        location_id:
-          below_hard_min: "Rent is below the absolute minimum expected for a property of this type. Please check the rent, rent period and local authority."
-          above_hard_max: "Rent is higher than the absolute maximum expected for a property of this type. Please check the rent, rent period and local authority."
-        postcode_known:
-          below_hard_min: "Rent is below the absolute minimum expected for a property of this type. Please check the rent, rent period, local authority and number of bedrooms."
-          above_hard_max: "Rent is higher than the absolute maximum expected for a property of this type. Please check the rent, rent period, local authority and number of bedrooms."
-        uprn:
-          below_hard_min: "Rent is below the absolute minimum expected for a property of this type based on this UPRN."
-          above_hard_max: "Rent is higher than the absolute maximum expected for a property of this type based on this UPRN."
-        la:
-          below_hard_min: "Rent is below the absolute minimum expected for a property of this type based on this local authority."
-          above_hard_max: "Rent is higher than the absolute maximum expected for a property of this type based on this local authority."
-        beds:
-          below_hard_min: "Rent is below the absolute minimum expected for a property of this type based on this number of bedrooms."
-          above_hard_max: "Rent is higher than the absolute maximum expected for a property of this type based on this number of bedrooms."
-        needstype:
-          below_hard_min: "Rent is below the absolute minimum expected for a property of this type based on this lettings type."
-          above_hard_max: "Rent is higher than the absolute maximum expected for a property of this type based on this lettings type."
-        rent_type:
-          below_hard_min: "Rent is below the absolute minimum expected for a property of this type based on this lettings type."
-          above_hard_max: "Rent is higher than the absolute maximum expected for a property of this type based on this lettings type."
-        period:
-          below_hard_min: "Rent is below the absolute minimum expected for a property of this type based on this period."
-          above_hard_max: "Rent is higher than the absolute maximum expected for a property of this type based on this period."
-=======
->>>>>>> 2b629891
       charges:
         missing_charges: "Please enter the %{sentence_fragment}. If there is no %{sentence_fragment}, please enter '0'."
       carehome:
