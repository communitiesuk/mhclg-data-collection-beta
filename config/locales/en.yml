--- conflicted
+++ resolved
@@ -754,18 +754,14 @@
       informative_text: "The reason you have entered looks very similar to one of the existing response categories.
                          Please check the categories and select the appropriate one.
                          If the existing categories are not suitable, please confirm here to move onto the next question."
-<<<<<<< HEAD
-    no_address_found:
-      title_text: "No address found"
-      informative_text: "We could not find an address that matches your search. You can search again or continue to enter the address manually."
-=======
     hodate:
       must_be_less_than_3_years_from_saledate: "You told us practical completion or handover date is more than 3 years before sale completion date"
     saledate:
       must_be_less_than_3_years_from_hodate: "You told us sale completion date is more than 3 years after practical completion or handover date"
-
-
->>>>>>> 57b43d34
+    no_address_found:
+      title_text: "No address found"
+      informative_text: "We could not find an address that matches your search. You can search again or continue to enter the address manually."
+
   devise:
     email:
       updated: An email has been sent to %{email} to confirm this change.
