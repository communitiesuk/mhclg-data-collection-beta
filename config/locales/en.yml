# Files in the config/locales directory are used for internationalization
# and are automatically loaded by Rails. If you want to use locales other
# than English, add the necessary files in this directory.
#
# To use the locales, use `I18n.t`:
#
#     I18n.t 'hello'
#
# In views, this is aliased to just `t`:
#
#     <%= t('hello') %>
#
# To use a different locale, set it with `I18n.locale`:
#
#     I18n.locale = :es
#
# This would use the information in config/locales/es.yml.
#
# The following keys must be escaped otherwise they will not be retrieved by
# the default I18n backend:
#
# true, false, on, off, yes, no
#
# Instead, surround them with single quotes.
#
# en:
#   'true': 'foo'
#
# To learn more, please read the Rails Internationalization guide
# available at https://guides.rubyonrails.org/i18n.html.

en:
  service_name: "Submit social housing lettings and sales data (CORE)"
  feedback_form: "https://forms.office.com/Pages/ResponsePage.aspx?id=EGg0v32c3kOociSi7zmVqC4YDsCJ3llAvEZelBFBLUBURFVUTzFDTUJPQlM4M0laTE5DTlNFSjJBQi4u"
  organisation:
    created: "%{organisation} was created."
    updated: "Organisation details updated."
    reactivated: "%{organisation} has been reactivated."
    deactivated: "%{organisation} has been deactivated."
    duplicate_schemes_confirmed: "You’ve confirmed the remaining schemes and locations are not duplicates."
  user:
    create_password: "Create a password to finish setting up your account."
    reset_password: "Reset your password."

  active_notifications:
    zero: "There are no active notifications"
    one: "There is one active notification:"
    other: "There are %{count} active notifications:"

  activemodel:
    errors:
      models:
        bulk_upload/row_parser: &bulk_upload__row_parser__base
          inclusion: "Enter a valid value for %{question}"
          spreadsheet_dupe: "This is a duplicate of a log in your file."
        bulk_upload/lettings/year2024/row_parser:
          <<: *bulk_upload__row_parser__base
        bulk_upload/lettings/year2023/row_parser:
          <<: *bulk_upload__row_parser__base
        bulk_upload/sales/year2024/row_parser:
          <<: *bulk_upload__row_parser__base
        bulk_upload/sales/year2023/row_parser:
          <<: *bulk_upload__row_parser__base
        forms/bulk_upload_lettings/year:
          attributes:
            year:
              blank: "You must select a collection period to upload for."
        forms/bulk_upload_sales/year:
          attributes:
            year:
              blank: "You must select a collection period to upload for."
        forms/bulk_upload_lettings/upload_your_file:
          attributes:
            file:
              blank: "Select which file to upload."
              not_csv: "Your file must be in CSV format."
              file_too_large: "File must be 10MB or less. Check your file and delete data that does not need to be uploaded."
        forms/bulk_upload_sales/upload_your_file:
          attributes:
            file:
              blank: "Select which file to upload."
              not_csv: "Your file must be in CSV format."
              file_too_large: "File must be 10MB or less. Check your file and delete data that does not need to be uploaded."
        forms/bulk_upload_lettings/needstype:
          attributes:
            needstype:
              blank: "You must answer needs type."
        forms/bulk_upload_lettings_resume/fix_choice:
          attributes:
            choice:
              blank: "Select how you would like to fix these errors."
              inclusion: "You must select one of the following options for how you would like to fix these errors."
        forms/bulk_upload_sales_resume/fix_choice:
          attributes:
            choice:
              blank: "Select how you would like to fix these errors."
              inclusion: "You must select one of the following options for how you would like to fix these errors."
        forms/bulk_upload_lettings_soft_validations_check/confirm_soft_errors:
          attributes:
            confirm_soft_errors:
              blank: "You must select if there are errors in these fields."
        forms/bulk_upload_sales_soft_validations_check/confirm_soft_errors:
          attributes:
            confirm_soft_errors:
              blank: "You must select if there are errors in these fields."
        collection_resource:
          attributes:
            file:
              error_uploading: There was an error uploading this file.
              blank: Select which file to upload.
              above_100_mb: File must be 100MB or less.
              must_be_pdf: The paper form must be a PDF.
              must_be_xlsx: The %{resource} must be a Microsoft Excel file.

  activerecord:
    attributes:
      user:
        email: "email"
    errors:
      models:
        scheme:
          attributes:
            owning_organisation_id:
              invalid: "Enter the name of the organisation that owns the housing stock."
            service_name:
              invalid: "Enter the name of the scheme."
            scheme_type:
              invalid: "Select the type of scheme."
            registered_under_care_act:
              invalid: "Select if this scheme is registered under the Care Standards Act 2000."
            primary_client_group:
              invalid: "Select what client group this scheme is intended for."
            secondary_client_group:
              invalid: "Select the other client group for this scheme."
            support_type:
              invalid: "Select the level of support provided by this scheme."
            intended_stay:
              invalid: "Select the intended length of stay."
            has_other_client_group:
              invalid: "Select if this scheme provides for another client group."
            arrangement_type:
              invalid: "Select who provides the support services used by this scheme."
        location:
          attributes:
            startdate:
              invalid: "Enter a date in the correct format, for example 31 1 2022."
            units:
              blank: "Enter the total number of units at this location."
            type_of_unit:
              blank: "Select the most common type of unit at this location."
            mobility_type:
              blank: "Select the mobility standards for the majority of units in this location."
        user:
          attributes:
            organisation_id:
              blank: "Select the user’s organisation."
              invalid: "Select the user’s organisation."
            name:
              blank: "Enter a name."
            email:
              invalid: "Enter an email address in the correct format, like name@example.com."
              blank: "Enter an email address."
              taken: "Enter an email address that hasn’t already been used to sign up."
            phone:
              invalid: "Enter a telephone number in the correct format."
              blank: "Enter a telephone number."
            role:
              invalid: "Role must be data accessor, data provider or data coordinator."
              blank: "Select role."
            password:
              blank: "Enter a password."
              too_short: "The password you entered is too short. Enter a password that is %{count} characters or longer."
            reset_password_token:
              invalid: "That link is invalid. Check you are using the correct link."
            log_reassignment:
              blank: "Select if you want to reassign logs"
              missing_managing_agents: "%{new_organisation} must be a stock owner of %{missing_managing_agents} to make this change."
              missing_stock_owners: "%{new_organisation} must be a managing agent of %{missing_stock_owners} to make this change."
        merge_request:
          attributes:
            absorbing_organisation_id:
              blank: "Select the absorbing organisation."
            merge_date:
              blank: "Enter a merge date."
              invalid: "Enter a valid merge date."
            existing_absorbing_organisation:
              blank: "You must answer absorbing organisation already active?"
        notification:
          attributes:
            title:
              blank: "Enter a title."
            link_text:
              blank_when_additional_page_set: "Enter the link text."
            page_content:
              blank_when_additional_page_set: "Enter the page content."
        collection_resource:
          attributes:
            file:
              error_uploading: There was an error uploading this file.
              blank: Select which file to upload.
              above_100_mb: File must be 100MB or less.
              must_be_pdf: The paper form must be a PDF.
              must_be_xlsx: The %{resource} must be a Microsoft Excel file.
            short_display_name:
              blank: "You must answer resource type."

  notification:
    logs_deleted:
      one: "%{count} log has been deleted."
      other: "%{count} logs have been deleted."
    duplicate_logs_deleted:
      one: "%{log_ids} has been deleted."
      other: "%{log_ids} have been deleted."
    duplicate_logs:
        deduplication_success_banner: "%{log_link} is no longer a duplicate and has been removed from the list.<p class=\"govuk-body govuk-!-margin-top-4\">You changed the %{changed_question_label}.</p>"
    duplicate_sets:
      one: "There is %{count} set of duplicate logs."
      other: "There are %{count} sets of duplicate logs."
    location_deleted: "%{postcode} has been deleted."
    scheme_deleted: "%{service_name} has been deleted."
    user_deleted: "%{name} has been deleted."
    organisation_deleted: "%{name} has been deleted."
    user_updated:
      self: "Your account details have been updated."
      other: "%{name}’s details have been updated."

  validations:
    organisation:
      data_sharing_agreement_not_signed: "Your organisation must accept the Data Sharing Agreement before you can create any logs."
      name_missing: "Enter the name of the organisation."
      provider_type_missing: "Select the organisation type."
      stock_owner:
        blank: "You must choose a stock owner."
        already_added: "You have already added this stock owner."
        does_not_own_stock: "You can only add stock owners who own stock, which this organisation does not."
      managing_agent:
        blank: "You must choose a managing agent."
        already_added: "You have already added this managing agent."
      merged: "That organisation has already been merged. Select a different organisation."
      scheme_duplicates_not_resolved: "You must resolve all duplicates or indicate that there are no duplicates"
    not_answered: "You must answer %{question}"
    not_number: "%{field} must be a number."
    invalid_option: "Enter a valid value for %{question}"
    invalid_number: "Enter a number for %{question}"
    no_address_found: "We could not find this address. Check the address data in your CSV file is correct and complete, or select the correct address using the CORE site."

    date:
      outside_collection_window: "Enter a date within the %{year_combo} collection year, which is between 1st April %{start_year} and 31st March %{end_year}."
    postcode: "Enter a postcode in the correct format, for example AA1 1AA."
    location_admin_district: "Select a local authority."
    email:
      taken: "Enter an email address that hasn’t already been used to sign up."
      invalid: "Enter an email address in the correct format, like name@example.com."
      blank: "Enter an email address."
    role:
      invalid: "Role must be data accessor, data provider or data coordinator."

    setup:
      saledate:
        year_not_two_or_four_digits: "Sale completion year must be 2 or 4 digits."
      type:
        percentage_bought_must_be_at_least_threshold: "The minimum increase in equity while staircasing is %{threshold}% for this shared ownership type."
      startdate:
        before_scheme_end_date: "The tenancy start date must be before the end date for this supported housing scheme."
      owning_organisation:
        data_sharing_agreement_not_signed: "The organisation must accept the Data Sharing Agreement before it can be selected as the owning organisation."
    property:
      uprn:
        invalid: "UPRN must be 12 digits or less."
      uprn_known:
        invalid: "You must answer UPRN known?"
      la:
        la_invalid_for_org: "%{org_name} does not operate in %{la_name}."
        postcode_invalid_for_org: "Enter a postcode in an area covered by %{org_name}."
      rsnvac:
        first_let_not_social: "Enter a reason for vacancy that is not 'first let' if unit has been previously let as social housing."
        first_let_social: "Reason for vacancy must be first let if unit has been previously let as social housing."
        previous_let_social: "Property cannot have a previous let type if being let as social housing for the first time."
        non_temp_accommodation: "Answer cannot be re-let to tenant who occupied the same property as temporary accommodation as this accommodation is not temporary."
        referral_invalid: "Answer cannot be re-let to tenant who occupied the same property as temporary accommodation as a different source of referral for this letting."
        not_a_renewal: "Reason for vacancy cannot be 'Renewal of fixed-term tenancy' if letting is not a renewal."
      unittype_gn:
        one_bedroom_bedsit: "A bedsit can only have one bedroom."
        one_seven_bedroom_shared: "A shared house must have 1 to 7 bedrooms."
        one_three_bedroom_single_tenant_shared: "A shared house with fewer than two tenants must have 1 to 3 bedrooms."

    financial:
      income:
        outside_london_income_range: "Income must be between £0 and £90,000 for properties within a London local authority."
        outside_non_london_income_range: "Income must be between £0 and £80,000 for properties in a non-London local authority."
        combined_over_hard_max_for_london: "Combined income must be £90,000 or lower for properties within a London local authority."
        combined_over_hard_max_for_outside_london: "Combined income must be £80,000 or lower for properties outside London local authorities."
        child_has_income: "Child's income must be £0."
      charges:
        missing_charges: "Please enter the %{sentence_fragment}. If there is no %{sentence_fragment}, please enter '0'."
      carehome:
        not_provided: "Enter how much rent and other charges the household pays %{period}."
      cash_discount_invalid: "Cash discount must be £0 - £999,999."
      staircasing:
        percentage_bought_must_be_greater_than_percentage_owned: "Total percentage %{buyer_now_owns} must be more than percentage bought in this transaction."
        percentage_bought_must_be_at_least_threshold: "The minimum increase in equity while staircasing is %{threshold}%."
        percentage_bought_equal_percentage_owned: "The percentage bought is %{stairbought}% and the percentage owned in total is %{stairowned}%. These figures cannot be the same."
      monthly_leasehold_charges:
        not_zero: "Monthly leasehold charges cannot be £0 if the property has monthly charges."
      equity:
        under_min: "The minimum initial equity stake for this type of shared ownership sale is %{min_equity}%."
        over_max: "The maximum initial equity stake is %{max_equity}%."
        over_stairowned_minus_stairbought: "The initial equity stake is %{equity}% and the percentage owned in total minus the percentage bought is %{staircase_difference}%. In a staircasing transaction, the equity stake purchased cannot be larger than the percentage the %{buyer_owns} minus the percentage bought."
      mortgage: "Mortgage value cannot be £0 if a mortgage was used for the purchase of this property."
      shared_ownership_deposit: "The %{mortgage_deposit_and_discount_error_fields} added together is %{mortgage_deposit_and_discount_total}. The value times the equity percentage is %{value_times_equity}. These figures should be the same."

    household:
      reservist:
        injury_required: "Tell us whether the person was seriously injured or ill as a result of serving in the UK armed forces."
      leftreg:
        question_required: "Tell us whether the person is still serving in the UK armed forces as you told us they’re a current or former regular."
      age:
        retired_male: "A male tenant who is retired must be 65 or over."
        retired_female: "A female tenant who is retired must be 60 or over."
        retired_over_70: "Answer cannot be over 70 as person %{person_num} has economic status that is not ‘retired’."
        not_student_16_19: "Answer cannot be between 16 and 19 as person %{person_num} is a child of the lead tenant but is not a full-time student."
        student_not_child:
          cannot_be_16_19: "Person cannot be aged 16-19 if they are a student but not a child."
      ecstat:
        retired_over_70: "Person %{person_num} must be retired if over 70."
        not_student_16_19: "Person’s %{person_num} working situation must be full-time student or prefers not to say as you told us they’re between 16 and 19."
        retired_male: "Answer cannot be ‘retired’ as the male tenant is under 65."
        retired_female: "Answer cannot be ‘retired’ as the female tenant is under 60."
        not_child_16_19:
          cannot_be_student: "Person cannot be a student if they are aged 16-19 but are not a child."
      relat:
<<<<<<< HEAD
        one_partner: "Number of partners cannot be greater than 1."
=======
        child_under_16_lettings: "Answer cannot be ‘partner’ as you told us person %{person_num}'s age is under 16."
>>>>>>> e87c3f40
        not_student_16_19: "Answer cannot be ‘child’ as you told us the person %{person_num} is between 16 and 19 and is not a full-time student."
        child_over_19: "Answer cannot be child as you told us person %{person_num} is over 19."
      housingneeds_a:
        one_or_two_choices: "You can only select one option or ‘other disabled access needs’ plus ‘wheelchair-accessible housing’, ‘wheelchair access to essential rooms’ or ‘level access housing’."
      referral:
        secure_tenancy: "Answer must be internal transfer as this is a secure tenancy."
        rsnvac_non_temp: "Answer cannot be this source of referral as this is a re-let to tenant who occupied the same property as temporary accommodation."
        cannot_be_secure_tenancy: "Answer cannot be secure tenancy as this is not an internal transfer."
        assessed_homeless: "Answer cannot be internal transfer as the tenant was assessed as homeless."
        other_homeless: "Answer cannot be internal transfer as the tenant was considered homeless by their landlord."
      homeless:
        assessed:
          internal_transfer: "Answer cannot be 'assessed as homeless' as this tenancy is an internal transfer."
        other:
          internal_transfer: "Answer cannot be 'other homelessness' as this tenancy was an internal transfer."
        reasonpref:
          not_homeless: "Answer cannot be ‘no’ as the tenant was homeless or about to lose their home."
      gender:
        retired_male: "Answer cannot be ‘male’ as tenant is under 65 and retired."
        retired_female: "Answer cannot be ‘female’ as tenant is under 60 and retired."
      condition_effects:
        no_choices: "You cannot answer this question as you told us nobody in the household has a physical or mental health condition (or other illness) expected to last 12 months or more."
      postcode:
        discounted_ownership: "Last settled accommodation and discounted ownership property postcodes must match."
      nationality: "Select a valid nationality."

    tenancy:
      internal_transfer: "Answer must be secure tenancy as this tenancy is an internal transfer."
      cannot_be_internal_transfer: "Answer cannot be internal transfer as this is not a secure tenancy."

    declaration:
      missing:
        pre_2024: "You must show the MHCLG privacy notice to the tenant before you can submit this log."
        post_2024: "You must show or give the tenant access to the MHCLG privacy notice before you can submit this log."

    privacynotice:
      missing:
        pre_2024: "You must show the MHCLG privacy notice to the %{buyer_or_buyers} before you can submit this log."
        post_2024: "You must show or give the %{buyer_or_buyers} access to the MHCLG privacy notice before you can submit this log."

    scheme:
      toggle_date:
        not_selected: "Select one of the options."
        invalid: "Enter a valid day, month and year."
        before_creation: "The scheme cannot be deactivated before %{date}, the start of the collection year when it was created."
        out_of_range: "The date must be on or after the %{date}."
      reactivation:
        before_deactivation: "This scheme was deactivated on %{date}. The reactivation date must be on or after deactivation date."
      deactivation:
        during_deactivated_period: "The scheme is already deactivated during this date, please enter a different date."
      owning_organisation:
        does_not_own_stock: "Enter an organisation that owns housing stock."

    location:
      postcode_blank: "Enter a postcode."
      units: "The units at this location must be a number."
      type_of_unit: "Select the most common type of unit at this location."
      mobility_standards: "Select the mobility standard for the majority of the units at this location."
      startdate_invalid: "Enter a valid day, month and year when the first property became available at this location."
      startdate_out_of_range: "Availability date must be on or after the %{date}."
      toggle_date:
        not_selected: "Select one of the options."
        invalid: "Enter a valid day, month and year."
        before_creation: "The location cannot be deactivated before %{date}, the date when it was first available."
        out_of_range: "The date must be on or after the %{date}."
      reactivation:
        before_deactivation: "This location was deactivated on %{date}. The reactivation date must be on or after deactivation date."
      deactivation:
        during_deactivated_period: "The location is already deactivated during this date, please enter a different date."
    merge_request:
      organisation_part_of_another_merge: "This organisation is part of another merge - select a different one."
      organisation_not_selected: "Select an organisation from the search list."

  soft_validations:
    retirement:
      min:
        title: "You told us this person is aged %{age} years and retired."
        hint_text: "The minimum expected retirement age in England is 66."
      max:
        title: "You told us this person is over 66 and not retired."
        hint_text: "The minimum expected retirement age in England is 66."
  devise:
    two_factor_authentication:
      success: "Two-factor authentication successful."
      attempt_failed: "Attempt failed."
      max_login_attempts_reached: "Too many incorrect log in attempts."
      account_locked: "Your account has been locked for security reasons."
      contact_administrator: "Contact another helpdesk administrator for access."
      code_has_been_sent: "Your security code has been sent."
      code_required: "Security code is required."
      code_incorrect: "Security code is incorrect."

  questions:
    location:
      postcode: "What is the postcode?"
      name: "What is the name of this location?"
      units: "How many units are at this location?"
      type_of_unit: "What is the most common type of unit at this location?"
      startdate: "When did the first property in this location become available under this scheme?"
      mobility_type: "What are the mobility standards for the majority of units in this location?"
      toggle_active:
        apply_from: "When should this change apply?"
    scheme:
      toggle_active:
        apply_from: "When should this change apply?"
    descriptions:
      location:
        mobility_type:
          W: "Suitable for someone who uses a wheelchair and offers the full use of all rooms and facilities."
          A: "Fitted with stairlifts, ramps, level access showers or grab rails."
          N: "Not designed to wheelchair-user standards or fitted with any equipment or adaptations."

  hints:
    location:
      postcode: "For example, SW1P 4DF."
      name: "This is how you refer to this location within your organisation."
      units: "A unit is the space being let. For example, the property might be a block of flats and the unit would be the specific flat being let. A unit can also be a bedroom in a shared house or flat. Do not include spaces used for staff."
      toggle_active: "If the date is before %{date}, select ‘From the start of the open collection period’ because the previous period has now closed."
      startdate: "For example, 27 3 2021."
    scheme:
      toggle_active: "If the date is before %{date}, select ‘From the start of the open collection period’ because the previous period has now closed."
    bulk_upload:
      needstype: "General needs housing includes both self-contained and shared housing without support or specific adaptations. Supported housing can include direct access hostels, group homes, residential care and nursing homes."

  warnings:
    organisation:
      deactivate: "All schemes and users at this organisation will be deactivated. All the organisation's relationships will be removed. It will no longer be possible to create logs for this organisation."
      reactivate: "All schemes, users, and relationships that were active when this organisation was deactivated will be reactivated."
    location:
      deactivate:
        existing_logs: "It will not be possible to add logs with this location if their tenancy start date is on or after the date you enter. Any existing logs may be affected."
        review_logs: "Your data providers will need to review these logs and answer a few questions again. We’ll email each log creator with a list of logs that need updating."
      reactivate:
        existing_logs: "You’ll be able to add logs with this location if their tenancy start date is on or after the date you enter."
    scheme:
      deactivate:
        existing_logs: "It will not be possible to add logs with this scheme if their tenancy start date is on or after the date you enter. Any existing logs may be affected."
        review_logs: "Your data providers will need to review these logs and answer a few questions again. We’ll email each log creator with a list of logs that need updating."
      reactivate:
        existing_logs: "You’ll be able to add logs with this scheme if their tenancy start date is on or after the date you enter."

  test:
    one_argument: "This is based on the tenant’s work situation: %{ecstat1}."
    title_text:
      no_argument: "Some test text."
      one_argument: "You said this: %{argument}."<|MERGE_RESOLUTION|>--- conflicted
+++ resolved
@@ -329,11 +329,6 @@
         not_child_16_19:
           cannot_be_student: "Person cannot be a student if they are aged 16-19 but are not a child."
       relat:
-<<<<<<< HEAD
-        one_partner: "Number of partners cannot be greater than 1."
-=======
-        child_under_16_lettings: "Answer cannot be ‘partner’ as you told us person %{person_num}'s age is under 16."
->>>>>>> e87c3f40
         not_student_16_19: "Answer cannot be ‘child’ as you told us the person %{person_num} is between 16 and 19 and is not a full-time student."
         child_over_19: "Answer cannot be child as you told us person %{person_num} is over 19."
       housingneeds_a:
