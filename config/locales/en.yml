--- conflicted
+++ resolved
@@ -435,15 +435,12 @@
       saledate:
         must_be_after_exdate: "Completion date must be after contract exchange date"
         must_be_less_than_1_year_from_exdate: "Completion date must be less than 1 year after contract exchange date"
-<<<<<<< HEAD
-      previous_property_type:
-        property_type_bedsit: "A bedsit can not have more than 1 bedroom"
-=======
         must_be_less_than_3_years_from_hodate: "You told us completion date is more than 3 years after practical completion or handover date"
         must_be_after_hodate: "Completion date must be after practical completion or handover date"
       previous_property_beds:
         property_type_bedsit: "Bedsit bedroom maximum 1"
->>>>>>> f356ef38
+      previous_property_type:
+        property_type_bedsit: "A bedsit can not have more than 1 bedroom"
       discounted_ownership_value: "Mortgage, deposit, and grant total must equal £%{value_with_discount}"
       monthly_rent:
         higher_than_expected: "Basic monthly rent must be between £0 and £9,999"
@@ -457,21 +454,12 @@
       in_soft_max_range:
         message: "Net income is higher than expected based on the lead tenant’s working situation. Are you sure this is correct?"
     rent:
-<<<<<<< HEAD
-      min:
-        title_text: "You told us the rent is %{brent}"
-        hint_text: "The minimum rent expected for this type of property in this local authority is £%{soft_min_for_period}"
-      max:
-        title_text: "You told us the rent is %{brent}"
-        hint_text: "The maximum rent expected for this type of property in this local authority is £%{soft_max_for_period}"
+      outside_range_title: "You told us the rent is %{brent}"
+      min_hint_text: "The minimum rent expected for this type of property in this local authority is £%{soft_min_for_period}."
+      max_hint_text: "The maximum rent expected for this type of property in this local authority is £%{soft_max_for_period}."
     purchase_price:
       title_text: "You told us the purchase price is %{value}"
       hint_text: "The %{min_or_max} purchase price expected for this type of property in this local authority is %{soft_min_or_soft_max}"
-=======
-      outside_range_title: "You told us the rent is %{brent}"
-      min_hint_text: "The minimum rent expected for this type of property in this local authority is £%{soft_min_for_period}."
-      max_hint_text: "The maximum rent expected for this type of property in this local authority is £%{soft_max_for_period}."
->>>>>>> f356ef38
     retirement:
       min:
         title: "You told us this person is under %{age} and retired"
@@ -492,10 +480,7 @@
     shared_ownership_deposit:
       title_text: "Mortgage, deposit and cash discount total should equal £%{expected_shared_ownership_deposit_value}"
     old_persons_shared_ownership: "At least one buyer should be aged over 64 for Older persons’ shared ownership scheme"
-<<<<<<< HEAD
-=======
     staircase_bought_seems_high: "You said %{percentage}% was bought in this staircasing transaction, which seems high. Are you sure?"
->>>>>>> f356ef38
     monthly_charges_over_soft_max:
       title_text: "The amount of monthly charges is high for this type of property and sale type"
 
