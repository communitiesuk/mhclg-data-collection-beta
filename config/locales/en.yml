# Files in the config/locales directory are used for internationalization
# and are automatically loaded by Rails. If you want to use locales other
# than English, add the necessary files in this directory.
#
# To use the locales, use `I18n.t`:
#
#     I18n.t 'hello'
#
# In views, this is aliased to just `t`:
#
#     <%= t('hello') %>
#
# To use a different locale, set it with `I18n.locale`:
#
#     I18n.locale = :es
#
# This would use the information in config/locales/es.yml.
#
# The following keys must be escaped otherwise they will not be retrieved by
# the default I18n backend:
#
# true, false, on, off, yes, no
#
# Instead, surround them with single quotes.
#
# en:
#   'true': 'foo'
#
# To learn more, please read the Rails Internationalization guide
# available at https://guides.rubyonrails.org/i18n.html.

en:
  service_name: "Submit social housing lettings and sales data (CORE)"
  feedback_form: "https://forms.office.com/Pages/ResponsePage.aspx?id=EGg0v32c3kOociSi7zmVqC4YDsCJ3llAvEZelBFBLUBURFVUTzFDTUJPQlM4M0laTE5DTlNFSjJBQi4u"
  organisation:
    updated: "Organisation details updated"
  user:
    create_password: "Create a password to finish setting up your account"
    reset_password: "Reset your password"

  activemodel:
    errors:
      models:
        bulk_upload/lettings/validator:
          attributes:
            base:
              wrong_field_numbers_count: "incorrect number of fields, please ensure you have used the correct template"
              over_max_column_count: "too many columns, please ensure you have used the correct template"
        forms/bulk_upload_lettings/year:
          attributes:
            year:
              blank: You must select a collection period to upload for
        forms/bulk_upload_sales/year:
          attributes:
            year:
              blank: You must select a collection period to upload for
        forms/bulk_upload_lettings/upload_your_file:
          attributes:
            file:
              blank: Select which file to upload
              not_csv: Your file must be in CSV format
        forms/bulk_upload_sales/upload_your_file:
          attributes:
            file:
              blank: Select which file to upload
              not_csv: Your file must be in CSV format
        forms/bulk_upload_lettings/needstype:
          attributes:
            needstype:
              blank: You must answer needs type
        forms/bulk_upload_lettings_resume/fix_choice:
          attributes:
            choice:
              blank: You must select how would you like to fix errors
              inclusion: You must select one of the following options for how would like to fix errors

  activerecord:
    errors:
      models:
        scheme:
          attributes:
            owning_organisation_id:
              invalid: "Enter the name of the organisation that owns the housing stock"
            service_name:
              invalid: "Enter the name of the scheme"
            scheme_type:
              invalid: "Select the type of scheme"
            registered_under_care_act:
              invalid: "Select if this scheme is registered under the Care Standards Act 2000"
            primary_client_group:
              invalid: "Select what client group this scheme is intended for"
            secondary_client_group:
              invalid: "Select the other client group for this scheme"
            support_type:
              invalid: "Select the level of support provided by this scheme"
            intended_stay:
              invalid: "Select the intended length of stay"
            has_other_client_group:
              invalid: "Select if this scheme provides for another client group"
            arrangement_type:
              invalid: "Select who provides the support services used by this scheme"
        location:
          attributes:
            startdate:
              invalid: "Enter a date in the correct format, for example 31 1 2022"
            units:
              blank: "Enter the total number of units at this location"
            type_of_unit:
              blank: "Select the most common type of unit at this location"
            mobility_type:
              blank: "Select the mobility standards for the majority of units in this location"
        user:
          attributes:
            organisation_id:
              blank: "Select the user’s organisation"
              invalid: "Select the user’s organisation"
            name:
              blank: "Enter a name"
            email:
              invalid: "Enter an email address in the correct format, like name@example.com"
              blank: "Enter an email address"
              taken: "Enter an email address that hasn’t already been used to sign up"
            role:
              invalid: "Role must be data accessor, data provider or data coordinator"
              blank: "Select role"
        merge_request:
          attributes:
            absorbing_organisation_id:
              blank: "Select the organisation absorbing the others"
            telephone_number_correct:
              blank: "Select to confirm or enter a new telephone number"
              invalid: "Enter a valid telephone number"
            new_telephone_number:
              blank: "Enter a valid telephone number"
            new_organisation_name:
              blank: "Enter an organisation name"
              invalid: "An organisation with this name already exists"



  validations:
    organisation:
      name_missing: "Enter the name of the organisation"
      provider_type_missing: "Select the organisation type"
      stock_owner:
        blank: "You must choose a stock owner"
        already_added: "You have already added this stock owner"
        does_not_own_stock: "You can only add stock owners who own stock, which this organisation does not."
      managing_agent:
        blank: "You must choose a managing agent"
        already_added: "You have already added this managing agent"
    not_answered: "You must answer %{question}"
    invalid_option: "Enter a valid value for %{question}"
    invalid_number: "Enter a number for %{question}"

    other_field_missing: "If %{main_field_label} is other then %{other_field_label} must be provided"
    other_field_not_required: "%{other_field_label} must not be provided if %{main_field_label} was not other"
    numeric:
      within_range: "%{field} must be between %{min} and %{max}"
      above_min: "%{field} must be at least %{min}"
      whole_number: "%{field} must be a whole number"
      nearest_ten: "%{field} must be given to the nearest ten"
      nearest_hundredth: "%{field} must be given to the nearest hundredth"
      normal_format: "Enter a number"

    date:
      invalid_date: "Enter a date in the correct format, for example 31 1 2022"
      outside_collection_window: Enter a date within the 22/23 collection year, which is between 1st April 2022 and 31st March 2023
    postcode: "Enter a postcode in the correct format, for example AA1 1AA"
    location_admin_district: "Select a local authority"
    email:
      taken: "Enter an email address that hasn’t already been used to sign up"
      invalid: "Enter an email address in the correct format, like name@example.com"
      blank: "Enter an email address"
    role:
      invalid: "Role must be data accessor, data provider or data coordinator"

    setup:
      intermediate_rent_product_name:
        blank: "Enter name of other intermediate rent product"
      saledate:
        later_than_14_days_after: "Sale completion date must not be later than 14 days from today’s date"
        current_collection_year:
          Enter a date within the %{current_start_year_short}/%{current_end_year_short} collection year, which is between %{current_start_year_long} and %{current_end_year_long}
        previous_and_current_collection_year:
          "Enter a date within the %{previous_start_year_short}/%{previous_end_year_short} or %{previous_end_year_short}/%{current_end_year_short} collection years, which is between %{previous_start_year_long} and %{current_end_year_long}"
        year_not_two_digits: "Sale completion year must be 2 digits"
      type:
        percentage_bought_must_be_at_least_threshold: "The minimum increase in equity while staircasing is %{threshold}% for this shared ownership type"

      startdate:
        current_collection_year:
          Enter a date within the %{current_start_year_short}/%{current_end_year_short} collection year, which is between %{current_start_year_long} and %{current_end_year_long}
        previous_and_current_collection_year:
          "Enter a date within the %{previous_start_year_short}/%{previous_end_year_short} or %{previous_end_year_short}/%{current_end_year_short} collection years, which is between %{previous_start_year_long} and %{current_end_year_long}"
        later_than_14_days_after: "The tenancy start date must not be later than 14 days from today’s date"
        before_scheme_end_date: "The tenancy start date must be before the end date for this supported housing scheme"
        after_void_date: "Enter a tenancy start date that is after the void date"
        after_major_repair_date: "Enter a tenancy start date that is after the major repair date"
        year_not_two_digits: Tenancy start year must be 2 digits
        ten_years_after_void_date: "Enter a tenancy start date that is no more than 10 years after the void date"
        ten_years_after_mrc_date: "Enter a tenancy start date that is no more than 10 years after the major repairs completion date"

        location:
          deactivated: "The location %{postcode} was deactivated on %{date} and was not available on the day you entered."
          reactivating_soon: "The location %{postcode} is not available until %{date}. Select another location or edit the tenancy start date"
          activating_soon: "The location %{postcode} is not available until %{date}. Enter a tenancy start date after %{date}"
        scheme:
          deactivated: "%{name} was deactivated on %{date} and was not available on the day you entered"
          reactivating_soon: "The scheme %{name} is not available until %{date}. Select another scheme or edit the tenancy start date"
          activating_soon: "%{name} is not available until %{date}. Enter a tenancy start date after %{date}"
      owning_organisation:
        invalid: "Please select the owning organisation or managing organisation that you belong to"
      managing_organisation:
        invalid: "Please select the owning organisation or managing organisation that you belong to"
      created_by:
        invalid: "Please select the owning organisation or managing organisation that you belong to"
      lettype:
        general_needs_mismatch: Lettings type must be a general needs type because you selected general needs when uploading the file
        supported_housing_mismatch: Lettings type must be a supported housing type because you selected supported housing when uploading the file

    property:
      uprn:
        invalid: "UPRN must be 12 digits or less"
      uprn_known:
        invalid: "You must answer UPRN known?"
      mrcdate:
        before_tenancy_start: "Enter a major repairs date that is before the tenancy start date"
        not_first_let: "Major repairs date must not be completed if the tenancy is a first let"
        ten_years_before_tenancy_start: "Enter a major repairs completion date that is no more than 10 years before the tenancy start date"
        before_void_date: "Major repairs date must be after the void date if provided"
      void_date:
        ten_years_before_tenancy_start: "Enter a void date no more than 10 years before the tenancy start date"
        before_tenancy_start: "Enter a void date that is before the tenancy start date"
        after_mrcdate: "Void date must be before the major repairs date if provided"
      la:
        la_invalid_for_org: "%{org_name} does not operate in %{la_name}"
        postcode_invalid_for_org: "Enter a postcode in an area covered by %{org_name}"
      rsnvac:
        first_let_not_social: "Enter a reason for vacancy that is not 'first let' if unit has been previously let as social housing"
        first_let_social: "Reason for vacancy must be first let if unit has been previously let as social housing"
        previous_let_social: "Property cannot have a previous let type if being let as social housing for the first time"
        non_temp_accommodation: "Answer cannot be re-let to tenant who occupied the same property as temporary accommodation as this accommodation is not temporary"
        referral_invalid: "Answer cannot be re-let to tenant who occupied the same property as temporary accommodation as a different source of referral for this letting"
        not_a_renewal: "Reason for vacancy cannot be 'Renewal of fixed-term tenancy' if letting is not a renewal"
      unittype_gn:
        one_bedroom_bedsit: "A bedsit can only have one bedroom"
        one_seven_bedroom_shared: "A shared house must have 1 to 7 bedrooms"
        one_three_bedroom_single_tenant_shared: "A shared house with fewer than two tenants must have 1 to 3 bedrooms"
      beds:
        bedsits_have_max_one_bedroom: "Number of bedrooms must be 1 if the property is a bedsit"
      proptype:
        bedsits_have_max_one_bedroom: "Answer cannot be 'Bedsit' if the property has 2 or more bedrooms"
      postcode:
        must_match_previous: "Buyer's last accommodation and discounted ownership postcodes must match"

    financial:
      tshortfall:
        outstanding_amount_not_required: "You cannot answer the outstanding amount question if you don’t have outstanding rent or charges"
        more_than_rent: "Enter a value less less than the basic rent amount"
        must_be_positive: "Enter a value over £0.01 as you told us there is an outstanding amount"
      hbrentshortfall:
        outstanding_no_benefits: "Answer cannot be ‘yes’ to outstanding amount for basic rent or charges if tenant does not receive housing benefit or Universal Credit or you‘re not sure"
      benefits:
        part_or_full_time: "Answer cannot be ‘all’ for income from Universal Credit, state pensions or benefits if the tenant or their partner works part-time or full-time"
      earnings:
        over_hard_max: "Net income cannot be greater than %{hard_max} per week given the tenant’s working situation"
        under_hard_min: "Net income cannot be less than %{hard_min} per week given the tenant’s working situation"
        freq_missing: "Select how often the household receives income"
        earnings_missing: "Enter how much income the household has in total"
      income:
        over_hard_max_for_london: "Income must be £90,000 or lower for properties within a London local authority"
        over_hard_max_for_outside_london: "Income must be £80,000 or lower for properties outside London local authority"
        combined_over_hard_max_for_london: "Combined income must be £90,000 or lower for properties within a London local authority"
        combined_over_hard_max_for_outside_london: "Combined income must be £80,000 or lower for properties outside London local authorities"
        child_has_income: "Child's income must be £0"
      negative_currency: "Enter an amount above 0"
      rent:
        less_than_shortfall: "Enter an amount that is more than the shortfall in basic rent"
        scharge:
          private_registered_provider:
            general_needs: "Enter a value for the service charge between £0 and £155 per week if the landlord is a private registered provider and it is a general needs letting"
            supported_housing: "Enter a value for the service charge between £0 and £480 per week if the landlord is a private registered provider and it is a supported housing letting"
          local_authority:
            general_needs: "Enter a value for the service charge between £0 and £155 per week if the landlord is a local authority and it is a general needs letting"
            supported_housing: "Enter a value for the service charge between £0 and £365 per week if the landlord is a local authority and it is a supported housing letting"
        pscharge:
          private_registered_provider:
            general_needs: "Enter a value for the personal service charge between £0 and £30 per week if the landlord is a private registered provider and it is a general needs letting"
            supported_housing: "Enter a value for the personal service charge between £0 and £200 per week if the landlord is a private registered provider and it is a supported housing letting"
          local_authority:
            general_needs: "Enter a value for the personal service charge between £0 and £35 per week if the landlord is a local authority and it is a general needs letting"
            supported_housing: "Enter a value for the personal service charge between £0 and £75 per week if the landlord is a local authority and it is a supported housing letting"
        supcharg:
          private_registered_provider:
            general_needs: "Enter a value for the support charge between £0 and £40 per week if the landlord is a private registered provider and it is a general needs letting"
            supported_housing: "Enter a value for the support charge between £0 and £465 per week if the landlord is a private registered provider and it is a supported housing letting"
          local_authority:
            general_needs: "Enter a value for the support charge between £0 and £60 per week if the landlord is a local authority and it is a general needs letting"
            supported_housing: "Enter a value for the support charge between £0 and £120 per week if the landlord is a local authority and it is a supported housing letting"
      ecstat:
        over_hard_max: "Net income of %{hard_max} per week is too high given the tenant’s working situation"
      brent:
        below_hard_min: "Rent is below the absolute minimum expected for a property of this type. Please check the rent, rent period, local authority and (if general needs) number of bedrooms"
        above_hard_max: "Rent is higher than the absolute maximum expected for a property of this type. Please check the rent, rent period, local authority and (if general needs) number of bedrooms"
        scheme_id:
          below_hard_min: "Rent is below the absolute minimum expected for a property of this type. Please check the rent, rent period and local authority"
          above_hard_max: "Rent is higher than the absolute maximum expected for a property of this type. Please check the rent, rent period and local authority"
        location_id:
          below_hard_min: "Rent is below the absolute minimum expected for a property of this type. Please check the rent, rent period and local authority"
          above_hard_max: "Rent is higher than the absolute maximum expected for a property of this type. Please check the rent, rent period and local authority"
        postcode_known:
          below_hard_min: "Rent is below the absolute minimum expected for a property of this type. Please check the rent, rent period, local authority and number of bedrooms"
          above_hard_max: "Rent is higher than the absolute maximum expected for a property of this type. Please check the rent, rent period, local authority and number of bedrooms"
        uprn:
          below_hard_min: "Rent is below the absolute minimum expected for a property of this type based on this UPRN"
          above_hard_max: "Rent is higher than the absolute maximum expected for a property of this type based on this UPRN"
        la:
          below_hard_min: "Rent is below the absolute minimum expected for a property of this type based on this local authority"
          above_hard_max: "Rent is higher than the absolute maximum expected for a property of this type based on this local authority"
        beds:
          below_hard_min: "Rent is below the absolute minimum expected for a property of this type based on this number of bedrooms"
          above_hard_max: "Rent is higher than the absolute maximum expected for a property of this type based on this number of bedrooms"
        needstype:
          below_hard_min: "Rent is below the absolute minimum expected for a property of this type based on this lettings type"
          above_hard_max: "Rent is higher than the absolute maximum expected for a property of this type based on this lettings type"
        rent_type:
          below_hard_min: "Rent is below the absolute minimum expected for a property of this type based on this lettings type"
          above_hard_max: "Rent is higher than the absolute maximum expected for a property of this type based on this lettings type"
        period:
          below_hard_min: "Rent is below the absolute minimum expected for a property of this type based on this period"
          above_hard_max: "Rent is higher than the absolute maximum expected for a property of this type based on this period"
      charges:
        complete_1_of_3: "Answer either the ‘household rent and charges’ question or ‘is this accommodation a care home‘, or select ‘no’ for ‘does the household pay rent or charges for the accommodation?’"
      tcharge:
        under_10: "Enter a total charge that is at least £10.00 per week"
      rent_period:
        invalid_for_org: "%{org_name} does not charge rent %{rent_period}"
      carehome:
        out_of_range: "Household rent and other charges must be between %{min_chcharge} and %{max_chcharge} if paying %{period}"
        not_provided: "Enter how much rent and other charges the household pays %{period}"
      cash_discount_invalid: "Cash discount must be £0 - £999,999"
      staircasing:
        percentage_bought_must_be_greater_than_percentage_owned: "Total percentage buyer now owns must be more than percentage bought in this transaction"
        older_person_percentage_owned_maximum_75: "Percentage cannot be above 75% under Older Person's Shared Ownership"
        percentage_bought_must_be_at_least_threshold: "The minimum increase in equity while staircasing is %{threshold}%"
      monthly_leasehold_charges:
        not_zero: "Monthly leasehold charges cannot be £0 if the property has monthly charges"
      equity:
        under_min: "The minimum initial equity stake for this type of shared ownership sale is %{min_equity}%"
        over_max: "The maximum initial equity stake is %{max_equity}%"
      mortgage: "Mortgage value cannot be £0 if a mortgage was used for the purchase of this property"

    household:
      reasonpref:
        not_homeless: "Answer cannot be ‘homeless or about to lose their home’ as the tenant was not homeless immediately prior to this letting"
      reasonable_preference_reason:
        reason_required: "Enter a reason if you've answered 'yes' to reasonable preference"
        reason_not_required: "Do not enter a reason if you've answered 'no' to reasonable preference"
      underoccupation_benefitcap:
        dont_know_required: "Answer must be ‘don’t know’ as you told us you don’t know the tenant’s main reason for leaving"
      reservist:
        injury_required: "Tell us whether the person was seriously injured or ill as a result of serving in the UK armed forces"
        injury_not_required: "You cannot answer this question as you told us the person has not served in the UK armed forces or prefers not to say"
      leftreg:
        question_required: "Tell us whether the person is still serving in the UK armed forces as you told us they’re a current or former regular"
        question_not_required: "You cannot answer whether the person is still serving in the UK armed forces as you told us they’re not a current or former regular"
      age:
        retired_male: "A male tenant who is retired must be 65 or over"
        retired_female: "A female tenant who is retired must be 60 or over"
        retired_over_70: "Answer cannot be over 70 as person %{person_num} has economic status that is not ‘retired’"
        child_under_16_relat: "Answer cannot be under 16 as person %{person_num} is not a child of the lead tenant"
        child_under_16: "Answer cannot be under 16 as person’s %{person_num} working situation is not ‘child under 16’"
        child_over_16: "Answer cannot be over 16 as person’s %{person_num} working situation is ‘child under 16‘"
        child_over_20: "Answer cannot be 20 or over as the relationship is ‘child’"
        child_12_years_younger: "A child must be at least 12 years younger than their parent"
        not_student_16_19: "Answer cannot be between 16 and 19 as person %{person_num} is a child of the lead tenant but is not a full-time student"
        student_16_19:
          cannot_be_16_19:
            child_not_student: "Person cannot be aged 16-19 if they have relationship ‘child’ but are not a student"
          must_be_16_19: "Person must be aged 16-19 if they are a student and have relationship ‘child’"
        partner_under_16: "Cannot be under 16 if the relationship is partner"
        lead:
          over_20: "The lead tenant must be under 20 as you told us their housing situation immediately before this letting was a children’s home or foster care"
      ecstat:
        retired_over_70: "Person %{person_num} must be retired if over 70"
        child_under_16: "Person %{person_num}’s working situation must be ‘child under 16’ as you told us they’re under 16"
        child_over_16: "Answer cannot be ‘child under 16’ as you told us the person %{person_num} is older than 16"
        not_student_16_19: "Person’s %{person_num} working situation must be full-time student or prefers not to say as you told us they’re between 16 and 19."
        student_16_19:
          cannot_be_student:
            child_not_16_19: "Person cannot be a student if they are not aged 16-19 but have relationship ‘child’"
          must_be_student: "Person must be a student if they are aged 16-19 and have relationship ‘child’"
        retired_male: "Answer cannot be ‘retired’ as the male tenant is under 65"
        retired_female: "Answer cannot be ‘retired’ as the female tenant is under 60"
      relat:
        partner_under_16: "Answer cannot be ‘partner’ if the person's age is under 16"
        child_under_16: "Person’s relationship to tenant 1 must be ‘child’ as you told us they’re under 16"
        child_over_20: "Answer cannot be ‘child’ if the person's age is 20 or over"
        one_partner: "Number of partners cannot be greater than 1"
        not_student_16_19: "Answer cannot be ‘child’ as you told us the person %{person_num} is between 16 and 19 and is not a full-time student"
        student_16_19:
          cannot_be_child:
            student_not_16_19: "Answer cannot be ‘child’ if the person is a student but not aged 16-19"
            16_19_not_student:  "Answer cannot be ‘child’ if the person is aged 16-19 but not a student"
      housingneeds_a:
        one_or_two_choices: "You can only select one option or ‘other disabled access needs’ plus ‘wheelchair-accessible housing’, ‘wheelchair access to essential rooms’ or ‘level access housing’"
      housingneeds_type:
        only_one_option_permitted: "Only one disabled access need: fully wheelchair-accessible housing, wheelchair access to essential rooms or level access housing, can be selected"
      housingneeds:
        invalid:
          If somebody in the household has disabled access needs, they must have the access needs listed, or other access needs
        no_disabled_needs_conjunction: "No disabled access needs can’t be selected if you have selected fully wheelchair-accessible housing, wheelchair access to essential rooms, level access housing or other disabled access needs"
        dont_know_disabled_needs_conjunction: "Don’t know disabled access needs can’t be selected if you have selected fully wheelchair-accessible housing, wheelchair access to essential rooms, level access housing or other disabled access needs"
        no_and_dont_know_disabled_needs_conjunction: "No disabled access needs and don’t know disabled access needs cannot be selected together"
      prevten:
        non_temp_accommodation: "Answer cannot be non-temporary accommodation as this is a re-let to a tenant who occupied the same property as temporary accommodation"
        over_20_foster_care: "Answer cannot be a children’s home or foster care as the lead tenant is 20 or older"
        male_refuge: "Answer cannot be a refuge as the lead tenant identifies as male"
        internal_transfer: "Answer cannot be %{prevten} as this tenancy is an internal transfer"
        la_general_needs:
          internal_transfer: "Answer cannot be a fixed-term or lifetime local authority general needs tenancy as it’s an internal transfer and a private registered provider is on the tenancy agreement"
      referral:
        secure_tenancy: "Answer must be internal transfer as this is a secure tenancy"
        rsnvac_non_temp: "Answer cannot be this source of referral as this is a re-let to tenant who occupied the same property as temporary accommodation"
        cannot_be_secure_tenancy: "Answer cannot be secure tenancy as this is not an internal transfer"
        assessed_homeless: "Answer cannot be internal transfer as the tenant was assessed as homeless"
        other_homeless: "Answer cannot be internal transfer as the tenant was considered homeless by their landlord"
        prevten_invalid: "Answer cannot be internal transfer as the household situation immediately before this letting was %{prevten}"
        reason_permanently_decanted: "Answer must be internal transfer as the tenant was permanently decanted from another property owned by this landlord"
        nominated_by_local_ha_but_la: The source of the referral cannot be Nominated by local housing authority as your organisation is a local authority
        la_general_needs:
          internal_transfer: "Answer cannot be internal transfer as it’s the same landlord on the tenancy agreement and the household had either a fixed-term or lifetime local authority general needs tenancy immediately before this letting"
          prp_referred_by_la: "The source of the referral cannot be referred by local authority housing department for a general needs log"
        prp:
          local_housing_referral: "Answer cannot be ‘nominated by a local housing authority’ as a local authority is on the tenancy agreement"
      homeless:
        assessed:
          internal_transfer: "Answer cannot be 'assessed as homeless' as this tenancy is an internal transfer"
        other:
          internal_transfer: "Answer cannot be 'other homelessness' as this tenancy was an internal transfer"
        reasonpref:
          not_homeless: "Answer cannot be ‘no’ as the tenant was homeless or about to lose their home"
      previous_la_known: "Enter name of local authority"
      renewal_just_moved_to_area:
        layear: 'The household cannot have just moved to the local authority area if this letting is a renewal'
        renewal: 'This letting cannot be a renewal if the household has just moved to the local authority area'
      gender:
        retired_male: "Answer cannot be ‘male’ as tenant is under 65 and retired"
        retired_female: "Answer cannot be ‘female’ as tenant is under 60 and retired"
        male_refuge: "Answer cannot be ‘male’ as you told us their housing situation immediately before this letting was a refuge"
      reason:
        not_internal_transfer: "Answer cannot be ‘permanently decanted from another property owned by this landlord’ as you told us the source of referral for this tenancy was not an internal transfer"
        renewal_reason_needed: 'The reason for leaving must be "End of assured shorthold tenancy - no fault" or "End of fixed term tenancy - no fault" if the letting is a renewal'
      condition_effects:
        no_choices: "You cannot answer this question as you told us nobody in the household has a physical or mental health condition (or other illness) expected to last 12 months or more"
      postcode:
        discounted_ownership: "Last settled accommodation and discounted ownership property postcodes must match"
      buylivein:
        buyers_will_live_in_property_values_inconsistent_setup: "You have already told us that both buyer 1 and buyer 2 will not live in the property"
        buyers_will_live_in_property_values_inconsistent: "You have already told us that the buyers will live in the property. Either buyer 1 or buyer 2 must live in the property"

    tenancy:
      length:
        fixed_term_not_required: "You must only answer the length of the tenancy if it's fixed-term"
        shorthold: "Enter a tenancy length between %{min_tenancy_length} and 99 years for a tenancy of this type"
        secure: "Enter a tenancy length between %{min_tenancy_length} and 99 years (or don't specify the length) for a tenancy of this type"
      internal_transfer: "Answer must be secure tenancy as this tenancy is an internal transfer"
      cannot_be_internal_transfer: "Answer cannot be internal transfer as this is not a secure tenancy"
      not_joint: "This cannot be a joint tenancy as you've told us there's only one person in the household"
      joint_more_than_one_member: "There must be more than one person in the household as you've told us this is a joint tenancy"

    declaration:
      missing: "You must show the DLUHC privacy notice to the tenant before you can submit this log."

    privacynotice:
      missing: "You must show the DLUHC privacy notice to the buyer before you can submit this log."

    scheme:
      toggle_date:
        not_selected: "Select one of the options"
        invalid: "Enter a valid day, month and year"
        before_creation: "The scheme cannot be deactivated before %{date}, the start of the collection year when it was created"
        out_of_range: "The date must be on or after the %{date}"
      reactivation:
        before_deactivation: "This scheme was deactivated on %{date}. The reactivation date must be on or after deactivation date"
      deactivation:
        during_deactivated_period: "The scheme is already deactivated during this date, please enter a different date"
      owning_organisation:
        does_not_own_stock: "Enter an organisation that owns housing stock"
      no_completed_locations: "This scheme cannot be chosen as it has no completed locations"

    location:
      postcode_blank: "Enter a postcode"
      units: "The units at this location must be a number"
      type_of_unit: "Select the most common type of unit at this location"
      mobility_standards: "Select the mobility standard for the majority of the units at this location"
      startdate_invalid: "Enter a valid day, month and year when the first property became available at this location"
      startdate_out_of_range: "Availability date must be on or after the %{date}"
      toggle_date:
        not_selected: "Select one of the options"
        invalid: "Enter a valid day, month and year"
        before_creation: "The location cannot be deactivated before %{date}, the date when it was first available"
        out_of_range: "The date must be on or after the %{date}"
      reactivation:
        before_deactivation: "This location was deactivated on %{date}. The reactivation date must be on or after deactivation date"
      deactivation:
        during_deactivated_period: "The location is already deactivated during this date, please enter a different date"
    sale_information:
      proplen:
        social_homebuy: "Social HomeBuy buyers should not have lived here before"
        rent_to_buy: "Rent to Buy buyers should not have lived here before"
      hodate:
        must_be_before_saledate: "Practical completion or handover date must be before sale completion date"
        must_be_less_than_3_years_from_saledate: "You told us practical completion or handover date is more than 3 years before sale completion date"
      exdate:
        must_be_before_saledate: "Contract exchange date must be before sale completion date"
        must_be_less_than_1_year_from_saledate: "Contract exchange date must be less than 1 year before sale completion date"
      saledate:
        must_be_after_exdate: "Sale completion date must be after contract exchange date"
        must_be_less_than_1_year_from_exdate: "Sale completion date must be less than 1 year after contract exchange date"
        must_be_less_than_3_years_from_hodate: "You told us sale completion date is more than 3 years after practical completion or handover date"
        must_be_after_hodate: "Sale completion date must be after practical completion or handover date"
      previous_property_type:
        property_type_bedsit: "A bedsit cannot have more than 1 bedroom"
      discounted_ownership_value: "Mortgage, deposit, and grant total must equal %{value_with_discount}"
      monthly_rent:
        higher_than_expected: "Basic monthly rent must be between £0.00 and £9,999.00"
    merge_request:
      organisation_part_of_another_merge: "This organisation is part of another merge - select a different one"
      organisation_not_selected: "Select an organisation from the search list"

  soft_validations:
    net_income:
      title_text: "You told us the lead tenant’s income is %{earnings} %{incfreq}."
      hint_text: "This is %{net_income_higher_or_lower_text} than we would expect for their working situation."
      in_soft_min_range:
        message: "Net income is lower than expected based on the lead tenant’s working situation. Are you sure this is correct?"
      in_soft_max_range:
        message: "Net income is higher than expected based on the lead tenant’s working situation. Are you sure this is correct?"
    income:
<<<<<<< HEAD
      under_soft_min_for_economic_status: "You said income was %{income}, which is below this working situation's minimum (%{minimum})"
      over_soft_max_for_la_buyer_1: "You told us the income of buyer 1 is %{income}, which seems high."
      over_soft_max_for_la_buyer_2: "You told us the income of buyer 2 is %{income}, which seems high."
      over_soft_max_for_la_combined: "You told us the combined income of this household is %{combined_income}, which seems high."
=======
      under_soft_min_for_economic_status:
        title_text: "You told us income was %{income}."
        hint_text: "This is less than we would expect for someone in this working situation."
>>>>>>> 99cb26b9
    rent:
      outside_range_title: "You told us the rent is %{brent}"
      min_hint_text: "The minimum rent expected for this type of property in this local authority is %{soft_min_for_period}."
      max_hint_text: "The maximum rent expected for this type of property in this local authority is %{soft_max_for_period}."
    purchase_price:
      title_text: "You told us the purchase price is %{value}"
      hint_text: "This is %{higher_or_lower} than we would expect"
    retirement:
      min:
        title: "You told us this person is aged %{age} years and retired."
        hint_text: "The minimum expected retirement age for %{gender} in England is %{age}."
      max:
        title: "You told us this person is %{age} or over and not retired"
        hint_text: "The minimum expected retirement age for %{gender} in England is %{age}."
    extra_borrowing:
      title_text: "You told us that the mortgage and deposit total is %{mortgage_and_deposit_total}"
      hint_text: "This is higher than the purchase price minus the discount."
    pregnancy:
      title: "You told us somebody in the household is pregnant"
      no_females: "You also told us there are no female tenants living at the property."
      females_not_in_soft_age_range: "You also told us that any female tenants living at the property are in the following age ranges:<ul><li>under 16 years old</li><li>over 50 years old</li></ul>"
    major_repairs_date:
      title_text: "You told us the property has been vacant for 2 years."
      hint_text: "This is higher than we would expect."
    void_date:
      title_text: "You told us that the property has been vacant for more than 2 years."
      hint_text: "This is higher than we would expect."
    shared_ownership_deposit:
      title_text: "You told us that the mortgage, deposit and discount add up to %{mortgage_deposit_and_discount_total}"
    old_persons_shared_ownership:
      title_text: "You told us the buyer is using the Older Persons Shared Ownership scheme."
      hint_text: "At least one buyer must be aged 65 years and over to use this scheme."
    staircase_bought_seems_high:
      title_text: "You told us that %{percentage}% was bought in this staircasing transaction."
      hint_text: "Most staircasing transactions are less than 50%"
    monthly_charges_over_soft_max:
      title_text: "You told us that the monthly charges were %{mscharge}."
      hint_text: "This is higher than we would expect."
    student_not_child:
      title_text: "You told us this person is a student aged beween 16 and 19"
    discounted_sale_value:
      title_text: "Mortgage, deposit, and grant total must equal %{value_with_discount}"
      informative_text: "Your given mortgage, deposit and grant total is %{mortgage_deposit_and_grant_total}"
    care_home_charges:
      title_text: "Care home charges should be provided if this is a care home accommodation"
    buyer1_livein_wrong_for_ownership_type:
      title_text: "You told us that buyer 1 will not live in the property."
      hint_text: " For %{ownership_scheme} types, the buyer usually lives in the property."
    buyer2_livein_wrong_for_ownership_type:
      title_text: "You told us that buyer 2 will not live in the property."
      hint_text: " For %{ownership_scheme} types, the buyer usually lives in the property."
    percentage_discount_value:
      title_text: "You told us that the percentage discount is %{discount}."
      hint_text: "This is higher than we would expect."
    savings:
      title_text: "You told us the buyer’s savings were %{savings}."
      hint_text: "This is higher than we would expect."
    deposit:
      title_text: "You told us the buyer’s deposit was %{deposit} and their savings were %{savings}."
      hint_text: "The deposit amount is higher than we would expect for the amount of savings they have."
    grant:
      title_text: "You told us that the grant amount is %{grant}"
      hint_text: "Loans, grants and subsidies are usually between £9,000 and £16,000."
    wheelchair:
      title_text: "You told us that someone in the household uses a wheelchair."
    mortgage:
      title_text: "You told us that the mortgage amount is %{mortgage}"
      hint_text: "This is more than 5 times the income, which is higher than we would expect."

  devise:
    two_factor_authentication:
      success: "Two-factor authentication successful"
      attempt_failed: "Attempt failed"
      max_login_attempts_reached: "Too many incorrect log in attempts"
      account_locked: "Your account has been locked for security reasons"
      contact_administrator: "Contact another helpdesk administrator for access"
      code_has_been_sent: "Your security code has been sent"
      code_required: "Security code is required"
      code_incorrect: "Security code is incorrect"

  questions:
    location:
      postcode: "What is the postcode?"
      name: "What is the name of this location?"
      units: "How many units are at this location?"
      type_of_unit: "What is the most common type of unit at this location?"
      startdate: "When did the first property in this location become available under this scheme?"
      mobility_type: "What are the mobility standards for the majority of units in this location?"
      toggle_active:
        apply_from: "When should this change apply?"
    scheme:
      toggle_active:
        apply_from: "When should this change apply?"
    descriptions:
      location:
        mobility_type:
          W: "Suitable for someone who uses a wheelchair and offers the full use of all rooms and facilities."
          A: "Fitted with stairlifts, ramps, level access showers or grab rails."
          N: "Not designed to wheelchair-user standards or fitted with any equipment or adaptations."
    soctenant:
      one: "Was the buyer a private registered provider, housing association or local authority tenant immediately before this sale?"
      other: "Were any of the buyers private registered providers, housing association or local authority tenants immediately before this sale?"
    prevown:
      one: "Has the buyer previously owned a property?"
      other: "Have any of the buyers previously owned a property?"
    stairowned:
      one: "What percentage of the property does the buyer now own in total?"
      other: "What percentage of the property do the buyers now own in total?"
    offered: "How many times was the property offered between becoming vacant and this letting?"

  hints:
    location:
      postcode: "For example, SW1P 4DF."
      name: "This is how you refer to this location within your organisation"
      units: "A unit is the space being let. For example, the property might be a block of flats and the unit would be the specific flat being let. A unit can also be a bedroom in a shared house or flat. Do not include spaces used for staff."
      toggle_active: "If the date is before %{date}, select ‘From the start of the open collection period’ because the previous period has now closed."
      startdate: "For example, 27 3 2021"
    scheme:
      toggle_active: "If the date is before %{date}, select ‘From the start of the open collection period’ because the previous period has now closed."
    bulk_upload:
      needstype: "General needs housing includes both self-contained and shared housing without support or specific adaptations. Supported housing can include direct access hostels, group homes, residential care and nursing homes."
    offered: "Do not include the offer that led to this letting. This is after the last tenancy ended. If the property is being offered for let for the first time, enter 0."

  check_answer_labels:
    soctenant:
      one: "Buyer was a registered provider, housing association or local authority tenant immediately before this sale?"
      other: "Any buyers were registered providers, housing association or local authority tenants immediately before this sale?"
    prevown:
      one: "Buyer previously owned a property"
      other: "Buyers previously owned a property"
    stairowned:
      one: "Percentage the buyer now owns in total"
      other: "Percentage the buyers now own in total"
    offered: "Times previously offered since becoming available"

  warnings:
    location:
      deactivate:
        existing_logs: "It will not be possible to add logs with this location if their tenancy start date is on or after the date you enter. Any existing logs may be affected."
        review_logs: "Your data providers will need to review these logs and answer a few questions again. We’ll email each log creator with a list of logs that need updating."
      reactivate:
        existing_logs: "You’ll be able to add logs with this location if their tenancy start date is on or after the date you enter."
    scheme:
      deactivate:
        existing_logs: "It will not be possible to add logs with this scheme if their tenancy start date is on or after the date you enter. Any existing logs may be affected."
        review_logs: "Your data providers will need to review these logs and answer a few questions again. We’ll email each log creator with a list of logs that need updating."
      reactivate:
        existing_logs: "You’ll be able to add logs with this scheme if their tenancy start date is on or after the date you enter."

  test:
    one_argument: "This is based on the tenant’s work situation: %{ecstat1}"
    title_text:
      no_argument: "Some test text"
      one_argument: "You said this: %{argument}"<|MERGE_RESOLUTION|>--- conflicted
+++ resolved
@@ -539,16 +539,12 @@
       in_soft_max_range:
         message: "Net income is higher than expected based on the lead tenant’s working situation. Are you sure this is correct?"
     income:
-<<<<<<< HEAD
-      under_soft_min_for_economic_status: "You said income was %{income}, which is below this working situation's minimum (%{minimum})"
+      under_soft_min_for_economic_status:
+        title_text: "You told us income was %{income}."
+        hint_text: "This is less than we would expect for someone in this working situation."
       over_soft_max_for_la_buyer_1: "You told us the income of buyer 1 is %{income}, which seems high."
       over_soft_max_for_la_buyer_2: "You told us the income of buyer 2 is %{income}, which seems high."
       over_soft_max_for_la_combined: "You told us the combined income of this household is %{combined_income}, which seems high."
-=======
-      under_soft_min_for_economic_status:
-        title_text: "You told us income was %{income}."
-        hint_text: "This is less than we would expect for someone in this working situation."
->>>>>>> 99cb26b9
     rent:
       outside_range_title: "You told us the rent is %{brent}"
       min_hint_text: "The minimum rent expected for this type of property in this local authority is %{soft_min_for_period}."
