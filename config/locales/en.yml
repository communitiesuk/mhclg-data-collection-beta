--- conflicted
+++ resolved
@@ -284,13 +284,7 @@
 
     setup:
       saledate:
-<<<<<<< HEAD
-        year_not_two_digits: "Sale completion year must be 2 digits."
-=======
         year_not_two_or_four_digits: "Sale completion year must be 2 or 4 digits."
-      type:
-        percentage_bought_must_be_at_least_threshold: "The minimum increase in equity while staircasing is %{threshold}% for this shared ownership type."
->>>>>>> 85859407
 
       startdate:
         before_scheme_end_date: "The tenancy start date must be before the end date for this supported housing scheme."
@@ -419,23 +413,9 @@
         not_provided: "Enter how much rent and other charges the household pays %{period}."
         less_than_shortfall: "The care home charge must be more than the outstanding amount."
       cash_discount_invalid: "Cash discount must be £0 - £999,999."
-<<<<<<< HEAD
       mortgage_used:
         year: "You must answer either ‘yes’ or ‘no’ to the question ‘was a mortgage used’ for the selected year."
         staircasing: "You must answer either ‘yes’ or ‘no’ to the question ‘was a mortgage used’ for staircasing transactions."
-=======
-      staircasing:
-        percentage_bought_must_be_greater_than_percentage_owned: "Total percentage %{buyer_now_owns} must be more than percentage bought in this transaction."
-        percentage_bought_must_be_at_least_threshold: "The minimum increase in equity while staircasing is %{threshold}%."
-        percentage_bought_equal_percentage_owned: "The percentage bought is %{stairbought}% and the percentage owned in total is %{stairowned}%. These figures cannot be the same."
-      monthly_leasehold_charges:
-        not_zero: "Monthly leasehold charges cannot be £0 if the property has monthly charges."
-      equity:
-        under_min: "The minimum initial equity stake for this type of shared ownership sale is %{min_equity}%."
-        over_max: "The maximum initial equity stake is %{max_equity}%."
-        over_stairowned_minus_stairbought: "The initial equity stake is %{equity}% and the percentage owned in total minus the percentage bought is %{staircase_difference}%. In a staircasing transaction, the equity stake purchased cannot be larger than the percentage the %{buyer_owns} minus the percentage bought."
-      mortgage: "Mortgage value cannot be £0 if a mortgage was used for the purchase of this property."
->>>>>>> 85859407
       shared_ownership_deposit: "The %{mortgage_deposit_and_discount_error_fields} added together is %{mortgage_deposit_and_discount_total}. The value times the equity percentage is %{value_times_equity}. These figures should be the same."
 
     household:
