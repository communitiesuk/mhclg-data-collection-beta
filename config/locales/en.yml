--- conflicted
+++ resolved
@@ -304,13 +304,10 @@
       staircasing:
         percentage_bought_must_be_greater_than_percentage_owned: "Total percentage buyer now owns must be more than percentage bought in this transaction"
         older_person_percentage_owned_maximum_75: "Percentage cannot be above 75% under Older Person's Shared Ownership"
-<<<<<<< HEAD
+        percentage_bought_must_be_at_least_threshold: "The minimum increase in equity while staircasing is %{threshold}%"
       equity:
         under_min: "The minimum initial equity stake for this type of shared ownership sale is %{min_equity}%"
         over_max: "The maximum initial equity stake is 75%"
-=======
-        percentage_bought_must_be_at_least_threshold: "The minimum increase in equity while staircasing is %{threshold}%"
->>>>>>> d695c2fc
 
     household:
       reasonpref:
