# Files in the config/locales directory are used for internationalization
# and are automatically loaded by Rails. If you want to use locales other
# than English, add the necessary files in this directory.
#
# To use the locales, use `I18n.t`:
#
#     I18n.t 'hello'
#
# In views, this is aliased to just `t`:
#
#     <%= t('hello') %>
#
# To use a different locale, set it with `I18n.locale`:
#
#     I18n.locale = :es
#
# This would use the information in config/locales/es.yml.
#
# The following keys must be escaped otherwise they will not be retrieved by
# the default I18n backend:
#
# true, false, on, off, yes, no
#
# Instead, surround them with single quotes.
#
# en:
#   'true': 'foo'
#
# To learn more, please read the Rails Internationalization guide
# available at https://guides.rubyonrails.org/i18n.html.

en:
  service_name: "Submit social housing lettings and sales data (CORE)"
  feedback_form: "https://forms.office.com/Pages/ResponsePage.aspx?id=EGg0v32c3kOociSi7zmVqC4YDsCJ3llAvEZelBFBLUBURFVUTzFDTUJPQlM4M0laTE5DTlNFSjJBQi4u"
  organisation:
    created: "%{organisation} was created."
    updated: "Organisation details updated."
    reactivated: "%{organisation} has been reactivated."
    deactivated: "%{organisation} has been deactivated."
    duplicate_schemes_confirmed: "You’ve confirmed the remaining schemes and locations are not duplicates."
  user:
    create_password: "Create a password to finish setting up your account."
    reset_password: "Reset your password."

  active_notifications:
    zero: "There are no active notifications"
    one: "There is one active notification:"
    other: "There are %{count} active notifications:"

  activemodel:
    errors:
      models:
        bulk_upload/row_parser: &bulk_upload__row_parser__base
          inclusion: "Enter a valid value for %{question}"
          spreadsheet_dupe: "This is a duplicate of a log in your file."
        bulk_upload/lettings/year2024/row_parser:
          <<: *bulk_upload__row_parser__base
        bulk_upload/lettings/year2023/row_parser:
          <<: *bulk_upload__row_parser__base
        bulk_upload/sales/year2024/row_parser:
          <<: *bulk_upload__row_parser__base
        bulk_upload/sales/year2023/row_parser:
          <<: *bulk_upload__row_parser__base
        forms/bulk_upload_lettings/year:
          attributes:
            year:
              blank: "You must select a collection period to upload for."
        forms/bulk_upload_sales/year:
          attributes:
            year:
              blank: "You must select a collection period to upload for."
        forms/bulk_upload_lettings/upload_your_file:
          attributes:
            file:
              blank: "Select which file to upload."
              not_csv: "Your file must be in CSV format."
              file_too_large: "File must be 10MB or less. Check your file and delete data that does not need to be uploaded."
        forms/bulk_upload_sales/upload_your_file:
          attributes:
            file:
              blank: "Select which file to upload."
              not_csv: "Your file must be in CSV format."
              file_too_large: "File must be 10MB or less. Check your file and delete data that does not need to be uploaded."
        forms/bulk_upload_lettings/needstype:
          attributes:
            needstype:
              blank: "You must answer needs type."
        forms/bulk_upload_lettings_resume/fix_choice:
          attributes:
            choice:
              blank: "Select how you would like to fix these errors."
              inclusion: "You must select one of the following options for how you would like to fix these errors."
        forms/bulk_upload_sales_resume/fix_choice:
          attributes:
            choice:
              blank: "Select how you would like to fix these errors."
              inclusion: "You must select one of the following options for how you would like to fix these errors."
        forms/bulk_upload_lettings_soft_validations_check/confirm_soft_errors:
          attributes:
            confirm_soft_errors:
              blank: "You must select if there are errors in these fields."
        forms/bulk_upload_sales_soft_validations_check/confirm_soft_errors:
          attributes:
            confirm_soft_errors:
              blank: "You must select if there are errors in these fields."
        collection_resource:
          attributes:
            file:
              error_uploading: There was an error uploading this file.
              blank: Select which file to upload.
              above_100_mb: File must be 100MB or less.
              must_be_pdf: The paper form must be a PDF.
              must_be_xlsx: The %{resource} must be a Microsoft Excel file.

  activerecord:
    attributes:
      user:
        email: "email"
    errors:
      models:
        scheme:
          attributes:
            owning_organisation_id:
              invalid: "Enter the name of the organisation that owns the housing stock."
            service_name:
              invalid: "Enter the name of the scheme."
            scheme_type:
              invalid: "Select the type of scheme."
            registered_under_care_act:
              invalid: "Select if this scheme is registered under the Care Standards Act 2000."
            primary_client_group:
              invalid: "Select what client group this scheme is intended for."
            secondary_client_group:
              invalid: "Select the other client group for this scheme."
            support_type:
              invalid: "Select the level of support provided by this scheme."
            intended_stay:
              invalid: "Select the intended length of stay."
            has_other_client_group:
              invalid: "Select if this scheme provides for another client group."
            arrangement_type:
              invalid: "Select who provides the support services used by this scheme."
        location:
          attributes:
            startdate:
              invalid: "Enter a date in the correct format, for example 31 1 2022."
            units:
              blank: "Enter the total number of units at this location."
            type_of_unit:
              blank: "Select the most common type of unit at this location."
            mobility_type:
              blank: "Select the mobility standards for the majority of units in this location."
        user:
          attributes:
            organisation_id:
              blank: "Select the user’s organisation."
              invalid: "Select the user’s organisation."
            name:
              blank: "Enter a name."
            email:
              invalid: "Enter an email address in the correct format, like name@example.com."
              blank: "Enter an email address."
              taken: "Enter an email address that hasn’t already been used to sign up."
            phone:
              invalid: "Enter a telephone number in the correct format."
              blank: "Enter a telephone number."
            role:
              invalid: "Role must be data accessor, data provider or data coordinator."
              blank: "Select role."
            password:
              blank: "Enter a password."
              too_short: "The password you entered is too short. Enter a password that is %{count} characters or longer."
            reset_password_token:
              invalid: "That link is invalid. Check you are using the correct link."
            log_reassignment:
              blank: "Select if you want to reassign logs"
              missing_managing_agents: "%{new_organisation} must be a stock owner of %{missing_managing_agents} to make this change."
              missing_stock_owners: "%{new_organisation} must be a managing agent of %{missing_stock_owners} to make this change."
        merge_request:
          attributes:
            absorbing_organisation_id:
              blank: "Select the absorbing organisation."
            merge_date:
              blank: "Enter a merge date."
              invalid: "Enter a valid merge date."
            existing_absorbing_organisation:
              blank: "You must answer absorbing organisation already active?"
        notification:
          attributes:
            title:
              blank: "Enter a title."
            link_text:
              blank_when_additional_page_set: "Enter the link text."
            page_content:
              blank_when_additional_page_set: "Enter the page content."
        collection_resource:
          attributes:
            file:
              error_uploading: There was an error uploading this file.
              blank: Select which file to upload.
              above_100_mb: File must be 100MB or less.
              must_be_pdf: The paper form must be a PDF.
              must_be_xlsx: The %{resource} must be a Microsoft Excel file.
            short_display_name:
              blank: "You must answer resource type."

  notification:
    logs_deleted:
      one: "%{count} log has been deleted."
      other: "%{count} logs have been deleted."
    duplicate_logs_deleted:
      one: "%{log_ids} has been deleted."
      other: "%{log_ids} have been deleted."
    duplicate_logs:
        deduplication_success_banner: "%{log_link} is no longer a duplicate and has been removed from the list.<p class=\"govuk-body govuk-!-margin-top-4\">You changed the %{changed_question_label}.</p>"
    duplicate_sets:
      one: "There is %{count} set of duplicate logs."
      other: "There are %{count} sets of duplicate logs."
    location_deleted: "%{postcode} has been deleted."
    scheme_deleted: "%{service_name} has been deleted."
    user_deleted: "%{name} has been deleted."
    organisation_deleted: "%{name} has been deleted."
    user_updated:
      self: "Your account details have been updated."
      other: "%{name}’s details have been updated."

  validations:
    organisation:
      data_sharing_agreement_not_signed: "Your organisation must accept the Data Sharing Agreement before you can create any logs."
      name_missing: "Enter the name of the organisation."
      provider_type_missing: "Select the organisation type."
      stock_owner:
        blank: "You must choose a stock owner."
        already_added: "You have already added this stock owner."
        does_not_own_stock: "You can only add stock owners who own stock, which this organisation does not."
      managing_agent:
        blank: "You must choose a managing agent."
        already_added: "You have already added this managing agent."
      merged: "That organisation has already been merged. Select a different organisation."
      scheme_duplicates_not_resolved: "You must resolve all duplicates or indicate that there are no duplicates"
    not_answered: "You must answer %{question}"
    invalid_option: "Enter a valid value for %{question}"
    invalid_number: "Enter a number for %{question}"
    no_address_found: "We could not find this address. Check the address data in your CSV file is correct and complete, or select the correct address using the CORE site."

    other_field_missing: "If %{main_field_label} is other then %{other_field_label} must be provided."
    other_field_not_required: "%{other_field_label} must not be provided if %{main_field_label} was not other."
    numeric:
      within_range: "%{field} must be between %{min} and %{max}."
      above_min: "%{field} must be at least %{min}."
      whole_number: "%{field} must be a whole number."
      nearest_ten: "%{field} must be given to the nearest ten."
      nearest_hundredth: "%{field} must be given to the nearest hundredth."
      normal_format: "Enter a number."
      format: "%{field} must be a number."

    date:
      invalid_date: "Enter a date in the correct format, for example 31 1 2024."
      outside_collection_window: "Enter a date within the %{year_combo} collection year, which is between 1st April %{start_year} and 31st March %{end_year}."
    postcode: "Enter a postcode in the correct format, for example AA1 1AA."
    location_admin_district: "Select a local authority."
    email:
      taken: "Enter an email address that hasn’t already been used to sign up."
      invalid: "Enter an email address in the correct format, like name@example.com."
      blank: "Enter an email address."
    role:
      invalid: "Role must be data accessor, data provider or data coordinator."

    setup:
      saledate:
        year_not_two_or_four_digits: "Sale completion year must be 2 or 4 digits."
      type:
        percentage_bought_must_be_at_least_threshold: "The minimum increase in equity while staircasing is %{threshold}% for this shared ownership type."

      startdate:
        before_scheme_end_date: "The tenancy start date must be before the end date for this supported housing scheme."
        location:
          deactivated:
            startdate: "The location %{postcode} is inactive on this date. Enter another date or choose another location."
            location_id: "This location is not active on the tenancy start date. Choose another location or edit the tenancy start date."
          activating_soon:
            startdate: "The location %{postcode} is not available until %{date}. Enter a tenancy start date after %{date}."
            location_id: "The location %{postcode} is not available until %{date}. Select another location or edit the tenancy start date."
          reactivating_soon:
            startdate: "The location %{postcode} is not available until %{date}. Enter a tenancy start date after %{date}."
            location_id: "The location %{postcode} is not available until %{date}. Select another location or edit the tenancy start date."
        scheme:
          deactivated:
            startdate: "The scheme %{name} was deactivated on %{date} and was not available on the day you entered. Select another scheme or edit the tenancy start date."
            scheme_id: "The scheme %{name} was deactivated on %{date} and was not available on the day you entered. Select another scheme or edit the tenancy start date."
          reactivating_soon:
            startdate: "The scheme %{name} is not available until %{date}. Enter a tenancy start date after %{date}."
            scheme_id: "The scheme %{name} is not available until %{date}. Select another scheme or edit the tenancy start date."
          locations_inactive:
            startdate: "The scheme %{name} has no locations that are active on this date. Enter another date or choose another scheme."
            scheme_id: "The scheme %{name} has no locations that are active on this date. Enter another date or choose another scheme."
      owning_organisation:
        data_sharing_agreement_not_signed: "The organisation must accept the Data Sharing Agreement before it can be selected as the owning organisation."
    property:
      uprn:
        invalid: "UPRN must be 12 digits or less."
      uprn_known:
        invalid: "You must answer UPRN known?"
      la:
        la_invalid_for_org: "%{org_name} does not operate in %{la_name}."
        postcode_invalid_for_org: "Enter a postcode in an area covered by %{org_name}."
      rsnvac:
        first_let_not_social: "Enter a reason for vacancy that is not 'first let' if unit has been previously let as social housing."
        first_let_social: "Reason for vacancy must be first let if unit has been previously let as social housing."
        previous_let_social: "Property cannot have a previous let type if being let as social housing for the first time."
        non_temp_accommodation: "Answer cannot be re-let to tenant who occupied the same property as temporary accommodation as this accommodation is not temporary."
        referral_invalid: "Answer cannot be re-let to tenant who occupied the same property as temporary accommodation as a different source of referral for this letting."
        not_a_renewal: "Reason for vacancy cannot be 'Renewal of fixed-term tenancy' if letting is not a renewal."
      unittype_gn:
        one_bedroom_bedsit: "A bedsit can only have one bedroom."
        one_seven_bedroom_shared: "A shared house must have 1 to 7 bedrooms."
        one_three_bedroom_single_tenant_shared: "A shared house with fewer than two tenants must have 1 to 3 bedrooms."

    financial:
      tshortfall:
        outstanding_amount_not_expected: "You cannot answer the outstanding amount question if you don’t have outstanding rent or charges."
        more_than_total_charge: "Enter a value less than the total charge."
        more_than_carehome_charge: "Enter a value less than the care home charge."
        must_be_positive: "Enter a value over £0.01 as you told us there is an outstanding amount."
      hbrentshortfall:
        outstanding_amount_not_expected: "Answer must be ‘yes’ as you have answered the outstanding amount question."
        outstanding_no_benefits: "Answer cannot be ‘yes’ to outstanding amount for basic rent or charges if tenant does not receive housing benefit or Universal Credit or you‘re not sure."
      benefits:
        part_or_full_time: "Answer cannot be ‘all’ for income from Universal Credit, state pensions or benefits if the tenant or their partner works part-time or full-time."
      earnings:
        over_hard_max: "The household’s income cannot be greater than %{hard_max} per week given the household’s working situation."
        under_hard_min: "The household’s income cannot be less than %{hard_min} per week given the household’s working situation."
        freq_missing: "Select how often the household receives income."
        earnings_missing: "Enter how much income the household has in total."
      income:
        outside_london_income_range: "Income must be between £0 and £90,000 for properties within a London local authority."
        outside_non_london_income_range: "Income must be between £0 and £80,000 for properties in a non-London local authority."
        combined_over_hard_max_for_london: "Combined income must be £90,000 or lower for properties within a London local authority."
        combined_over_hard_max_for_outside_london: "Combined income must be £80,000 or lower for properties outside London local authorities."
        child_has_income: "Child's income must be £0."
      negative_currency: "Enter an amount above 0."
      rent:
        out_of_range: "Enter a value for the %{charge_name} between £0 and %{maximum_per_period} paid %{frequency}. %{maximum_per_period} is the max limit for rent and charges paid %{frequency} for %{letting_type} lettings owned by a %{provider_type}."
      ecstat:
        over_hard_max: "The household’s income of %{earnings} %{frequency} is too high given the household’s working situation."
        under_hard_min: "The household’s income of %{earnings} %{frequency} is too low given the household’s working situation."
      age:
        earnings_over_hard_max: "The household’s income of %{earnings} %{frequency} is too high for the number of adults. Change either the household income or the age of the tenants."
      hhmemb:
        earnings:
          over_hard_max: "The household’s income of %{earnings} %{frequency} is too high for this number of tenants. Change either the household income or number of tenants."
          under_hard_min: "The household’s income of %{earnings} %{frequency} is too low for this number of tenants. Change either the household income or number of tenants."
      brent:
        below_hard_min: "Rent is below the absolute minimum expected for a property of this type. Please check the rent, rent period, local authority and (if general needs) number of bedrooms."
        above_hard_max: "Rent is higher than the absolute maximum expected for a property of this type. Please check the rent, rent period, local authority and (if general needs) number of bedrooms."
        scheme_id:
          below_hard_min: "Rent is below the absolute minimum expected for a property of this type. Please check the rent, rent period and local authority."
          above_hard_max: "Rent is higher than the absolute maximum expected for a property of this type. Please check the rent, rent period and local authority."
        location_id:
          below_hard_min: "Rent is below the absolute minimum expected for a property of this type. Please check the rent, rent period and local authority."
          above_hard_max: "Rent is higher than the absolute maximum expected for a property of this type. Please check the rent, rent period and local authority."
        postcode_known:
          below_hard_min: "Rent is below the absolute minimum expected for a property of this type. Please check the rent, rent period, local authority and number of bedrooms."
          above_hard_max: "Rent is higher than the absolute maximum expected for a property of this type. Please check the rent, rent period, local authority and number of bedrooms."
        uprn:
          below_hard_min: "Rent is below the absolute minimum expected for a property of this type based on this UPRN."
          above_hard_max: "Rent is higher than the absolute maximum expected for a property of this type based on this UPRN."
        la:
          below_hard_min: "Rent is below the absolute minimum expected for a property of this type based on this local authority."
          above_hard_max: "Rent is higher than the absolute maximum expected for a property of this type based on this local authority."
        beds:
          below_hard_min: "Rent is below the absolute minimum expected for a property of this type based on this number of bedrooms."
          above_hard_max: "Rent is higher than the absolute maximum expected for a property of this type based on this number of bedrooms."
        needstype:
          below_hard_min: "Rent is below the absolute minimum expected for a property of this type based on this lettings type."
          above_hard_max: "Rent is higher than the absolute maximum expected for a property of this type based on this lettings type."
        rent_type:
          below_hard_min: "Rent is below the absolute minimum expected for a property of this type based on this lettings type."
          above_hard_max: "Rent is higher than the absolute maximum expected for a property of this type based on this lettings type."
        period:
          below_hard_min: "Rent is below the absolute minimum expected for a property of this type based on this period."
          above_hard_max: "Rent is higher than the absolute maximum expected for a property of this type based on this period."
      charges:
        complete_1_of_3: "Answer either the ‘household rent and charges’ question or ‘is this accommodation a care home‘, or select ‘no’ for ‘does the household pay rent or charges for the accommodation?’"
        missing_charges: "Please enter the %{sentence_fragment}. If there is no %{sentence_fragment}, please enter '0'."
      tcharge:
        under_10: "Enter a total charge that is at least £10.00 per week."
        less_than_shortfall: "The total charge must be more than the outstanding amount."
      rent_period:
        invalid_for_org:
          period: "%{org_name} does not use %{rent_period} as a rent period. Choose another rent period, or a data coordinator can add rent periods to your organisation."
          managing_org: "%{org_name} does not use %{rent_period} as a rent period. Set another rent period on this log, or a data coordinator can add rent periods to this organisation."
      carehome:
        out_of_range: "Household rent and other charges must be between %{min_chcharge} and %{max_chcharge} if paying %{period}."
        not_provided: "Enter how much rent and other charges the household pays %{period}."
        less_than_shortfall: "The care home charge must be more than the outstanding amount."
      cash_discount_invalid: "Cash discount must be £0 - £999,999."
      staircasing:
        percentage_bought_must_be_greater_than_percentage_owned: "Total percentage %{buyer_now_owns} must be more than percentage bought in this transaction."
        percentage_bought_must_be_at_least_threshold: "The minimum increase in equity while staircasing is %{threshold}%."
        percentage_bought_equal_percentage_owned: "The percentage bought is %{stairbought}% and the percentage owned in total is %{stairowned}%. These figures cannot be the same."
      monthly_leasehold_charges:
        not_zero: "Monthly leasehold charges cannot be £0 if the property has monthly charges."
      equity:
        under_min: "The minimum initial equity stake for this type of shared ownership sale is %{min_equity}%."
        over_max: "The maximum initial equity stake is %{max_equity}%."
        over_stairowned_minus_stairbought: "The initial equity stake is %{equity}% and the percentage owned in total minus the percentage bought is %{staircase_difference}%. In a staircasing transaction, the equity stake purchased cannot be larger than the percentage the %{buyer_owns} minus the percentage bought."
      mortgage: "Mortgage value cannot be £0 if a mortgage was used for the purchase of this property."
      shared_ownership_deposit: "The %{mortgage_deposit_and_discount_error_fields} added together is %{mortgage_deposit_and_discount_total}. The value times the equity percentage is %{value_times_equity}. These figures should be the same."

    household:
      reservist:
        injury_required: "Tell us whether the person was seriously injured or ill as a result of serving in the UK armed forces."
      leftreg:
        question_required: "Tell us whether the person is still serving in the UK armed forces as you told us they’re a current or former regular."
      age:
        retired_male: "A male tenant who is retired must be 65 or over."
        retired_female: "A female tenant who is retired must be 60 or over."
        retired_over_70: "Answer cannot be over 70 as person %{person_num} has economic status that is not ‘retired’."
        not_student_16_19: "Answer cannot be between 16 and 19 as person %{person_num} is a child of the lead tenant but is not a full-time student."
        student_not_child:
          cannot_be_16_19: "Person cannot be aged 16-19 if they are a student but not a child."
      ecstat:
        retired_over_70: "Person %{person_num} must be retired if over 70."
        not_student_16_19: "Person’s %{person_num} working situation must be full-time student or prefers not to say as you told us they’re between 16 and 19."
        retired_male: "Answer cannot be ‘retired’ as the male tenant is under 65."
        retired_female: "Answer cannot be ‘retired’ as the female tenant is under 60."
        not_child_16_19:
          cannot_be_student: "Person cannot be a student if they are aged 16-19 but are not a child."
      relat:
        one_partner: "Number of partners cannot be greater than 1."
        not_student_16_19: "Answer cannot be ‘child’ as you told us the person %{person_num} is between 16 and 19 and is not a full-time student."
        child_over_19: "Answer cannot be child as you told us person %{person_num} is over 19."
      housingneeds_a:
        one_or_two_choices: "You can only select one option or ‘other disabled access needs’ plus ‘wheelchair-accessible housing’, ‘wheelchair access to essential rooms’ or ‘level access housing’."
      housingneeds:
<<<<<<< HEAD
        no_disabled_needs_conjunction: "No disabled access needs can’t be selected if you have selected fully wheelchair-accessible housing, wheelchair access to essential rooms, level access housing or other disabled access needs."
        dont_know_disabled_needs_conjunction: "Don’t know disabled access needs can’t be selected if you have selected fully wheelchair-accessible housing, wheelchair access to essential rooms, level access housing or other disabled access needs."
        no_and_dont_know_disabled_needs_conjunction: "No disabled access needs and don’t know disabled access needs cannot be selected together."
=======
        invalid: "If somebody in the household has disabled access needs, they must have the access needs listed, or other access needs."
      prevten:
        non_temp_accommodation: "Answer cannot be non-temporary accommodation as this is a re-let to a tenant who occupied the same property as temporary accommodation."
        over_25_foster_care: "Answer cannot be a children’s home or foster care as the lead tenant is 26 or older."
        internal_transfer: "Answer cannot be %{prevten} as this tenancy is an internal transfer."
        la_general_needs:
          internal_transfer: "Answer cannot be a fixed-term or lifetime local authority general needs tenancy as it’s an internal transfer and a private registered provider is on the tenancy agreement."
>>>>>>> 1d23f9e5
      referral:
        secure_tenancy: "Answer must be internal transfer as this is a secure tenancy."
        rsnvac_non_temp: "Answer cannot be this source of referral as this is a re-let to tenant who occupied the same property as temporary accommodation."
        cannot_be_secure_tenancy: "Answer cannot be secure tenancy as this is not an internal transfer."
        assessed_homeless: "Answer cannot be internal transfer as the tenant was assessed as homeless."
        other_homeless: "Answer cannot be internal transfer as the tenant was considered homeless by their landlord."
<<<<<<< HEAD
        nominated_by_local_ha_but_la: "The source of the referral cannot be Nominated by local housing authority as your organisation is a local authority."
        la_general_needs:
          prp_referred_by_la: "The source of the referral cannot be referred by local authority housing department for a general needs log."
=======
        prevten_invalid: "Answer cannot be internal transfer as the household situation immediately before this letting was %{prevten}."
        reason_permanently_decanted: "Answer must be internal transfer as the tenant was permanently decanted from another property owned by this landlord."
        la_general_needs:
          internal_transfer: "Answer cannot be internal transfer as it’s the same landlord on the tenancy agreement and the household had either a fixed-term or lifetime local authority general needs tenancy immediately before this letting."
>>>>>>> 1d23f9e5
      homeless:
        assessed:
          internal_transfer: "Answer cannot be 'assessed as homeless' as this tenancy is an internal transfer."
        other:
          internal_transfer: "Answer cannot be 'other homelessness' as this tenancy was an internal transfer."
        reasonpref:
          not_homeless: "Answer cannot be ‘no’ as the tenant was homeless or about to lose their home."
      gender:
        retired_male: "Answer cannot be ‘male’ as tenant is under 65 and retired."
        retired_female: "Answer cannot be ‘female’ as tenant is under 60 and retired."
      reason:
<<<<<<< HEAD
        renewal_reason_needed: 'The reason for leaving must be "End of assured shorthold tenancy - no fault" or "End of fixed term tenancy - no fault" if the letting is a renewal.'
        renewal_reason_needed_2024: 'The reason for leaving must be "End of social or private sector tenancy - no fault", "End of social or private sector tenancy - evicted due to anti-social behaviour (ASB)", "End of social or private sector tenancy - evicted due to rent arrears" or "End of social or private sector tenancy - evicted for any other reason".'
=======
        not_internal_transfer: "Answer cannot be ‘permanently decanted from another property owned by this landlord’ as you told us the source of referral for this tenancy was not an internal transfer."
        other_not_settled: "Please give the reason for the tenant leaving their last settled home. This is where they were living before they became homeless, were living in temporary accommodation or sleeping rough."
>>>>>>> 1d23f9e5
      condition_effects:
        no_choices: "You cannot answer this question as you told us nobody in the household has a physical or mental health condition (or other illness) expected to last 12 months or more."
      postcode:
        discounted_ownership: "Last settled accommodation and discounted ownership property postcodes must match."
      nationality: "Select a valid nationality."

    tenancy:
      internal_transfer: "Answer must be secure tenancy as this tenancy is an internal transfer."
      cannot_be_internal_transfer: "Answer cannot be internal transfer as this is not a secure tenancy."

    declaration:
      missing:
        pre_2024: "You must show the MHCLG privacy notice to the tenant before you can submit this log."
        post_2024: "You must show or give the tenant access to the MHCLG privacy notice before you can submit this log."

    privacynotice:
      missing:
        pre_2024: "You must show the MHCLG privacy notice to the %{buyer_or_buyers} before you can submit this log."
        post_2024: "You must show or give the %{buyer_or_buyers} access to the MHCLG privacy notice before you can submit this log."

    scheme:
      toggle_date:
        not_selected: "Select one of the options."
        invalid: "Enter a valid day, month and year."
        before_creation: "The scheme cannot be deactivated before %{date}, the start of the collection year when it was created."
        out_of_range: "The date must be on or after the %{date}."
      reactivation:
        before_deactivation: "This scheme was deactivated on %{date}. The reactivation date must be on or after deactivation date."
      deactivation:
        during_deactivated_period: "The scheme is already deactivated during this date, please enter a different date."
      owning_organisation:
        does_not_own_stock: "Enter an organisation that owns housing stock."

    location:
      postcode_blank: "Enter a postcode."
      units: "The units at this location must be a number."
      type_of_unit: "Select the most common type of unit at this location."
      mobility_standards: "Select the mobility standard for the majority of the units at this location."
      startdate_invalid: "Enter a valid day, month and year when the first property became available at this location."
      startdate_out_of_range: "Availability date must be on or after the %{date}."
      toggle_date:
        not_selected: "Select one of the options."
        invalid: "Enter a valid day, month and year."
        before_creation: "The location cannot be deactivated before %{date}, the date when it was first available."
        out_of_range: "The date must be on or after the %{date}."
      reactivation:
        before_deactivation: "This location was deactivated on %{date}. The reactivation date must be on or after deactivation date."
      deactivation:
        during_deactivated_period: "The location is already deactivated during this date, please enter a different date."
    merge_request:
      organisation_part_of_another_merge: "This organisation is part of another merge - select a different one."
      organisation_not_selected: "Select an organisation from the search list."

  soft_validations:
    net_income:
      title_text: "You told us that the household’s income is %{earnings} %{incfreq}."
      hint_text: "This is %{net_income_higher_or_lower_text} than we would expect for the household’s working situation."
      in_soft_min_range:
        message: "Net income is lower than expected based on the household’s working situation. Are you sure this is correct?"
      in_soft_max_range:
        message: "Net income is higher than expected based on the household’s working situation. Are you sure this is correct?"
    rent:
      outside_range_title: "You told us the rent is %{brent}."
      informative_text: "This is %{higher_or_lower} than we would expect."
      hint_text: "Check the following:<ul class=\"govuk-body-l app-panel--interruption\"><li>the decimal point</li><li>the frequency, for example every week or every calendar month</li><li>the rent type is correct, for example affordable or social rent</li></ul>"
    retirement:
      min:
        title: "You told us this person is aged %{age} years and retired."
        hint_text: "The minimum expected retirement age in England is 66."
      max:
        title: "You told us this person is over 66 and not retired."
        hint_text: "The minimum expected retirement age in England is 66."
    pregnancy:
      title: "You told us somebody in the household is pregnant."
      all_male_tenants: "You also told us that all the tenants living at the property are male."
      females_not_in_soft_age_range: "You also told us that any female tenants living at the property are in the following age ranges:<ul><li>under 16 years old</li><li>over 50 years old</li></ul>"
    major_repairs_date:
      title_text: "You told us the property has been vacant for 2 years."
      hint_text: "This is higher than we would expect."
    void_date:
      title_text: "You told us that the property has been vacant for more than 2 years."
      hint_text: "This is higher than we would expect."
    referral:
      title_text: "Are you sure?"
      hint_text: "This is a general needs log, and this referral type is for supported housing."
    scharge:
      over_soft_max_title: "You told us the service charge is %{scharge}."
    pscharge:
      over_soft_max_title: "You told us the personal service charge is %{pscharge}."
    supcharg:
      over_soft_max_title: "You told us the support charge is %{supcharg}."
    charges:
      informative_text: "This is higher than we would expect."
      hint_text: "Check the following:<ul class=\"govuk-body-l app-panel--interruption\"><li>the decimal point</li><li>the frequency, for example every week or every calendar month</li><li>the needs type</li></ul>"
    reasonother:
      title_text: "You told us that the tenant’s main reason for leaving their last settled home was %{reasonother}."
      informative_text: "The reason you have entered looks very similar to one of the existing response categories.
                         Please check the categories and select the appropriate one.
                         If the existing categories are not suitable, please confirm here to move onto the next question."
    saledate:
      must_be_less_than_3_years_from_hodate: "You told us sale completion date is more than 3 years after practical completion or handover date."
    partner_under_16_lettings:
      title: "You told us this person is aged %{age} years and has 'Partner' relationship to the lead tenant."
    multiple_partners_lettings:
      title: "You told us there are more than 1 persons with 'Partner' relationship to the lead tenant."

  devise:
    two_factor_authentication:
      success: "Two-factor authentication successful."
      attempt_failed: "Attempt failed."
      max_login_attempts_reached: "Too many incorrect log in attempts."
      account_locked: "Your account has been locked for security reasons."
      contact_administrator: "Contact another helpdesk administrator for access."
      code_has_been_sent: "Your security code has been sent."
      code_required: "Security code is required."
      code_incorrect: "Security code is incorrect."

  questions:
    location:
      postcode: "What is the postcode?"
      name: "What is the name of this location?"
      units: "How many units are at this location?"
      type_of_unit: "What is the most common type of unit at this location?"
      startdate: "When did the first property in this location become available under this scheme?"
      mobility_type: "What are the mobility standards for the majority of units in this location?"
      toggle_active:
        apply_from: "When should this change apply?"
    scheme:
      toggle_active:
        apply_from: "When should this change apply?"
    descriptions:
      location:
        mobility_type:
          W: "Suitable for someone who uses a wheelchair and offers the full use of all rooms and facilities."
          A: "Fitted with stairlifts, ramps, level access showers or grab rails."
          N: "Not designed to wheelchair-user standards or fitted with any equipment or adaptations."

  hints:
    location:
      postcode: "For example, SW1P 4DF."
      name: "This is how you refer to this location within your organisation."
      units: "A unit is the space being let. For example, the property might be a block of flats and the unit would be the specific flat being let. A unit can also be a bedroom in a shared house or flat. Do not include spaces used for staff."
      toggle_active: "If the date is before %{date}, select ‘From the start of the open collection period’ because the previous period has now closed."
      startdate: "For example, 27 3 2021."
    scheme:
      toggle_active: "If the date is before %{date}, select ‘From the start of the open collection period’ because the previous period has now closed."
    bulk_upload:
      needstype: "General needs housing includes both self-contained and shared housing without support or specific adaptations. Supported housing can include direct access hostels, group homes, residential care and nursing homes."

  warnings:
    organisation:
      deactivate: "All schemes and users at this organisation will be deactivated. All the organisation's relationships will be removed. It will no longer be possible to create logs for this organisation."
      reactivate: "All schemes, users, and relationships that were active when this organisation was deactivated will be reactivated."
    location:
      deactivate:
        existing_logs: "It will not be possible to add logs with this location if their tenancy start date is on or after the date you enter. Any existing logs may be affected."
        review_logs: "Your data providers will need to review these logs and answer a few questions again. We’ll email each log creator with a list of logs that need updating."
      reactivate:
        existing_logs: "You’ll be able to add logs with this location if their tenancy start date is on or after the date you enter."
    scheme:
      deactivate:
        existing_logs: "It will not be possible to add logs with this scheme if their tenancy start date is on or after the date you enter. Any existing logs may be affected."
        review_logs: "Your data providers will need to review these logs and answer a few questions again. We’ll email each log creator with a list of logs that need updating."
      reactivate:
        existing_logs: "You’ll be able to add logs with this scheme if their tenancy start date is on or after the date you enter."

  test:
    one_argument: "This is based on the tenant’s work situation: %{ecstat1}."
    title_text:
      no_argument: "Some test text."
      one_argument: "You said this: %{argument}."<|MERGE_RESOLUTION|>--- conflicted
+++ resolved
@@ -433,36 +433,12 @@
         child_over_19: "Answer cannot be child as you told us person %{person_num} is over 19."
       housingneeds_a:
         one_or_two_choices: "You can only select one option or ‘other disabled access needs’ plus ‘wheelchair-accessible housing’, ‘wheelchair access to essential rooms’ or ‘level access housing’."
-      housingneeds:
-<<<<<<< HEAD
-        no_disabled_needs_conjunction: "No disabled access needs can’t be selected if you have selected fully wheelchair-accessible housing, wheelchair access to essential rooms, level access housing or other disabled access needs."
-        dont_know_disabled_needs_conjunction: "Don’t know disabled access needs can’t be selected if you have selected fully wheelchair-accessible housing, wheelchair access to essential rooms, level access housing or other disabled access needs."
-        no_and_dont_know_disabled_needs_conjunction: "No disabled access needs and don’t know disabled access needs cannot be selected together."
-=======
-        invalid: "If somebody in the household has disabled access needs, they must have the access needs listed, or other access needs."
-      prevten:
-        non_temp_accommodation: "Answer cannot be non-temporary accommodation as this is a re-let to a tenant who occupied the same property as temporary accommodation."
-        over_25_foster_care: "Answer cannot be a children’s home or foster care as the lead tenant is 26 or older."
-        internal_transfer: "Answer cannot be %{prevten} as this tenancy is an internal transfer."
-        la_general_needs:
-          internal_transfer: "Answer cannot be a fixed-term or lifetime local authority general needs tenancy as it’s an internal transfer and a private registered provider is on the tenancy agreement."
->>>>>>> 1d23f9e5
       referral:
         secure_tenancy: "Answer must be internal transfer as this is a secure tenancy."
         rsnvac_non_temp: "Answer cannot be this source of referral as this is a re-let to tenant who occupied the same property as temporary accommodation."
         cannot_be_secure_tenancy: "Answer cannot be secure tenancy as this is not an internal transfer."
         assessed_homeless: "Answer cannot be internal transfer as the tenant was assessed as homeless."
         other_homeless: "Answer cannot be internal transfer as the tenant was considered homeless by their landlord."
-<<<<<<< HEAD
-        nominated_by_local_ha_but_la: "The source of the referral cannot be Nominated by local housing authority as your organisation is a local authority."
-        la_general_needs:
-          prp_referred_by_la: "The source of the referral cannot be referred by local authority housing department for a general needs log."
-=======
-        prevten_invalid: "Answer cannot be internal transfer as the household situation immediately before this letting was %{prevten}."
-        reason_permanently_decanted: "Answer must be internal transfer as the tenant was permanently decanted from another property owned by this landlord."
-        la_general_needs:
-          internal_transfer: "Answer cannot be internal transfer as it’s the same landlord on the tenancy agreement and the household had either a fixed-term or lifetime local authority general needs tenancy immediately before this letting."
->>>>>>> 1d23f9e5
       homeless:
         assessed:
           internal_transfer: "Answer cannot be 'assessed as homeless' as this tenancy is an internal transfer."
@@ -473,14 +449,6 @@
       gender:
         retired_male: "Answer cannot be ‘male’ as tenant is under 65 and retired."
         retired_female: "Answer cannot be ‘female’ as tenant is under 60 and retired."
-      reason:
-<<<<<<< HEAD
-        renewal_reason_needed: 'The reason for leaving must be "End of assured shorthold tenancy - no fault" or "End of fixed term tenancy - no fault" if the letting is a renewal.'
-        renewal_reason_needed_2024: 'The reason for leaving must be "End of social or private sector tenancy - no fault", "End of social or private sector tenancy - evicted due to anti-social behaviour (ASB)", "End of social or private sector tenancy - evicted due to rent arrears" or "End of social or private sector tenancy - evicted for any other reason".'
-=======
-        not_internal_transfer: "Answer cannot be ‘permanently decanted from another property owned by this landlord’ as you told us the source of referral for this tenancy was not an internal transfer."
-        other_not_settled: "Please give the reason for the tenant leaving their last settled home. This is where they were living before they became homeless, were living in temporary accommodation or sleeping rough."
->>>>>>> 1d23f9e5
       condition_effects:
         no_choices: "You cannot answer this question as you told us nobody in the household has a physical or mental health condition (or other illness) expected to last 12 months or more."
       postcode:
