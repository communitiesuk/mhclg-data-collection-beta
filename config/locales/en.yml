--- conflicted
+++ resolved
@@ -330,11 +330,7 @@
         invalid: "Enter a valid day, month and year"
         out_of_range: "The date must be on or after the %{date}"
       reactivation:
-<<<<<<< HEAD
-        before_deactivation: "This location was deactivated on %{date}\nThe reactivation date must be on or after deactivation date"
-=======
         before_deactivation: "This location was deactivated on %{date}. The reactivation date must be on or after deactivation date"
->>>>>>> e0a6a719
       deactivation:
         during_deactivated_period: "The location is already deactivated during this date, please enter a different date"
 
