--- conflicted
+++ resolved
@@ -261,30 +261,6 @@
         percentage_bought_must_be_at_least_threshold: "The minimum increase in equity while staircasing is %{threshold}% for this shared ownership type."
       startdate:
         before_scheme_end_date: "The tenancy start date must be before the end date for this supported housing scheme."
-<<<<<<< HEAD
-        year_not_two_or_four_digits: "Tenancy start year must be 2 or 4 digits."
-=======
-        location:
-          deactivated:
-            startdate: "The location %{postcode} is inactive on this date. Enter another date or choose another location."
-            location_id: "This location is not active on the tenancy start date. Choose another location or edit the tenancy start date."
-          activating_soon:
-            startdate: "The location %{postcode} is not available until %{date}. Enter a tenancy start date after %{date}."
-            location_id: "The location %{postcode} is not available until %{date}. Select another location or edit the tenancy start date."
-          reactivating_soon:
-            startdate: "The location %{postcode} is not available until %{date}. Enter a tenancy start date after %{date}."
-            location_id: "The location %{postcode} is not available until %{date}. Select another location or edit the tenancy start date."
-        scheme:
-          deactivated:
-            startdate: "The scheme %{name} was deactivated on %{date} and was not available on the day you entered. Select another scheme or edit the tenancy start date."
-            scheme_id: "The scheme %{name} was deactivated on %{date} and was not available on the day you entered. Select another scheme or edit the tenancy start date."
-          reactivating_soon:
-            startdate: "The scheme %{name} is not available until %{date}. Enter a tenancy start date after %{date}."
-            scheme_id: "The scheme %{name} is not available until %{date}. Select another scheme or edit the tenancy start date."
-          locations_inactive:
-            startdate: "The scheme %{name} has no locations that are active on this date. Enter another date or choose another scheme."
-            scheme_id: "The scheme %{name} has no locations that are active on this date. Enter another date or choose another scheme."
->>>>>>> dd9bc7b1
       owning_organisation:
         data_sharing_agreement_not_signed: "The organisation must accept the Data Sharing Agreement before it can be selected as the owning organisation."
     property:
