# Files in the config/locales directory are used for internationalization
# and are automatically loaded by Rails. If you want to use locales other
# than English, add the necessary files in this directory.
#
# To use the locales, use `I18n.t`:
#
#     I18n.t 'hello'
#
# In views, this is aliased to just `t`:
#
#     <%= t('hello') %>
#
# To use a different locale, set it with `I18n.locale`:
#
#     I18n.locale = :es
#
# This would use the information in config/locales/es.yml.
#
# The following keys must be escaped otherwise they will not be retrieved by
# the default I18n backend:
#
# true, false, on, off, yes, no
#
# Instead, surround them with single quotes.
#
# en:
#   'true': 'foo'
#
# To learn more, please read the Rails Internationalization guide
# available at https://guides.rubyonrails.org/i18n.html.

en:
  service_name: "Submit social housing lettings and sales data (CORE)"
  feedback_form: "https://forms.office.com/Pages/ResponsePage.aspx?id=EGg0v32c3kOociSi7zmVqC4YDsCJ3llAvEZelBFBLUBURFVUTzFDTUJPQlM4M0laTE5DTlNFSjJBQi4u"
  organisation:
    created: "%{organisation} was created."
    updated: "Organisation details updated."
    reactivated: "%{organisation} has been reactivated."
    deactivated: "%{organisation} has been deactivated."
    duplicate_schemes_confirmed: "You’ve confirmed the remaining schemes and locations are not duplicates."
  user:
    create_password: "Create a password to finish setting up your account."
    reset_password: "Reset your password."

  active_notifications:
    zero: "There are no active notifications"
    one: "There is one active notification:"
    other: "There are %{count} active notifications:"

  activemodel:
    errors:
      models:
        bulk_upload/row_parser: &bulk_upload__row_parser__base
          inclusion: "Enter a valid value for %{question}"
          spreadsheet_dupe: "This is a duplicate of a log in your file."
        bulk_upload/lettings/year2024/row_parser:
          <<: *bulk_upload__row_parser__base
        bulk_upload/lettings/year2023/row_parser:
          <<: *bulk_upload__row_parser__base
        bulk_upload/sales/year2024/row_parser:
          <<: *bulk_upload__row_parser__base
        bulk_upload/sales/year2023/row_parser:
          <<: *bulk_upload__row_parser__base
        bulk_upload/lettings/validator:
          attributes:
            base:
              blank_file: "Template is blank - The template must be filled in for us to create the logs and check if data is correct."
              wrong_field_numbers_count: "Incorrect number of fields, please ensure you have used the correct template."
              over_max_column_count: "Too many columns, please ensure you have used the correct template."
              wrong_template: "Incorrect start dates, please ensure you have used the correct template."
              no_headers: "Your file does not contain the required header rows. Add or check the header rows and upload your file again. [Read more about using the template headers](%{guidance_link})."
        bulk_upload/sales/validator:
          attributes:
            base:
              blank_file: "Template is blank - The template must be filled in for us to create the logs and check if data is correct."
              wrong_field_numbers_count: "Incorrect number of fields, please ensure you have used the correct template."
              over_max_column_count: "Too many columns, please ensure you have used the correct template."
              wrong_template: "Incorrect sale dates, please ensure you have used the correct template."
              no_headers: "Your file does not contain the required header rows. Add or check the header rows and upload your file again. [Read more about using the template headers](%{guidance_link})."
        forms/bulk_upload_lettings/year:
          attributes:
            year:
              blank: "You must select a collection period to upload for."
        forms/bulk_upload_sales/year:
          attributes:
            year:
              blank: "You must select a collection period to upload for."
        forms/bulk_upload_lettings/upload_your_file:
          attributes:
            file:
              blank: "Select which file to upload."
              not_csv: "Your file must be in CSV format."
        forms/bulk_upload_sales/upload_your_file:
          attributes:
            file:
              blank: "Select which file to upload."
              not_csv: "Your file must be in CSV format."
        forms/bulk_upload_lettings/needstype:
          attributes:
            needstype:
              blank: "You must answer needs type."
        forms/bulk_upload_lettings_resume/fix_choice:
          attributes:
            choice:
              blank: "Select how you would like to fix these errors."
              inclusion: "You must select one of the following options for how you would like to fix these errors."
        forms/bulk_upload_sales_resume/fix_choice:
          attributes:
            choice:
              blank: "Select how you would like to fix these errors."
              inclusion: "You must select one of the following options for how you would like to fix these errors."
        forms/bulk_upload_lettings_soft_validations_check/confirm_soft_errors:
          attributes:
            confirm_soft_errors:
              blank: "You must select if there are errors in these fields."
        forms/bulk_upload_sales_soft_validations_check/confirm_soft_errors:
          attributes:
            confirm_soft_errors:
              blank: "You must select if there are errors in these fields."

  activerecord:
    attributes:
      user:
        email: "email"
    errors:
      models:
        scheme:
          attributes:
            owning_organisation_id:
              invalid: "Enter the name of the organisation that owns the housing stock."
            service_name:
              invalid: "Enter the name of the scheme."
            scheme_type:
              invalid: "Select the type of scheme."
            registered_under_care_act:
              invalid: "Select if this scheme is registered under the Care Standards Act 2000."
            primary_client_group:
              invalid: "Select what client group this scheme is intended for."
            secondary_client_group:
              invalid: "Select the other client group for this scheme."
            support_type:
              invalid: "Select the level of support provided by this scheme."
            intended_stay:
              invalid: "Select the intended length of stay."
            has_other_client_group:
              invalid: "Select if this scheme provides for another client group."
            arrangement_type:
              invalid: "Select who provides the support services used by this scheme."
        location:
          attributes:
            startdate:
              invalid: "Enter a date in the correct format, for example 31 1 2022."
            units:
              blank: "Enter the total number of units at this location."
            type_of_unit:
              blank: "Select the most common type of unit at this location."
            mobility_type:
              blank: "Select the mobility standards for the majority of units in this location."
        user:
          attributes:
            organisation_id:
              blank: "Select the user’s organisation."
              invalid: "Select the user’s organisation."
            name:
              blank: "Enter a name."
            email:
              invalid: "Enter an email address in the correct format, like name@example.com."
              blank: "Enter an email address."
              taken: "Enter an email address that hasn’t already been used to sign up."
            phone:
              invalid: "Enter a telephone number in the correct format."
              blank: "Enter a telephone number."
            role:
              invalid: "Role must be data accessor, data provider or data coordinator."
              blank: "Select role."
            password:
              blank: "Enter a password."
              too_short: "The password you entered is too short. Enter a password that is %{count} characters or longer."
            reset_password_token:
              invalid: "That link is invalid. Check you are using the correct link."
            log_reassignment:
              blank: "Select if you want to reassign logs"
              missing_managing_agents: "%{new_organisation} must be a stock owner of %{missing_managing_agents} to make this change."
              missing_stock_owners: "%{new_organisation} must be a managing agent of %{missing_stock_owners} to make this change."
        merge_request:
          attributes:
            absorbing_organisation_id:
              blank: "Select the absorbing organisation."
            merge_date:
              blank: "Enter a merge date."
              invalid: "Enter a valid merge date."
            existing_absorbing_organisation:
              blank: "You must answer absorbing organisation already active?"
        notification:
          attributes:
            title:
              blank: "Enter a title."
            link_text:
              blank_when_additional_page_set: "Enter the link text."
            page_content:
              blank_when_additional_page_set: "Enter the page content."

  notification:
    logs_deleted:
      one: "%{count} log has been deleted."
      other: "%{count} logs have been deleted."
    duplicate_logs_deleted:
      one: "%{log_ids} has been deleted."
      other: "%{log_ids} have been deleted."
    duplicate_logs:
        deduplication_success_banner: "%{log_link} is no longer a duplicate and has been removed from the list.<p class=\"govuk-body govuk-!-margin-top-4\">You changed the %{changed_question_label}.</p>"
    duplicate_sets:
      one: "There is %{count} set of duplicate logs."
      other: "There are %{count} sets of duplicate logs."
    location_deleted: "%{postcode} has been deleted."
    scheme_deleted: "%{service_name} has been deleted."
    user_deleted: "%{name} has been deleted."
    organisation_deleted: "%{name} has been deleted."
    user_updated: 
      self: "Your account details have been updated."
      other: "%{name}’s details have been updated."

  validations:
    organisation:
      data_sharing_agreement_not_signed: "Your organisation must accept the Data Sharing Agreement before you can create any logs."
      name_missing: "Enter the name of the organisation."
      provider_type_missing: "Select the organisation type."
      stock_owner:
        blank: "You must choose a stock owner."
        already_added: "You have already added this stock owner."
        does_not_own_stock: "You can only add stock owners who own stock, which this organisation does not."
      managing_agent:
        blank: "You must choose a managing agent."
        already_added: "You have already added this managing agent."
      merged: "That organisation has already been merged. Select a different organisation."
      scheme_duplicates_not_resolved: "You must resolve all duplicates or indicate that there are no duplicates"
    not_answered: "You must answer %{question}"
    invalid_option: "Enter a valid value for %{question}"
    invalid_number: "Enter a number for %{question}"
    no_address_found: "We could not find this address. Check the address data in your CSV file is correct and complete, or select the correct address using the CORE site."

    other_field_missing: "If %{main_field_label} is other then %{other_field_label} must be provided."
    other_field_not_required: "%{other_field_label} must not be provided if %{main_field_label} was not other."
    numeric:
      within_range: "%{field} must be between %{min} and %{max}."
      above_min: "%{field} must be at least %{min}."
      whole_number: "%{field} must be a whole number."
      nearest_ten: "%{field} must be given to the nearest ten."
      nearest_hundredth: "%{field} must be given to the nearest hundredth."
      normal_format: "Enter a number."
      format: "%{field} must be a number."

    date:
      invalid_date: "Enter a date in the correct format, for example 31 1 2024."
      outside_collection_window: "Enter a date within the %{year_combo} collection year, which is between 1st April %{start_year} and 31st March %{end_year}."
    postcode: "Enter a postcode in the correct format, for example AA1 1AA."
    location_admin_district: "Select a local authority."
    email:
      taken: "Enter an email address that hasn’t already been used to sign up."
      invalid: "Enter an email address in the correct format, like name@example.com."
      blank: "Enter an email address."
    role:
      invalid: "Role must be data accessor, data provider or data coordinator."

    setup:
      intermediate_rent_product_name:
        blank: "Enter name of other intermediate rent product."
      saledate:
        later_than_14_days_after: "Sale completion date must not be later than 14 days from today’s date."
        current_collection_year:
          "Enter a date within the %{current_start_year_short}/%{current_end_year_short} collection year, which is between %{current_start_year_long} and %{current_end_year_long}."
        previous_and_current_collection_year:
          "Enter a date within the %{previous_start_year_short}/%{previous_end_year_short} or %{previous_end_year_short}/%{current_end_year_short} collection years, which is between %{previous_start_year_long} and %{current_end_year_long}."
        year_not_two_digits: "Sale completion year must be 2 digits."
        invalid_merged_organisations_saledate: "Enter a date when the owning organisation was active. %{owning_organisation} became inactive on %{owning_organisation_merge_date} and was replaced by %{owning_absorbing_organisation}."
        invalid_absorbing_organisations_saledate:  "Enter a date when the owning organisation was active. %{owning_organisation} became active on %{owning_organisation_available_from}."
      type:
        percentage_bought_must_be_at_least_threshold: "The minimum increase in equity while staircasing is %{threshold}% for this shared ownership type."

      startdate:
        current_collection_year:
          "Enter a date within the %{current_start_year_short}/%{current_end_year_short} collection year, which is between %{current_start_year_long} and %{current_end_year_long}."
        previous_and_current_collection_year:
          "Enter a date within the %{previous_start_year_short}/%{previous_end_year_short} or %{previous_end_year_short}/%{current_end_year_short} collection years, which is between %{previous_start_year_long} and %{current_end_year_long}."
        later_than_14_days_after: "The tenancy start date must not be later than 14 days from today’s date."
        before_scheme_end_date: "The tenancy start date must be before the end date for this supported housing scheme."
        after_void_date: "Enter a tenancy start date that is after the void date."
        after_major_repair_date: "Enter a tenancy start date that is after the major repair date."
        year_not_two_digits: "Tenancy start year must be 2 digits."
        ten_years_after_void_date: "Enter a tenancy start date that is no more than 10 years after the void date."
        ten_years_after_mrc_date: "Enter a tenancy start date that is no more than 10 years after the major repairs completion date."
        invalid_merged_organisations_start_date:
          same_organisation: "Enter a date when the owning and managing organisation was active. %{owning_organisation} became inactive on %{owning_organisation_merge_date} and was replaced by %{owning_absorbing_organisation}."
          same_merge: "Enter a date when the owning and managing organisations were active. %{owning_organisation} and %{managing_organisation} became inactive on %{owning_organisation_merge_date} and were replaced by %{owning_absorbing_organisation}."
          owning_organisation: "Enter a date when the owning organisation was active. %{owning_organisation} became inactive on %{owning_organisation_merge_date} and was replaced by %{owning_absorbing_organisation}."
          managing_organisation: "Enter a date when the managing organisation was active. %{managing_organisation} became inactive on %{managing_organisation_merge_date} and was replaced by %{managing_absorbing_organisation}."
          different_merge: "Enter a date when the owning and managing organisations were active. %{owning_organisation} became inactive on %{owning_organisation_merge_date} and was replaced by %{owning_absorbing_organisation}. %{managing_organisation} became inactive on %{managing_organisation_merge_date} and was replaced by %{managing_absorbing_organisation}."
        invalid_absorbing_organisations_start_date:
          same_organisation: "Enter a date when the owning and managing organisation was active. %{owning_organisation} became active on %{owning_organisation_available_from}."
          owning_organisation: "Enter a date when the owning organisation was active. %{owning_organisation} became active on %{owning_organisation_available_from}."
          managing_organisation: "Enter a date when the managing organisation was active. %{managing_organisation} became active on %{managing_organisation_available_from}."
          different_organisations: "Enter a date when the owning and managing organisations were active. %{owning_organisation} became active on %{owning_organisation_active_from}, and %{managing_organisation} became active on %{managing_organisation_active_from}."

        location:
          deactivated:
            startdate: "The location %{postcode} is inactive on this date. Enter another date or choose another location."
            location_id: "This location is not active on the tenancy start date. Choose another location or edit the tenancy start date."
          activating_soon:
            startdate: "The location %{postcode} is not available until %{date}. Enter a tenancy start date after %{date}."
            location_id: "The location %{postcode} is not available until %{date}. Select another location or edit the tenancy start date."
          reactivating_soon:
            startdate: "The location %{postcode} is not available until %{date}. Enter a tenancy start date after %{date}."
            location_id: "The location %{postcode} is not available until %{date}. Select another location or edit the tenancy start date."
        scheme:
          deactivated:
            startdate: "The scheme %{name} was deactivated on %{date} and was not available on the day you entered. Select another scheme or edit the tenancy start date."
            scheme_id: "The scheme %{name} was deactivated on %{date} and was not available on the day you entered. Select another scheme or edit the tenancy start date."
          reactivating_soon:
            startdate: "The scheme %{name} is not available until %{date}. Enter a tenancy start date after %{date}."
            scheme_id: "The scheme %{name} is not available until %{date}. Select another scheme or edit the tenancy start date."
          locations_inactive:
            startdate: "The scheme %{name} has no locations that are active on this date. Enter another date or choose another scheme."
            scheme_id: "The scheme %{name} has no locations that are active on this date. Enter another date or choose another scheme."
      owning_organisation:
        invalid: "Please select the owning organisation or managing organisation that you belong to."
        data_sharing_agreement_not_signed: "The organisation must accept the Data Sharing Agreement before it can be selected as the owning organisation."
        inactive_merged_organisation: "The owning organisation must be active on the tenancy start date. %{owning_organisation} became inactive on %{owning_organisation_merge_date} and was replaced by %{owning_absorbing_organisation}."
        inactive_absorbing_organisation: "The owning organisation must be active on the tenancy start date. %{owning_organisation} became active on %{owning_organisation_available_from}."
        inactive_merged_organisation_sales: "The owning organisation must be active on the sale completion date. %{owning_organisation} became inactive on %{owning_organisation_merge_date} and was replaced by %{owning_absorbing_organisation}."
        inactive_absorbing_organisation_sales: "The owning organisation must be active on the sale completion date. %{owning_organisation} became active on %{owning_organisation_available_from}."
      managing_organisation:
        invalid: "Please select the owning organisation or managing organisation that you belong to."
        data_sharing_agreement_not_signed: "The organisation must accept the Data Sharing Agreement before it can be selected as the managing organisation."
        inactive_merged_organisation: "The managing organisation must be active on the tenancy start date. %{managing_organisation} became inactive on %{managing_organisation_merge_date} and was replaced by %{managing_absorbing_organisation}."
        inactive_absorbing_organisation: "The managing organisation must be active on the tenancy start date. %{managing_organisation} became active on %{managing_organisation_available_from}."
      assigned_to:
        invalid: "Please select the owning organisation or managing organisation that you belong to."
      lettype:
        general_needs_mismatch: "Lettings type must be a general needs type because you selected general needs when uploading the file."
        supported_housing_mismatch: "Lettings type must be a supported housing type because you selected supported housing when uploading the file."
        needstype_general_needs: "This needs type is general needs, but the letting type is supported housing. Change either the needs type or the letting type."
        needstype_supported_housing: "This needs type is supported housing, but the letting type is general needs. Change either the needs type or the letting type."
      needstype:
        lettype_not_general_needs: "This letting type is supported housing, but the needs type is general needs. Change either the needs type or the letting type."
        lettype_not_supported_housing: "This letting type is general needs, but the needs type is supported housing. Change either the needs type or the letting type."
      location:
        incomplete: "This location is incomplete. Select another location or update this one."
      scheme:
        incomplete: "This scheme is incomplete. Select another scheme or update this one."

    property:
      uprn:
        invalid: "UPRN must be 12 digits or less."
      uprn_known:
        invalid: "You must answer UPRN known?"
      mrcdate:
        before_tenancy_start: "Enter a major repairs date that is before the tenancy start date."
        not_first_let: "Major repairs date must not be completed if the tenancy is a first let."
        ten_years_before_tenancy_start: "Enter a major repairs completion date that is no more than 10 years before the tenancy start date."
        before_void_date: "Major repairs date must be after the void date if provided."
      void_date:
        ten_years_before_tenancy_start: "Enter a void date no more than 10 years before the tenancy start date."
        before_tenancy_start: "Enter a void date that is before the tenancy start date."
        after_mrcdate: "Void date must be before the major repairs date if provided."
      la:
        la_invalid_for_org: "%{org_name} does not operate in %{la_name}."
        postcode_invalid_for_org: "Enter a postcode in an area covered by %{org_name}."
      rsnvac:
        first_let_not_social: "Enter a reason for vacancy that is not 'first let' if unit has been previously let as social housing."
        first_let_social: "Reason for vacancy must be first let if unit has been previously let as social housing."
        previous_let_social: "Property cannot have a previous let type if being let as social housing for the first time."
        non_temp_accommodation: "Answer cannot be re-let to tenant who occupied the same property as temporary accommodation as this accommodation is not temporary."
        referral_invalid: "Answer cannot be re-let to tenant who occupied the same property as temporary accommodation as a different source of referral for this letting."
        not_a_renewal: "Reason for vacancy cannot be 'Renewal of fixed-term tenancy' if letting is not a renewal."
      unittype_gn:
        one_bedroom_bedsit: "A bedsit can only have one bedroom."
        one_seven_bedroom_shared: "A shared house must have 1 to 7 bedrooms."
        one_three_bedroom_single_tenant_shared: "A shared house with fewer than two tenants must have 1 to 3 bedrooms."
      beds:
        bedsits_have_max_one_bedroom: "Number of bedrooms must be 1 if the property is a bedsit."
      proptype:
        bedsits_have_max_one_bedroom: "Answer cannot be 'Bedsit' if the property has 2 or more bedrooms."
      postcode:
        must_match_previous: "%{buyer_possessive} last accommodation and discounted ownership postcodes must match."

    financial:
      tshortfall:
        outstanding_amount_not_expected: "You cannot answer the outstanding amount question if you don’t have outstanding rent or charges."
        more_than_total_charge: "Enter a value less than the total charge."
        more_than_carehome_charge: "Enter a value less than the care home charge."
        must_be_positive: "Enter a value over £0.01 as you told us there is an outstanding amount."
      hbrentshortfall:
        outstanding_amount_not_expected: "Answer must be ‘yes’ as you have answered the outstanding amount question."
        outstanding_no_benefits: "Answer cannot be ‘yes’ to outstanding amount for basic rent or charges if tenant does not receive housing benefit or Universal Credit or you‘re not sure."
      benefits:
        part_or_full_time: "Answer cannot be ‘all’ for income from Universal Credit, state pensions or benefits if the tenant or their partner works part-time or full-time."
      earnings:
        over_hard_max: "The household’s income cannot be greater than %{hard_max} per week given the household’s working situation."
        under_hard_min: "The household’s income cannot be less than %{hard_min} per week given the household’s working situation."
        freq_missing: "Select how often the household receives income."
        earnings_missing: "Enter how much income the household has in total."
      income:
        outside_london_income_range: "Income must be between £0 and £90,000 for properties within a London local authority."
        outside_non_london_income_range: "Income must be between £0 and £80,000 for properties in a non-London local authority."
        combined_over_hard_max_for_london: "Combined income must be £90,000 or lower for properties within a London local authority."
        combined_over_hard_max_for_outside_london: "Combined income must be £80,000 or lower for properties outside London local authorities."
        child_has_income: "Child's income must be £0."
      negative_currency: "Enter an amount above 0."
      rent:
        out_of_range: "Enter a value for the %{charge_name} between £0 and %{maximum_per_period} paid %{frequency}. %{maximum_per_period} is the max limit for rent and charges paid %{frequency} for %{letting_type} lettings owned by a %{provider_type}."
      ecstat:
        over_hard_max: "The household’s income of %{earnings} %{frequency} is too high given the household’s working situation."
        under_hard_min: "The household’s income of %{earnings} %{frequency} is too low given the household’s working situation."
      age:
        earnings_over_hard_max: "The household’s income of %{earnings} %{frequency} is too high for the number of adults. Change either the household income or the age of the tenants."
      hhmemb:
        earnings:
          over_hard_max: "The household’s income of %{earnings} %{frequency} is too high for this number of tenants. Change either the household income or number of tenants."
          under_hard_min: "The household’s income of %{earnings} %{frequency} is too low for this number of tenants. Change either the household income or number of tenants."
      brent:
        below_hard_min: "Rent is below the absolute minimum expected for a property of this type. Please check the rent, rent period, local authority and (if general needs) number of bedrooms."
        above_hard_max: "Rent is higher than the absolute maximum expected for a property of this type. Please check the rent, rent period, local authority and (if general needs) number of bedrooms."
        scheme_id:
          below_hard_min: "Rent is below the absolute minimum expected for a property of this type. Please check the rent, rent period and local authority."
          above_hard_max: "Rent is higher than the absolute maximum expected for a property of this type. Please check the rent, rent period and local authority."
        location_id:
          below_hard_min: "Rent is below the absolute minimum expected for a property of this type. Please check the rent, rent period and local authority."
          above_hard_max: "Rent is higher than the absolute maximum expected for a property of this type. Please check the rent, rent period and local authority."
        postcode_known:
          below_hard_min: "Rent is below the absolute minimum expected for a property of this type. Please check the rent, rent period, local authority and number of bedrooms."
          above_hard_max: "Rent is higher than the absolute maximum expected for a property of this type. Please check the rent, rent period, local authority and number of bedrooms."
        uprn:
          below_hard_min: "Rent is below the absolute minimum expected for a property of this type based on this UPRN."
          above_hard_max: "Rent is higher than the absolute maximum expected for a property of this type based on this UPRN."
        la:
          below_hard_min: "Rent is below the absolute minimum expected for a property of this type based on this local authority."
          above_hard_max: "Rent is higher than the absolute maximum expected for a property of this type based on this local authority."
        beds:
          below_hard_min: "Rent is below the absolute minimum expected for a property of this type based on this number of bedrooms."
          above_hard_max: "Rent is higher than the absolute maximum expected for a property of this type based on this number of bedrooms."
        needstype:
          below_hard_min: "Rent is below the absolute minimum expected for a property of this type based on this lettings type."
          above_hard_max: "Rent is higher than the absolute maximum expected for a property of this type based on this lettings type."
        rent_type:
          below_hard_min: "Rent is below the absolute minimum expected for a property of this type based on this lettings type."
          above_hard_max: "Rent is higher than the absolute maximum expected for a property of this type based on this lettings type."
        period:
          below_hard_min: "Rent is below the absolute minimum expected for a property of this type based on this period."
          above_hard_max: "Rent is higher than the absolute maximum expected for a property of this type based on this period."
      charges:
        complete_1_of_3: "Answer either the ‘household rent and charges’ question or ‘is this accommodation a care home‘, or select ‘no’ for ‘does the household pay rent or charges for the accommodation?’"
        missing_charges: "Please enter the %{question}. If there is no %{question}, please enter '0'."
      tcharge:
        under_10: "Enter a total charge that is at least £10.00 per week."
        less_than_shortfall: "The total charge must be more than the outstanding amount."
      rent_period:
        invalid_for_org:
          period: "%{org_name} does not use %{rent_period} as a rent period. Choose another rent period, or a data coordinator can add rent periods to your organisation."
          managing_org: "%{org_name} does not use %{rent_period} as a rent period. Set another rent period on this log, or a data coordinator can add rent periods to this organisation."
      carehome:
        out_of_range: "Household rent and other charges must be between %{min_chcharge} and %{max_chcharge} if paying %{period}."
        not_provided: "Enter how much rent and other charges the household pays %{period}."
        less_than_shortfall: "The care home charge must be more than the outstanding amount."
      cash_discount_invalid: "Cash discount must be £0 - £999,999."
      staircasing:
        percentage_bought_must_be_greater_than_percentage_owned: "Total percentage %{buyer_now_owns} must be more than percentage bought in this transaction."
        percentage_bought_must_be_at_least_threshold: "The minimum increase in equity while staircasing is %{threshold}%."
        percentage_bought_equal_percentage_owned: "The percentage bought is %{stairbought}% and the percentage owned in total is %{stairowned}%. These figures cannot be the same."
      monthly_leasehold_charges:
        not_zero: "Monthly leasehold charges cannot be £0 if the property has monthly charges."
      equity:
        under_min: "The minimum initial equity stake for this type of shared ownership sale is %{min_equity}%."
        over_max: "The maximum initial equity stake is %{max_equity}%."
        over_stairowned_minus_stairbought: "The initial equity stake is %{equity}% and the percentage owned in total minus the percentage bought is %{staircase_difference}%. In a staircasing transaction, the equity stake purchased cannot be larger than the percentage the %{buyer_owns} minus the percentage bought."
      mortgage: "Mortgage value cannot be £0 if a mortgage was used for the purchase of this property."
      mortgage_used:
        year: "You must answer either ‘yes’ or ‘no’ to the question ‘was a mortgage used’ for the selected year."
        staircasing: "You must answer either ‘yes’ or ‘no’ to the question ‘was a mortgage used’ for staircasing transactions."
      shared_ownership_deposit: "The %{mortgage_deposit_and_discount_error_fields} added together is %{mortgage_deposit_and_discount_total}. The value times the equity percentage is %{value_times_equity}. These figures should be the same."

    household:
      reasonable_preference_reason:
        reason_required: "Enter a reason if you've answered 'yes' to reasonable preference."
        reason_not_required: "Do not enter a reason if you've answered 'no' to reasonable preference."
      underoccupation_benefitcap:
        dont_know_required: "Answer must be ‘don’t know’ as you told us you don’t know the tenant’s main reason for leaving."
      reservist:
        injury_required: "Tell us whether the person was seriously injured or ill as a result of serving in the UK armed forces."
        injury_not_required: "You cannot answer this question as you told us the person has not served in the UK armed forces or prefers not to say."
      leftreg:
        question_required: "Tell us whether the person is still serving in the UK armed forces as you told us they’re a current or former regular."
        question_not_required: "You cannot answer whether the person is still serving in the UK armed forces as you told us they’re not a current or former regular."
      age:
        retired_male: "A male tenant who is retired must be 65 or over."
        retired_female: "A female tenant who is retired must be 60 or over."
        retired_over_70: "Answer cannot be over 70 as person %{person_num} has economic status that is not ‘retired’."
        child_under_16_relat_lettings: "Answer cannot be under 16 as person %{person_num}'s relationship to the lead tenant is ‘partner’."
        child_under_16_relat_sales: "Answer cannot be under 16 as person %{person_num}'s relationship to buyer 1 is ‘partner’."
        child_under_16_ecstat: "Answer cannot be under 16 as person %{person_num}’s working situation is not ‘child under 16’, ‘other’ or ‘prefers not to say’."
        child_over_16: "Answer cannot be over 16 as person’s %{person_num} working situation is ‘child under 16‘."
        child_over_20: "Answer cannot be 20 or over as the relationship is ‘child’."
        child_12_years_younger: "A child must be at least 12 years younger than their parent."
        not_student_16_19: "Answer cannot be between 16 and 19 as person %{person_num} is a child of the lead tenant but is not a full-time student."
        student_16_19:
          cannot_be_16_19:
            child_not_student: "Person cannot be aged 16-19 if they have relationship ‘child’ but are not a student."
          must_be_16_19: "Person must be aged 16-19 if they are a student and have relationship ‘child’."
        lead:
          over_25: "The lead tenant must be under 26 as you told us their housing situation immediately before this letting was a children’s home or foster care."
        student_not_child:
          cannot_be_16_19: "Person cannot be aged 16-19 if they are a student but not a child."
      ecstat:
        retired_over_70: "Person %{person_num} must be retired if over 70."
        child_under_16: "Person %{person_num}’s working situation must be ‘child under 16’, ‘other’ or ‘prefers not to say’ as you told us they’re under 16."
        child_over_16: "Answer cannot be ‘child under 16’ as you told us the person %{person_num} is older than 16."
        not_student_16_19: "Person’s %{person_num} working situation must be full-time student or prefers not to say as you told us they’re between 16 and 19."
        student_16_19:
          cannot_be_student:
            child_not_16_19: "Person cannot be a student if they are not aged 16-19 but have relationship ‘child’."
          must_be_student: "Person must be a student if they are aged 16-19 and have relationship ‘child’."
        retired_male: "Answer cannot be ‘retired’ as the male tenant is under 65."
        retired_female: "Answer cannot be ‘retired’ as the female tenant is under 60."
        not_child_16_19:
          cannot_be_student: "Person cannot be a student if they are aged 16-19 but are not a child."
        buyer_cannot_be_child: "Buyer %{buyer_index} cannot have a working situation of child under 16."
        buyer_cannot_be_over_16_and_child: "Buyer %{buyer_index}'s age cannot be 16 or over if their working situation is child under 16."
      relat:
        child_under_16_sales: "Answer cannot be ‘partner’ as you told us person %{person_num}'s age is under 16."
        child_under_16_lettings: "Answer cannot be ‘partner’ as you told us person %{person_num}'s age is under 16."
        child_over_20: "Answer cannot be ‘child’ if the person's age is 20 or over."
        one_partner: "Number of partners cannot be greater than 1."
        not_student_16_19: "Answer cannot be ‘child’ as you told us the person %{person_num} is between 16 and 19 and is not a full-time student."
        student_16_19:
          cannot_be_child:
            student_not_16_19: "Answer cannot be ‘child’ if the person is a student but not aged 16-19."
            16_19_not_student:  "Answer cannot be ‘child’ if the person is aged 16-19 but not a student."
        child_over_19: "Answer cannot be child as you told us person %{person_num} is over 19."
      housingneeds_a:
        one_or_two_choices: "You can only select one option or ‘other disabled access needs’ plus ‘wheelchair-accessible housing’, ‘wheelchair access to essential rooms’ or ‘level access housing’."
      housingneeds_type:
        only_one_option_permitted: "Only one disabled access need: fully wheelchair-accessible housing, wheelchair access to essential rooms or level access housing, can be selected."
      housingneeds:
        invalid: "If somebody in the household has disabled access needs, they must have the access needs listed, or other access needs."
        no_disabled_needs_conjunction: "No disabled access needs can’t be selected if you have selected fully wheelchair-accessible housing, wheelchair access to essential rooms, level access housing or other disabled access needs."
        dont_know_disabled_needs_conjunction: "Don’t know disabled access needs can’t be selected if you have selected fully wheelchair-accessible housing, wheelchair access to essential rooms, level access housing or other disabled access needs."
        no_and_dont_know_disabled_needs_conjunction: "No disabled access needs and don’t know disabled access needs cannot be selected together."
      prevten:
        non_temp_accommodation: "Answer cannot be non-temporary accommodation as this is a re-let to a tenant who occupied the same property as temporary accommodation."
        over_25_foster_care: "Answer cannot be a children’s home or foster care as the lead tenant is 26 or older."
        internal_transfer: "Answer cannot be %{prevten} as this tenancy is an internal transfer."
        la_general_needs:
          internal_transfer: "Answer cannot be a fixed-term or lifetime local authority general needs tenancy as it’s an internal transfer and a private registered provider is on the tenancy agreement."
        invalid_for_discounted_sale: "Buyer 1’s previous tenure should be “local authority tenant” or “private registered provider or housing association tenant” for discounted sales."
      referral:
        secure_tenancy: "Answer must be internal transfer as this is a secure tenancy."
        rsnvac_non_temp: "Answer cannot be this source of referral as this is a re-let to tenant who occupied the same property as temporary accommodation."
        cannot_be_secure_tenancy: "Answer cannot be secure tenancy as this is not an internal transfer."
        assessed_homeless: "Answer cannot be internal transfer as the tenant was assessed as homeless."
        other_homeless: "Answer cannot be internal transfer as the tenant was considered homeless by their landlord."
        prevten_invalid: "Answer cannot be internal transfer as the household situation immediately before this letting was %{prevten}."
        reason_permanently_decanted: "Answer must be internal transfer as the tenant was permanently decanted from another property owned by this landlord."
        nominated_by_local_ha_but_la: "The source of the referral cannot be Nominated by local housing authority as your organisation is a local authority."
        la_general_needs:
          internal_transfer: "Answer cannot be internal transfer as it’s the same landlord on the tenancy agreement and the household had either a fixed-term or lifetime local authority general needs tenancy immediately before this letting."
          prp_referred_by_la: "The source of the referral cannot be referred by local authority housing department for a general needs log."
      homeless:
        assessed:
          internal_transfer: "Answer cannot be 'assessed as homeless' as this tenancy is an internal transfer."
        other:
          internal_transfer: "Answer cannot be 'other homelessness' as this tenancy was an internal transfer."
        reasonpref:
          not_homeless: "Answer cannot be ‘no’ as the tenant was homeless or about to lose their home."
      previous_la_known: "Enter name of local authority."
      renewal_just_moved_to_area:
        layear: 'The household cannot have just moved to the local authority area if this letting is a renewal'
        renewal: 'This letting cannot be a renewal if the household has just moved to the local authority area'
      same_la_just_moved_to_area:
        layear: 'You told us this tenant previously lived in this local authority. Check your answers are correct.'
        current_la: 'You told us the tenant had just moved into the local authority, but this location is in the same local authority. Check your answers are correct'
        previous_la: 'The local authority of the previous property should not be the same as the current local authority, as you told us they had just moved to the local authority area. Check your answers are correct.'
      gender:
        retired_male: "Answer cannot be ‘male’ as tenant is under 65 and retired."
        retired_female: "Answer cannot be ‘female’ as tenant is under 60 and retired."
      reason:
        not_internal_transfer: "Answer cannot be ‘permanently decanted from another property owned by this landlord’ as you told us the source of referral for this tenancy was not an internal transfer."
        renewal_reason_needed: 'The reason for leaving must be "End of assured shorthold tenancy - no fault" or "End of fixed term tenancy - no fault" if the letting is a renewal.'
        renewal_reason_needed_2024: 'The reason for leaving must be "End of social or private sector tenancy - no fault", "End of social or private sector tenancy - evicted due to anti-social behaviour (ASB)", "End of social or private sector tenancy - evicted due to rent arrears" or "End of social or private sector tenancy - evicted for any other reason".'
        other_not_settled: "Please give the reason for the tenant leaving their last settled home. This is where they were living before they became homeless, were living in temporary accommodation or sleeping rough."
      condition_effects:
        no_choices: "You cannot answer this question as you told us nobody in the household has a physical or mental health condition (or other illness) expected to last 12 months or more."
      postcode:
        discounted_ownership: "Last settled accommodation and discounted ownership property postcodes must match."
      buylivein:
        buyers_will_live_in_property_values_inconsistent_setup: "You have already told us that both buyer 1 and buyer 2 will not live in the property."
        buyers_will_live_in_property_values_inconsistent: "You have already told us that the buyers will live in the property. Either buyer 1 or buyer 2 must live in the property."
      nationality: "Select a valid nationality."

    tenancy:
      length:
        fixed_term_not_required: "You must only answer the length of the tenancy if it's fixed-term."
        invalid_fixed: "Enter a tenancy length between %{min_tenancy_length} and 99 years for a tenancy of this type."
        invalid_periodic: "Enter a tenancy length between %{min_tenancy_length} and 99 years (or don't specify the length) for a tenancy of this type."
      internal_transfer: "Answer must be secure tenancy as this tenancy is an internal transfer."
      cannot_be_internal_transfer: "Answer cannot be internal transfer as this is not a secure tenancy."
      not_joint: "This cannot be a joint tenancy as you've told us there's only one person in the household."
      joint_more_than_one_member: "There must be more than one person in the household as you've told us this is a joint tenancy."

    declaration:
      missing:
        pre_2024: "You must show the MHCLG privacy notice to the tenant before you can submit this log."
        post_2024: "You must show or give the tenant access to the MHCLG privacy notice before you can submit this log."

    privacynotice:
      missing:
        pre_2024: "You must show the MHCLG privacy notice to the %{buyer_or_buyers} before you can submit this log."
        post_2024: "You must show or give the %{buyer_or_buyers} access to the MHCLG privacy notice before you can submit this log."

    scheme:
      toggle_date:
        not_selected: "Select one of the options."
        invalid: "Enter a valid day, month and year."
        before_creation: "The scheme cannot be deactivated before %{date}, the start of the collection year when it was created."
        out_of_range: "The date must be on or after the %{date}."
      reactivation:
        before_deactivation: "This scheme was deactivated on %{date}. The reactivation date must be on or after deactivation date."
      deactivation:
        during_deactivated_period: "The scheme is already deactivated during this date, please enter a different date."
      owning_organisation:
        does_not_own_stock: "Enter an organisation that owns housing stock."
      no_completed_locations: "This scheme cannot be chosen as it has no completed locations."

    location:
      postcode_blank: "Enter a postcode."
      units: "The units at this location must be a number."
      type_of_unit: "Select the most common type of unit at this location."
      mobility_standards: "Select the mobility standard for the majority of the units at this location."
      startdate_invalid: "Enter a valid day, month and year when the first property became available at this location."
      startdate_out_of_range: "Availability date must be on or after the %{date}."
      toggle_date:
        not_selected: "Select one of the options."
        invalid: "Enter a valid day, month and year."
        before_creation: "The location cannot be deactivated before %{date}, the date when it was first available."
        out_of_range: "The date must be on or after the %{date}."
      reactivation:
        before_deactivation: "This location was deactivated on %{date}. The reactivation date must be on or after deactivation date."
      deactivation:
        during_deactivated_period: "The location is already deactivated during this date, please enter a different date."
    sale_information:
      proplen:
        social_homebuy: "Social HomeBuy buyers should not have lived here before."
        rent_to_buy: "Rent to Buy buyers should not have lived here before."
      hodate:
        must_be_before_saledate: "Practical completion or handover date must be before sale completion date."
        must_be_less_than_3_years_from_saledate: "Practical completion or handover date must be less than 3 years before sale completion date."
      exdate:
        must_be_before_saledate: "Contract exchange date must be before sale completion date."
        must_be_less_than_1_year_from_saledate: "Contract exchange date must be less than 1 year before sale completion date."
      saledate:
        must_be_after_exdate: "Sale completion date must be after contract exchange date."
        must_be_less_than_1_year_from_exdate: "Sale completion date must be less than 1 year after contract exchange date."
        must_be_less_than_3_years_from_hodate: "Sale completion date must be less than 3 years after practical completion or handover date."
        must_be_after_hodate: "Sale completion date must be after practical completion or handover date."
      previous_property_type:
        property_type_bedsit: "A bedsit cannot have more than 1 bedroom."
      discounted_ownership_value: "The mortgage%{mortgage}%{deposit_and_grant_sentence} added together is %{mortgage_deposit_and_grant_total}.</br></br>The full purchase price%{discount_sentence} is %{value_with_discount}.</br></br>These two amounts should be the same."
      outright_sale_value: "The mortgage%{mortgage} and cash deposit (%{deposit}) when added together is %{mortgage_and_deposit_total}.</br></br>The full purchase price is %{value}.</br></br>These two amounts should be the same."
      monthly_rent:
        higher_than_expected: "Basic monthly rent must be between £0.00 and £9,999.00."
      grant:
        out_of_range: "Loan, grants or subsidies must be between £9,000 and £16,000."
      stairbought:
        over_max: "The percentage bought in this staircasing transaction cannot be higher than %{max_stairbought}% for %{type} sales."
      value:
        over_discounted_london_max: "The percentage discount multiplied by the purchase price is %{discount_value}. This figure should not be more than £136,400 for properties in London."
        over_discounted_max: "The percentage discount multiplied by the purchase price is %{discount_value}. This figure should not be more than £102,400 for properties outside of London."
      non_staircasing_mortgage:
        mortgage_used: "The mortgage (%{mortgage}) and cash deposit (%{deposit}) added together is %{mortgage_and_deposit_total}.</br></br>The full purchase price (%{value}) multiplied by the percentage equity stake purchased (%{equity}) is %{expected_shared_ownership_deposit_value}.</br></br>These two amounts should be the same."
        mortgage_not_used: "The cash deposit is %{deposit}.</br></br>The full purchase price (%{value}) multiplied by the percentage bought is %{expected_shared_ownership_deposit_value}.</br></br>These two amounts should be the same."
        mortgage_used_socialhomebuy: "The mortgage amount (%{mortgage}), cash deposit (%{deposit}), and cash discount (%{cashdis}) added together is %{mortgage_deposit_and_discount_total}.</br></br>The full purchase price (%{value}) multiplied by the percentage equity stake purchased (%{equity}) is %{expected_shared_ownership_deposit_value}.</br></br>These two amounts should be the same."
        mortgage_not_used_socialhomebuy: "The cash deposit (%{deposit}) and cash discount (%{cashdis}) added together is %{deposit_and_discount_total}.</br></br>The full purchase price (%{value}) multiplied by the percentage bought (%{equity}) is %{expected_shared_ownership_deposit_value}.</br></br>These two amounts should be the same."
      staircasing_mortgage:
        mortgage_used: "The mortgage (%{mortgage}) and cash deposit (%{deposit}) added together is %{mortgage_and_deposit_total}.</br></br>The full purchase price (%{value}) multiplied by the percentage bought is %{stairbought_part_of_value}.</br></br>These two amounts should be the same."
        mortgage_not_used: "The cash deposit is %{deposit}.</br></br>The full purchase price (%{value}) multiplied by the percentage bought is %{stairbought_part_of_value}.</br></br>These two amounts should be the same."
        mortgage_used_socialhomebuy: "The mortgage amount (%{mortgage}), cash deposit (%{deposit}), and cash discount (%{cashdis}) added together is %{mortgage_deposit_and_discount_total}.</br></br>The full purchase price (%{value}) multiplied by the percentage bought (%{stairbought}) is %{stairbought_part_of_value}.</br></br>These two amounts should be the same."
        mortgage_not_used_socialhomebuy: "The cash deposit (%{deposit}) and cash discount (%{cashdis}) added together is %{deposit_and_discount_total}.</br></br>The full purchase price (%{value}) multiplied by the percentage bought (%{stairbought}) is %{stairbought_part_of_value}.</br></br>These two amounts should be the same."
      stairowned:
        mortgageused_dont_know: "The percentage owned has to be 100% if the mortgage used is 'Don’t know'"
    merge_request:
      organisation_part_of_another_merge: "This organisation is part of another merge - select a different one."
      organisation_not_selected: "Select an organisation from the search list."

  soft_validations:
    net_income:
      title_text: "You told us that the household’s income is %{earnings} %{incfreq}."
      hint_text: "This is %{net_income_higher_or_lower_text} than we would expect for the household’s working situation."
      in_soft_min_range:
        message: "Net income is lower than expected based on the household’s working situation. Are you sure this is correct?"
      in_soft_max_range:
        message: "Net income is higher than expected based on the household’s working situation. Are you sure this is correct?"
    income:
      under_soft_min_for_economic_status:
        title_text: "You told us income was %{income}."
        hint_text: "This is less than we would expect for someone in this working situation."
      over_soft_max_for_la_buyer_1: "You told us the income of buyer 1 is %{income}. This seems high.  Are you sure this is correct?"
      over_soft_max_for_la_buyer_2: "You told us the income of buyer 2 is %{income}. This seems high.  Are you sure this is correct?"
      over_soft_max_for_la_combined: "You told us the combined income of this household is %{combined_income}. This seems high.  Are you sure this is correct?"
    rent:
      outside_range_title: "You told us the rent is %{brent}."
      informative_text: "This is %{higher_or_lower} than we would expect."
      hint_text: "Check the following:<ul class=\"govuk-body-l app-panel--interruption\"><li>the decimal point</li><li>the frequency, for example every week or every calendar month</li><li>the rent type is correct, for example affordable or social rent</li></ul>"
    purchase_price:
      title_text: "You told us the purchase price is %{value}."
      hint_text: "This is %{higher_or_lower} than we would expect."
    staircase_owned:
      title_text:
        one: "You told us that the buyer now owns %{stairowned} of the property."
        two: "You told us that the buyers now own %{stairowned} of the property."
      hint_text: "The maximum percentage that can be owned under the Older Persons Shared Ownership scheme is 75%, unless the property was funded outside the Affordable Homes Programme.
Make sure these answers are correct."
    retirement:
      min:
        title: "You told us this person is aged %{age} years and retired."
        hint_text: "The minimum expected retirement age in England is 66."
      max:
        title: "You told us this person is over 66 and not retired."
        hint_text: "The minimum expected retirement age in England is 66."
    extra_borrowing:
      title_text: "You told us that the mortgage and deposit total is %{mortgage_and_deposit_total}."
      hint_text: "This is higher than the purchase price minus the discount."
    pregnancy:
      title: "You told us somebody in the household is pregnant."
      all_male_tenants: "You also told us that all the tenants living at the property are male."
      females_not_in_soft_age_range: "You also told us that any female tenants living at the property are in the following age ranges:<ul><li>under 16 years old</li><li>over 50 years old</li></ul>"
    major_repairs_date:
      title_text: "You told us the property has been vacant for 2 years."
      hint_text: "This is higher than we would expect."
    void_date:
      title_text: "You told us that the property has been vacant for more than 2 years."
      hint_text: "This is higher than we would expect."
    shared_ownership_deposit:
      title_text: "You told us that the %{mortgage_deposit_and_discount_error_fields} add up to %{mortgage_deposit_and_discount_total}."
    old_persons_shared_ownership:
      title_text:
        one: "You told us the buyer is using the Older Persons Shared Ownership scheme."
        two: "You told us the buyers are using the Older Persons Shared Ownership scheme."
      hint_text: "At least one buyer must be aged 65 years and over to use this scheme."
    staircase_bought_seems_high:
      title_text: "You told us that %{percentage}% was bought in this staircasing transaction."
      hint_text: "Most staircasing transactions are less than 50%"
    monthly_charges_over_soft_max:
      title_text: "You told us that the monthly charges were %{mscharge}."
      hint_text: "This is higher than we would expect."
    student_not_child:
      title_text: "You told us this person is a student aged between 16 and 19."
    discounted_sale_value:
      title_text: "Mortgage, deposit, and grant total must equal %{value_with_discount}."
      informative_text: "Your given mortgage, deposit and grant total is %{mortgage_deposit_and_grant_total}."
    care_home_charges:
      title_text: "Care home charges should be provided if this is a care home accommodation."
    buyer1_livein_wrong_for_ownership_type:
      title_text: "You told us that buyer 1 will not live in the property."
      hint_text: " For %{ownership_scheme} types, the buyer usually lives in the property."
    buyer2_livein_wrong_for_ownership_type:
      title_text: "You told us that buyer 2 will not live in the property."
      hint_text: " For %{ownership_scheme} types, the buyer usually lives in the property."
    percentage_discount_value:
      title_text: "You told us that the percentage discount is %{discount}."
      hint_text: "This is higher than we would expect."
    savings:
      title_text:
        one: "You told us the buyer’s savings were %{savings}."
        two: "You told us the buyers’ savings were %{savings}."
      hint_text: "This is higher than we would expect."
    deposit:
      title_text:
        one: "You told us the buyer’s deposit was %{deposit} and their savings were %{savings}."
        two: "You told us the buyers’ deposit was %{deposit} and their savings were %{savings}."
      hint_text: "The deposit amount is higher than we would expect for the amount of savings they have."
    grant:
      title_text: "You told us that the grant amount is %{grant}."
      hint_text: "Loans, grants and subsidies are usually between £9,000 and £16,000."
    wheelchair:
      title_text: "You told us that someone in the household uses a wheelchair."
    mortgage:
      title_text: "You told us that the mortgage amount is %{mortgage}."
      hint_text: "This is more than 5 times the income, which is higher than we would expect."
    referral:
      title_text: "Are you sure?"
      hint_text: "This is a general needs log, and this referral type is for supported housing."
    scharge:
      over_soft_max_title: "You told us the service charge is %{scharge}."
    pscharge:
      over_soft_max_title: "You told us the personal service charge is %{pscharge}."
    supcharg:
      over_soft_max_title: "You told us the support charge is %{supcharg}."
    charges:
      informative_text: "This is higher than we would expect."
      hint_text: "Check the following:<ul class=\"govuk-body-l app-panel--interruption\"><li>the decimal point</li><li>the frequency, for example every week or every calendar month</li><li>the needs type</li></ul>"
    deposit_and_mortgage:
      title_text: "You told us the mortgage amount was %{mortgage}, the cash deposit was %{deposit} and the discount was %{discount}."
      hint_text: "We would expect the mortgage amount and the deposit added together to be the same as the purchase price minus the discount."
    reasonother:
      title_text: "You told us that the tenant’s main reason for leaving their last settled home was %{reasonother}."
      informative_text: "The reason you have entered looks very similar to one of the existing response categories.
                         Please check the categories and select the appropriate one.
                         If the existing categories are not suitable, please confirm here to move onto the next question."
    hodate:
      must_be_less_than_3_years_from_saledate: "You told us practical completion or handover date is more than 3 years before sale completion date."
    saledate:
      must_be_less_than_3_years_from_hodate: "You told us sale completion date is more than 3 years after practical completion or handover date."
    no_address_found:
      title_text: "No address found."
      informative_text: "We could not find an address that matches your search. You can search again or continue to enter the address manually."
    partner_under_16_lettings:
      title: "You told us this person is aged %{age} years and has 'Partner' relationship to the lead tenant."
    partner_under_16_sales:
      title: "You told us this person is aged %{age} years and has 'Partner' relationship to buyer 1."
    multiple_partners_lettings:
      title: "You told us there are more than 1 persons with 'Partner' relationship to the lead tenant."
    multiple_partners_sales:
      title: "You told us there are more than 1 persons with 'Partner' relationship to buyer 1."

  devise:
<<<<<<< HEAD
=======
    email:
      updated: "An email has been sent to %{email} to confirm this change."
>>>>>>> 54d15d95
    two_factor_authentication:
      success: "Two-factor authentication successful."
      attempt_failed: "Attempt failed."
      max_login_attempts_reached: "Too many incorrect log in attempts."
      account_locked: "Your account has been locked for security reasons."
      contact_administrator: "Contact another helpdesk administrator for access."
      code_has_been_sent: "Your security code has been sent."
      code_required: "Security code is required."
      code_incorrect: "Security code is incorrect."

  questions:
    location:
      postcode: "What is the postcode?"
      name: "What is the name of this location?"
      units: "How many units are at this location?"
      type_of_unit: "What is the most common type of unit at this location?"
      startdate: "When did the first property in this location become available under this scheme?"
      mobility_type: "What are the mobility standards for the majority of units in this location?"
      toggle_active:
        apply_from: "When should this change apply?"
    scheme:
      toggle_active:
        apply_from: "When should this change apply?"
    descriptions:
      location:
        mobility_type:
          W: "Suitable for someone who uses a wheelchair and offers the full use of all rooms and facilities."
          A: "Fitted with stairlifts, ramps, level access showers or grab rails."
          N: "Not designed to wheelchair-user standards or fitted with any equipment or adaptations."
    soctenant:
      one: "Was the buyer a private registered provider, housing association or local authority tenant immediately before this sale?"
      other: "Were any of the buyers private registered providers, housing association or local authority tenants immediately before this sale?"
    prevown:
      one: "Has the buyer previously owned a property?"
      other: "Have any of the buyers previously owned a property?"
    stairowned:
      one: "What percentage of the property does the buyer now own in total?"
      other: "What percentage of the property do the buyers now own in total?"
    offered: "How many times was the property offered between becoming vacant and this letting?"

  hints:
    location:
      postcode: "For example, SW1P 4DF."
      name: "This is how you refer to this location within your organisation."
      units: "A unit is the space being let. For example, the property might be a block of flats and the unit would be the specific flat being let. A unit can also be a bedroom in a shared house or flat. Do not include spaces used for staff."
      toggle_active: "If the date is before %{date}, select ‘From the start of the open collection period’ because the previous period has now closed."
      startdate: "For example, 27 3 2021."
    scheme:
      toggle_active: "If the date is before %{date}, select ‘From the start of the open collection period’ because the previous period has now closed."
    bulk_upload:
      needstype: "General needs housing includes both self-contained and shared housing without support or specific adaptations. Supported housing can include direct access hostels, group homes, residential care and nursing homes."
    offered: "Do not include the offer that led to this letting. This is after the last tenancy ended. If the property is being offered for let for the first time, enter 0."

  check_answer_labels:
    soctenant:
      one: "Buyer was a registered provider, housing association or local authority tenant immediately before this sale?"
      other: "Any buyers were registered providers, housing association or local authority tenants immediately before this sale?"
    prevown:
      one: "Buyer previously owned a property."
      other: "Buyers previously owned a property."
    stairowned:
      one: "Percentage the buyer now owns in total."
      other: "Percentage the buyers now own in total."
    offered: "Times previously offered since becoming available."

  warnings:
    organisation:
      deactivate: "All schemes and users at this organisation will be deactivated. All the organisation's relationships will be removed. It will no longer be possible to create logs for this organisation."
      reactivate: "All schemes, users, and relationships that were active when this organisation was deactivated will be reactivated."
    location:
      deactivate:
        existing_logs: "It will not be possible to add logs with this location if their tenancy start date is on or after the date you enter. Any existing logs may be affected."
        review_logs: "Your data providers will need to review these logs and answer a few questions again. We’ll email each log creator with a list of logs that need updating."
      reactivate:
        existing_logs: "You’ll be able to add logs with this location if their tenancy start date is on or after the date you enter."
    scheme:
      deactivate:
        existing_logs: "It will not be possible to add logs with this scheme if their tenancy start date is on or after the date you enter. Any existing logs may be affected."
        review_logs: "Your data providers will need to review these logs and answer a few questions again. We’ll email each log creator with a list of logs that need updating."
      reactivate:
        existing_logs: "You’ll be able to add logs with this scheme if their tenancy start date is on or after the date you enter."

  test:
    one_argument: "This is based on the tenant’s work situation: %{ecstat1}."
    title_text:
      no_argument: "Some test text."
      one_argument: "You said this: %{argument}."<|MERGE_RESOLUTION|>--- conflicted
+++ resolved
@@ -821,11 +821,6 @@
       title: "You told us there are more than 1 persons with 'Partner' relationship to buyer 1."
 
   devise:
-<<<<<<< HEAD
-=======
-    email:
-      updated: "An email has been sent to %{email} to confirm this change."
->>>>>>> 54d15d95
     two_factor_authentication:
       success: "Two-factor authentication successful."
       attempt_failed: "Attempt failed."
