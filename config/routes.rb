Rails.application.routes.draw do
  devise_for :admin_users, ActiveAdmin::Devise.config
<<<<<<< HEAD
  devise_for :users, controllers: {
    passwords: "users/passwords",
    sessions: "users/sessions",
    registrations: "users/registrations"
  }

=======
  devise_for :users, controllers: { passwords: "users/passwords", sessions: "users/sessions" }, path_names: { sign_in: 'sign-in', sign_out: 'sign-out' }, skip: [:registrations]
>>>>>>> aa88d5ac
  devise_scope :user do
    get "user", to: "users/account#index"
    get "users", to: "users/account#index"
    get "users/account", to: "users/account#index"
    get "confirmations/reset", to: "users/passwords#reset_confirmation"
    get "users/account/personal_details", to: "users/account#edit"
    patch "details", to: "users/account#update", as: "account_update"
  end

  # For details on the DSL available within this file, see https://guides.rubyonrails.org/routing.html
  ActiveAdmin.routes(self)
  root to: "test#index"
  get "about", to: "about#index"

  form_handler = FormHandler.instance
  form = form_handler.get_form("2021_2022")

<<<<<<< HEAD
=======
  resources :users do
    collection do
      get "account/personal-details", to: "users/account#personal_details"
    end
  end

>>>>>>> aa88d5ac
  resources :organisations do
    member do
      get "details", to: "organisations#show"
      get "users", to: "organisations#users"
    end
  end

  resources :case_logs, :path => '/case-logs' do
    collection do
      post "/bulk-upload", to: "bulk_upload#bulk_upload"
      get "/bulk-upload", to: "bulk_upload#show"
    end

    member do
      post "/form", to: "case_logs#submit_form"
    end

    form.pages.map do |page|
      get page.id.to_s.dasherize, to: "case_logs##{page.id}"
      get "#{page.id.to_s.dasherize}/soft-validations", to: "soft_validations#show" if page.has_soft_validations?
    end

    form.subsections.map do |subsection|
      get "#{subsection.id.to_s.dasherize}/check-answers", to: "case_logs#check_answers"
    end
  end
end<|MERGE_RESOLUTION|>--- conflicted
+++ resolved
@@ -1,15 +1,16 @@
 Rails.application.routes.draw do
+  # For details on the DSL available within this file, see https://guides.rubyonrails.org/routing.html
+  ActiveAdmin.routes(self)
+  root to: "test#index"
+  get "about", to: "about#index"
+
   devise_for :admin_users, ActiveAdmin::Devise.config
-<<<<<<< HEAD
   devise_for :users, controllers: {
     passwords: "users/passwords",
     sessions: "users/sessions",
     registrations: "users/registrations"
-  }
+  }, path_names: { sign_in: 'sign-in', sign_out: 'sign-out' }
 
-=======
-  devise_for :users, controllers: { passwords: "users/passwords", sessions: "users/sessions" }, path_names: { sign_in: 'sign-in', sign_out: 'sign-out' }, skip: [:registrations]
->>>>>>> aa88d5ac
   devise_scope :user do
     get "user", to: "users/account#index"
     get "users", to: "users/account#index"
@@ -19,23 +20,15 @@
     patch "details", to: "users/account#update", as: "account_update"
   end
 
-  # For details on the DSL available within this file, see https://guides.rubyonrails.org/routing.html
-  ActiveAdmin.routes(self)
-  root to: "test#index"
-  get "about", to: "about#index"
-
   form_handler = FormHandler.instance
   form = form_handler.get_form("2021_2022")
 
-<<<<<<< HEAD
-=======
   resources :users do
     collection do
       get "account/personal-details", to: "users/account#personal_details"
     end
   end
 
->>>>>>> aa88d5ac
   resources :organisations do
     member do
       get "details", to: "organisations#show"
