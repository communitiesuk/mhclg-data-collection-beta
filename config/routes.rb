# For details on the DSL available within this file, see https://guides.rubyonrails.org/routing.html
Rails.application.routes.draw do
  mount RailsAdmin::Engine => "/admin", as: "rails_admin"
  mount_sidekiq = -> { mount Sidekiq::Web => "/sidekiq" }
  authenticate(:user, :support?.to_proc, &mount_sidekiq)

  devise_for :users, {
    path: :account,
    controllers: {
      confirmations: "auth/confirmations",
      passwords: "auth/passwords",
      sessions: "auth/sessions",
      two_factor_authentication: "auth/two_factor_authentication",
    },
    path_names: {
      sign_in: "sign-in",
      sign_out: "sign-out",
      two_factor_authentication: "two-factor-authentication",
      two_factor_authentication_resend_code: "resend-code",
    },
    sign_out_via: %i[get],
  }

  devise_scope :user do
    get "account/password/reset-confirmation", to: "auth/passwords#reset_confirmation"
    get "account/two-factor-authentication/resend", to: "auth/two_factor_authentication#show_resend", as: "user_two_factor_authentication_resend"
    put "account", to: "users#update"
  end

  get "/health", to: ->(_) { [204, {}, [nil]] }
  resource :cookies, only: %i[show update]

  root to: "start#index"
  get "/guidance", to: "start#guidance"

  get "/logs", to: redirect("lettings-logs")
  get "/accessibility-statement", to: "content#accessibility_statement"
  get "/privacy-notice", to: "content#privacy_notice"
  get "/data-sharing-agreement", to: "content#data_sharing_agreement"
  get "/service-moved", to: "maintenance#service_moved"
  get "/service-unavailable", to: "maintenance#service_unavailable"

  get "/download-23-24-lettings-form", to: "start#download_23_24_lettings_form"
  get "/download-23-24-lettings-bulk-upload-template", to: "start#download_23_24_lettings_bulk_upload_template"
  get "/download-23-24-lettings-bulk-upload-legacy-template", to: "start#download_23_24_lettings_bulk_upload_legacy_template"
  get "/download-23-24-lettings-bulk-upload-specification", to: "start#download_23_24_lettings_bulk_upload_specification"

  get "/download-23-24-sales-form", to: "start#download_23_24_sales_form"
  get "/download-23-24-sales-bulk-upload-template", to: "start#download_23_24_sales_bulk_upload_template"
  get "/download-23-24-sales-bulk-upload-legacy-template", to: "start#download_23_24_sales_bulk_upload_legacy_template"
  get "/download-23-24-sales-bulk-upload-specification", to: "start#download_23_24_sales_bulk_upload_specification"

  get "/download-24-25-lettings-form", to: "start#download_24_25_lettings_form"
  get "/download-24-25-lettings-bulk-upload-template", to: "start#download_24_25_lettings_bulk_upload_template"
  get "/download-24-25-lettings-bulk-upload-specification", to: "start#download_24_25_lettings_bulk_upload_specification"

  get "/download-24-25-sales-form", to: "start#download_24_25_sales_form"
  get "/download-24-25-sales-bulk-upload-template", to: "start#download_24_25_sales_bulk_upload_template"
  get "/download-24-25-sales-bulk-upload-specification", to: "start#download_24_25_sales_bulk_upload_specification"

  get "clear-filters", to: "sessions#clear_filters"

  resource :account, only: %i[show edit], controller: "users" do
    get "edit/password", to: "users#edit_password"
  end

  resources :schemes do
    get "primary-client-group", to: "schemes#primary_client_group"
    get "confirm-secondary-client-group", to: "schemes#confirm_secondary_client_group"
    get "secondary-client-group", to: "schemes#secondary_client_group"
    get "support", to: "schemes#support"
    get "details", to: "schemes#details"
    get "check-answers", to: "schemes#check_answers"
    get "edit-name", to: "schemes#edit_name"
    get "new-deactivation", to: "schemes#new_deactivation"
    get "deactivate-confirm", to: "schemes#deactivate_confirm"
    get "reactivate", to: "schemes#reactivate"
    get "new-reactivation", to: "schemes#new_reactivation"
    patch "new-deactivation", to: "schemes#new_deactivation"
    patch "deactivate", to: "schemes#deactivate"
    patch "reactivate", to: "schemes#reactivate"
    get "delete-confirmation", to: "schemes#delete_confirmation"
    delete "delete", to: "schemes#delete"

    collection do
      get "csv-download", to: "schemes#download_csv"
      post "email-csv", to: "schemes#email_csv"
      get "csv-confirmation", to: "schemes#csv_confirmation"
    end

    resources :locations do
      post "locations", to: "locations#create"
      get "new-deactivation", to: "locations#new_deactivation"
      get "deactivate-confirm", to: "locations#deactivate_confirm"
      get "reactivate", to: "locations#reactivate"
      get "new-reactivation", to: "locations#new_reactivation"
      get "postcode", to: "locations#postcode"
      patch "postcode", to: "locations#update_postcode"
      get "local-authority", to: "locations#local_authority"
      patch "local-authority", to: "locations#update_local_authority"
      get "name", to: "locations#name"
      patch "name", to: "locations#update_name"
      get "units", to: "locations#units"
      patch "units", to: "locations#update_units"
      get "type-of-unit", to: "locations#type_of_unit"
      patch "type-of-unit", to: "locations#update_type_of_unit"
      get "mobility-standards", to: "locations#mobility_standards"
      patch "mobility-standards", to: "locations#update_mobility_standards"
      get "availability", to: "locations#availability"
      patch "availability", to: "locations#update_availability"
      get "check-answers", to: "locations#check_answers"
      patch "confirm", to: "locations#confirm"
      patch "new-deactivation", to: "locations#new_deactivation"
      patch "deactivate", to: "locations#deactivate"
      patch "reactivate", to: "locations#reactivate"
      get "delete-confirmation", to: "locations#delete_confirmation"
      delete "delete", to: "locations#delete"
    end
  end
  get "scheme-changes", to: "schemes#changes"

  resources :duplicate_logs, only: [:index], path: "/duplicate-logs"

  resources :users do
    get "edit-dpo", to: "users#dpo"
    get "edit-key-contact", to: "users#key_contact"

    collection do
      get :search
    end

    member do
      get "deactivate", to: "users#deactivate"
      get "reactivate", to: "users#reactivate"
      post "resend-invite", to: "users#resend_invite"
      get "delete-confirmation", to: "users#delete_confirmation"
      delete "delete", to: "users#delete"
    end
  end

  resource :notifications do
    get "dismiss", to: "notifications#dismiss"
  end

  resources :organisations do
    get "duplicates", to: "duplicate_logs#index"

    member do
      get "details", to: "organisations#details"
      get "data-sharing-agreement", to: "organisations#data_sharing_agreement"
      post "data-sharing-agreement", to: "organisations#confirm_data_sharing_agreement"

      get "users", to: "organisations#users"
      get "lettings-logs", to: "organisations#lettings_logs"
      get "delete-lettings-logs", to: "delete_logs#delete_lettings_logs_for_organisation"
      post "delete-lettings-logs", to: "delete_logs#delete_lettings_logs_for_organisation_with_selected_ids"
      post "delete-lettings-logs-confirmation", to: "delete_logs#delete_lettings_logs_for_organisation_confirmation"
      delete "delete-lettings-logs", to: "delete_logs#discard_lettings_logs_for_organisation"
      get "sales-logs", to: "organisations#sales_logs"
      get "delete-sales-logs", to: "delete_logs#delete_sales_logs_for_organisation"
      post "delete-sales-logs", to: "delete_logs#delete_sales_logs_for_organisation_with_selected_ids"
      post "delete-sales-logs-confirmation", to: "delete_logs#delete_sales_logs_for_organisation_confirmation"
      delete "delete-sales-logs", to: "delete_logs#discard_sales_logs_for_organisation"
      get "lettings-logs/csv-download", to: "organisations#download_lettings_csv"
      post "lettings-logs/email-csv", to: "organisations#email_lettings_csv"
      get "lettings-logs/csv-confirmation", to: "lettings_logs#csv_confirmation"
      get "sales-logs/csv-download", to: "organisations#download_sales_csv"
      post "sales-logs/email-csv", to: "organisations#email_sales_csv"
      get "sales-logs/csv-confirmation", to: "sales_logs#csv_confirmation"
      get "schemes", to: "organisations#schemes"
      get "schemes/csv-download", to: "organisations#download_schemes_csv"
      post "schemes/email-csv", to: "organisations#email_schemes_csv"
      get "schemes/csv-confirmation", to: "schemes#csv_confirmation"
      get "stock-owners", to: "organisation_relationships#stock_owners"
      get "stock-owners/add", to: "organisation_relationships#add_stock_owner"
      get "stock-owners/remove", to: "organisation_relationships#remove_stock_owner"
      post "stock-owners", to: "organisation_relationships#create_stock_owner"
      delete "stock-owners", to: "organisation_relationships#delete_stock_owner"
      get "managing-agents", to: "organisation_relationships#managing_agents"
      get "managing-agents/add", to: "organisation_relationships#add_managing_agent"
      get "managing-agents/remove", to: "organisation_relationships#remove_managing_agent"
      post "managing-agents", to: "organisation_relationships#create_managing_agent"
      delete "managing-agents", to: "organisation_relationships#delete_managing_agent"
      get "merge-request", to: "organisations#merge_request"
      get "deactivate", to: "organisations#deactivate"
      get "reactivate", to: "organisations#reactivate"
      %w[years status needstype assigned-to owned-by managed-by].each do |filter|
        get "lettings-logs/filters/#{filter}", to: "lettings_logs_filters#organisation_#{filter.underscore}"
        get "lettings-logs/filters/update-#{filter}", to: "lettings_logs_filters#update_organisation_#{filter.underscore}"
      end
      %w[years status assigned-to owned-by managed-by].each do |filter|
        get "sales-logs/filters/#{filter}", to: "sales_logs_filters#organisation_#{filter.underscore}"
        get "sales-logs/filters/update-#{filter}", to: "sales_logs_filters#update_organisation_#{filter.underscore}"
      end
      get "delete-confirmation", to: "organisations#delete_confirmation"
      delete "delete", to: "organisations#delete"
    end

    collection do
      get :search
    end
  end

  resources :merge_requests, path: "/merge-request" do
    member do
      get "merging-organisations"
      patch "merging-organisations", to: "merge_requests#update_merging_organisations"
      get "merging-organisations/remove", to: "merge_requests#remove_merging_organisation"
      get "absorbing-organisation"
      get "merge-date"
      get "helpdesk-ticket"
      get "merge-start-confirmation"
      get "user-outcomes"
<<<<<<< HEAD
      get "relationship-outcomes"
=======
      get "scheme-outcomes"
>>>>>>> d924611f
      get "delete-confirmation", to: "merge_requests#delete_confirmation"
      delete "delete", to: "merge_requests#delete"
      patch "start-merge", to: "merge_requests#start_merge"
    end
  end

  resources :lettings_logs, path: "/lettings-logs" do
    get "delete-confirmation", to: "lettings_logs#delete_confirmation"
    get "duplicate-logs", to: "duplicate_logs#show"
    get "delete-duplicates", to: "duplicate_logs#delete_duplicates"
    post "confirm-clear-answer", to: "check_errors#confirm_clear_answer"
    post "confirm-clear-all-answers", to: "check_errors#confirm_clear_all_answers"

    collection do
      get "csv-download", to: "lettings_logs#download_csv"
      post "email-csv", to: "lettings_logs#email_csv"
      get "csv-confirmation", to: "lettings_logs#csv_confirmation"

      get "delete-logs", to: "delete_logs#delete_lettings_logs"
      post "delete-logs", to: "delete_logs#delete_lettings_logs_with_selected_ids"
      post "delete-logs-confirmation", to: "delete_logs#delete_lettings_logs_confirmation"
      delete "delete-logs", to: "delete_logs#discard_lettings_logs"

      %w[years status needstype assigned-to owned-by managed-by].each do |filter|
        get "filters/#{filter}", to: "lettings_logs_filters##{filter.underscore}"
        get "filters/update-#{filter}", to: "lettings_logs_filters#update_#{filter.underscore}"
      end

      resources :bulk_upload_lettings_logs, path: "bulk-upload-logs", only: %i[show update] do
        collection do
          get :start
        end
      end

      resources :bulk_upload_lettings_results, path: "bulk-upload-results", only: [:show] do
        member do
          get :resume
          get :summary
        end
      end

      resources :bulk_upload_lettings_resume, path: "bulk-upload-resume", only: %i[show update] do
        member do
          get :start

          get "*page", to: "bulk_upload_lettings_resume#show", as: "page"
          patch "*page", to: "bulk_upload_lettings_resume#update"
          get "deletion-report"
        end
      end

      resources :bulk_upload_lettings_soft_validations_check, path: "bulk-upload-soft-validations-check", only: %i[show update] do
        member do
          get "*page", to: "bulk_upload_lettings_soft_validations_check#show", as: "page"
          patch "*page", to: "bulk_upload_lettings_soft_validations_check#update"
        end
      end

      get "update-logs", to: "lettings_logs#update_logs"
    end

    member do
      post "form", to: "form#submit_form"
      get "review", to: "form#review"
    end

    FormHandler.instance.lettings_forms.each do |_key, form|
      form.pages.map do |page|
        get page.id.to_s.dasherize, to: "form#show_page"
        post page.id.to_s.dasherize, to: "form#submit_form"
      end

      form.subsections.map do |subsection|
        get "#{subsection.id.to_s.dasherize}/check-answers", to: "form#check_answers"
      end
    end
  end

  resources :sales_logs, path: "/sales-logs" do
    get "delete-confirmation", to: "sales_logs#delete_confirmation"
    get "duplicate-logs", to: "duplicate_logs#show"
    get "delete-duplicates", to: "duplicate_logs#delete_duplicates"
    post "confirm-clear-answer", to: "check_errors#confirm_clear_answer"
    post "confirm-clear-all-answers", to: "check_errors#confirm_clear_all_answers"

    collection do
      get "csv-download", to: "sales_logs#download_csv"
      post "email-csv", to: "sales_logs#email_csv"
      get "csv-confirmation", to: "sales_logs#csv_confirmation"

      get "delete-logs", to: "delete_logs#delete_sales_logs"
      post "delete-logs", to: "delete_logs#delete_sales_logs_with_selected_ids"
      post "delete-logs-confirmation", to: "delete_logs#delete_sales_logs_confirmation"
      delete "delete-logs", to: "delete_logs#discard_sales_logs"

      %w[years status assigned-to owned-by managed-by].each do |filter|
        get "filters/#{filter}", to: "sales_logs_filters##{filter.underscore}"
        get "filters/update-#{filter}", to: "sales_logs_filters#update_#{filter.underscore}"
      end

      resources :bulk_upload_sales_logs, path: "bulk-upload-logs" do
        collection do
          get :start
        end
      end

      resources :bulk_upload_sales_results, path: "bulk-upload-results", only: [:show] do
        member do
          get :resume
          get :summary
        end
      end

      resources :bulk_upload_sales_resume, path: "bulk-upload-resume", only: %i[show update] do
        member do
          get :start

          get "*page", to: "bulk_upload_sales_resume#show", as: "page"
          patch "*page", to: "bulk_upload_sales_resume#update"
          get "deletion-report"
        end
      end

      resources :bulk_upload_sales_soft_validations_check, path: "bulk-upload-soft-validations-check", only: %i[show update] do
        member do
          get "*page", to: "bulk_upload_sales_soft_validations_check#show", as: "page"
          patch "*page", to: "bulk_upload_sales_soft_validations_check#update"
        end
      end
    end

    member do
      get "review", to: "form#review"
    end

    FormHandler.instance.sales_forms.each do |_key, form|
      form.pages.map do |page|
        get page.id.to_s.dasherize, to: "form#show_page"
        post page.id.to_s.dasherize, to: "form#submit_form"
      end

      form.subsections.map do |subsection|
        get "#{subsection.id.to_s.dasherize}/check-answers", to: "form#check_answers"
      end
    end
  end

  scope via: :all do
    match "/404", to: "errors#not_found"
    match "/429", to: "errors#too_many_requests", status: 429
    match "/422", to: "errors#unprocessable_entity"
    match "/500", to: "errors#internal_server_error"
  end
end<|MERGE_RESOLUTION|>--- conflicted
+++ resolved
@@ -211,11 +211,8 @@
       get "helpdesk-ticket"
       get "merge-start-confirmation"
       get "user-outcomes"
-<<<<<<< HEAD
       get "relationship-outcomes"
-=======
       get "scheme-outcomes"
->>>>>>> d924611f
       get "delete-confirmation", to: "merge_requests#delete_confirmation"
       delete "delete", to: "merge_requests#delete"
       patch "start-merge", to: "merge_requests#start_merge"
