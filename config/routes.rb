--- conflicted
+++ resolved
@@ -201,11 +201,8 @@
       get "absorbing-organisation"
       get "merge-date"
       get "helpdesk-ticket"
-<<<<<<< HEAD
-=======
       get "delete-confirmation", to: "merge_requests#delete_confirmation"
       delete "delete", to: "merge_requests#delete"
->>>>>>> 9715fc29
     end
   end
 
