--- conflicted
+++ resolved
@@ -80,12 +80,9 @@
       get "logs/csv-confirmation", to: "lettings_logs#csv_confirmation"
       get "schemes", to: "organisations#schemes"
       get "housing-providers", to: "organisation_relationships#housing_providers"
-<<<<<<< HEAD
       get "housing-providers/add", to: "organisation_relationships#add_housing_provider"
       post "housing-providers", to: "organisation_relationships#create_housing_provider"
-=======
       get "managing-agents", to: "organisation_relationships#managing_agents"
->>>>>>> 47551f82
     end
   end
 
