require "json"
require "json-schema"
# rubocop:disable Lint/ShadowingOuterLocalVariable
def get_all_form_paths(directories)
  form_paths = []
  directories.each do |directory|
    Dir.glob("#{directory}/*.json").each do |form_path|
      form_paths.push(form_path)
    end
  end
  form_paths
end

namespace :form_definition do
<<<<<<< HEAD
  desc "Validate JSON against Generic Form Schema"
  task validate: :environment do
    puts Rails.root.to_s
    path = "config/forms/schema/generic.json"

    file = File.open(path)
    schema = JSON.parse(file.read)
    metaschema = JSON::Validator.validator_for_name("draft4").metaschema

    puts path

    if JSON::Validator.validate(metaschema, schema)
      puts "schema valid"
    else
      puts "schema not valid"
      return
    end

    directories = ["config/forms", "spec/fixtures/forms"]
    # directories = ["config/forms"]

    get_all_form_paths(directories).each do |path|
      puts path
      file = File.open(path)
      data = JSON.parse(file.read)

      puts JSON::Validator.fully_validate(schema, data, strict: true)

      begin
        JSON::Validator.validate!(schema, data)
      rescue JSON::Schema::ValidationError => e
        e.message
      end
    end
  end
end
# rubocop:enable Lint/ShadowingOuterLocalVariable
=======
  desc "Validate all JSON against Generic Form Schema"

  task validate_all: :environment do
    directories = ["config/forms", "spec/fixtures/forms"]
    paths = get_all_form_paths(directories)

    paths.each do |path|
      Rake::Task["form_definition:validate"].reenable
      Rake::Task["form_definition:validate"].invoke(path)
    end
  end

  desc "Validate Single JSON against Generic Form Schema"

  task :validate, %i[path] => :environment do |_task, args|
    path = Rails.root.join("config/forms/schema/generic.json")
    file = File.open(path)
    schema = JSON.parse(file.read)
    meta_schema = JSON::Validator.validator_for_name("draft4").metaschema

    puts path unless Rails.env.test?

    if JSON::Validator.validate(meta_schema, schema)
      puts "Schema Definition is Valid" unless Rails.env.test?
    else
      puts "Schema Definition in #{path} is not valid against draft4 json schema." unless Rails.env.test?
      next
    end

    path = Rails.root.join(args.path)
    file = File.open(path)
    form_definition = JSON.parse(file.read)

    puts path unless Rails.env.test?
    puts JSON::Validator.fully_validate(schema, form_definition, strict: true) unless Rails.env.test?

    begin
      JSON::Validator.validate!(schema, form_definition)
    rescue JSON::Schema::ValidationError => e
      e.message
    end
  end
end
>>>>>>> b764b42a
<|MERGE_RESOLUTION|>--- conflicted
+++ resolved
@@ -12,45 +12,6 @@
 end
 
 namespace :form_definition do
-<<<<<<< HEAD
-  desc "Validate JSON against Generic Form Schema"
-  task validate: :environment do
-    puts Rails.root.to_s
-    path = "config/forms/schema/generic.json"
-
-    file = File.open(path)
-    schema = JSON.parse(file.read)
-    metaschema = JSON::Validator.validator_for_name("draft4").metaschema
-
-    puts path
-
-    if JSON::Validator.validate(metaschema, schema)
-      puts "schema valid"
-    else
-      puts "schema not valid"
-      return
-    end
-
-    directories = ["config/forms", "spec/fixtures/forms"]
-    # directories = ["config/forms"]
-
-    get_all_form_paths(directories).each do |path|
-      puts path
-      file = File.open(path)
-      data = JSON.parse(file.read)
-
-      puts JSON::Validator.fully_validate(schema, data, strict: true)
-
-      begin
-        JSON::Validator.validate!(schema, data)
-      rescue JSON::Schema::ValidationError => e
-        e.message
-      end
-    end
-  end
-end
-# rubocop:enable Lint/ShadowingOuterLocalVariable
-=======
   desc "Validate all JSON against Generic Form Schema"
 
   task validate_all: :environment do
@@ -93,5 +54,4 @@
       e.message
     end
   end
-end
->>>>>>> b764b42a
+end