--- conflicted
+++ resolved
@@ -51,7 +51,6 @@
     end
   end
 
-<<<<<<< HEAD
   def validate_household_number_of_other_members(record)
     (2..8).each do |n|
       validate_person_age(record, n)
@@ -72,7 +71,8 @@
 
   def validate_person_1_economic(record)
     validate_person_age_matches_economic_status(record, 1)
-=======
+  end 
+  
   def validate_shared_housing_rooms(record)
     unless record.property_unit_type.nil?
       if record.property_unit_type == "Bed-sit" && record.property_number_of_bedrooms != 1
@@ -91,7 +91,6 @@
         record.errors.add :property_unit_type, "A shared house with less than two tenants must have 1 to 3 bedrooms"
       end
     end
->>>>>>> f52f498f
   end
 
 private
