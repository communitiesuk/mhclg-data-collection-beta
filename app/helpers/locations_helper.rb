--- conflicted
+++ resolved
@@ -65,18 +65,17 @@
     availability.strip
   end
 
-<<<<<<< HEAD
   def location_edit_path(location, attribute)
     send("scheme_location_#{attribute}_path", location.scheme, location, referrer: "check_answers", route: params[:route])
   end
 
   def action_text_helper(attr, location)
     attr[:value].blank? || (attr[:attribute] == "availability" && location.startdate.blank?) ? "Answer" : "Change"
-=======
+  end
+
   def toggle_location_link(location)
     return govuk_button_link_to "Deactivate this location", scheme_location_new_deactivation_path(location.scheme, location), warning: true if location.active?
     return govuk_button_link_to "Reactivate this location", scheme_location_new_reactivation_path(location.scheme, location) if location.deactivated?
->>>>>>> 2f7fd764
   end
 
 private
