module SchemesHelper
  def display_scheme_attributes(scheme, user)
    [
      { name: "Scheme code", value: scheme.id_to_display },
      { name: "Name", value: scheme.service_name, edit: true },
      { name: "Status", value: status_tag_from_resource(scheme) },
      { name: "Confidential information", value: scheme.sensitive, edit: true },
      { name: "Type of scheme", value: scheme.scheme_type },
      { name: "Registered under Care Standards Act 2000", value: scheme.registered_under_care_act },
      user.data_coordinator? ? nil : { name: "Housing stock owned by", value: scheme.owning_organisation.name, edit: true },
      { name: "Support services provided by", value: scheme.arrangement_type },
      { name: "Primary client group", value: scheme.primary_client_group },
      { name: "Has another client group", value: scheme.has_other_client_group },
      scheme.has_other_client_group == "Yes" ? { name: "Secondary client group", value: scheme.secondary_client_group } : nil,
      { name: "Level of support given", value: scheme.support_type },
      { name: "Intended length of stay", value: scheme.intended_stay },
      { name: "Availability", value: scheme_availability(scheme) },
<<<<<<< HEAD
      FeatureToggle.scheme_toggle_enabled? ? { name: "Status", value: status_tag(scheme.status) } : nil,
    ].compact
=======
    ]

    if user.data_coordinator?
      base_attributes.delete_if { |item| item[:name] == "Housing stock owned by" }
    end

    if scheme.has_other_client_group == "Yes"
      base_attributes.append
    end

    base_attributes
>>>>>>> de3e4445
  end

  def scheme_availability(scheme)
    availability = ""
    scheme_active_periods(scheme).each do |period|
      if period.from.present?
        availability << "\nActive from #{period.from.to_formatted_s(:govuk_date)}"
        availability << " to #{(period.to - 1.day).to_formatted_s(:govuk_date)}\nDeactivated on #{period.to.to_formatted_s(:govuk_date)}" if period.to.present?
      end
    end
    availability.strip
  end

  def toggle_scheme_link(scheme)
    return govuk_button_link_to "Deactivate this scheme", scheme_new_deactivation_path(scheme), warning: true if scheme.active? || scheme.deactivates_in_a_long_time?
    return govuk_button_link_to "Reactivate this scheme", scheme_new_reactivation_path(scheme) if scheme.deactivated?
  end

private

  ActivePeriod = Struct.new(:from, :to)
  def scheme_active_periods(scheme)
    periods = [ActivePeriod.new(scheme.available_from, nil)]

    sorted_deactivation_periods = remove_nested_periods(scheme.scheme_deactivation_periods.sort_by(&:deactivation_date))
    sorted_deactivation_periods.each do |deactivation|
      periods.last.to = deactivation.deactivation_date
      periods << ActivePeriod.new(deactivation.reactivation_date, nil)
    end

    remove_overlapping_and_empty_periods(periods)
  end

  def remove_overlapping_and_empty_periods(periods)
    periods.select { |period| period.from.present? && (period.to.nil? || period.from < period.to) }
  end

  def remove_nested_periods(periods)
    periods.select { |inner_period| periods.none? { |outer_period| is_nested?(inner_period, outer_period) } }
  end

  def is_nested?(inner, outer)
    return false if inner == outer
    return false if [inner.deactivation_date, inner.reactivation_date, outer.deactivation_date, outer.reactivation_date].any?(&:blank?)

    [inner.deactivation_date, inner.reactivation_date].all? { |date| date.between?(outer.deactivation_date, outer.reactivation_date) }
  end
end<|MERGE_RESOLUTION|>--- conflicted
+++ resolved
@@ -15,22 +15,8 @@
       { name: "Level of support given", value: scheme.support_type },
       { name: "Intended length of stay", value: scheme.intended_stay },
       { name: "Availability", value: scheme_availability(scheme) },
-<<<<<<< HEAD
       FeatureToggle.scheme_toggle_enabled? ? { name: "Status", value: status_tag(scheme.status) } : nil,
     ].compact
-=======
-    ]
-
-    if user.data_coordinator?
-      base_attributes.delete_if { |item| item[:name] == "Housing stock owned by" }
-    end
-
-    if scheme.has_other_client_group == "Yes"
-      base_attributes.append
-    end
-
-    base_attributes
->>>>>>> de3e4445
   end
 
   def scheme_availability(scheme)
