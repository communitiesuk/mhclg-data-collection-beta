module MergeRequestsHelper
  include GovukLinkHelper
  include GovukVisuallyHiddenHelper

  def display_value_or_placeholder(value, placeholder = "You didn't answer this question")
    value.presence || content_tag(:span, placeholder, class: "app-!-colour-muted")
  end

  def request_details(merge_request)
    [
      { label: "Requester", value: display_value_or_placeholder(merge_request.requester&.name) },
      { label: "Helpdesk ticket", value: merge_request.helpdesk_ticket.present? ? link_to("#{merge_request.helpdesk_ticket} (opens in a new tab)", "https://dluhcdigital.atlassian.net/browse/#{merge_request.helpdesk_ticket}", target: "_blank", rel: "noopener noreferrer") : display_value_or_placeholder(nil), action: merge_request_action(merge_request, "helpdesk_ticket") },
      { label: "Status", value: status_tag(merge_request.status) },
    ]
  end

  def merge_details(merge_request)
    [
      { label: "Absorbing organisation", value: display_value_or_placeholder(merge_request.absorbing_organisation_name), action: merge_request_action(merge_request, "absorbing_organisation") },
      { label: "Merging organisations", value: merge_request.merge_request_organisations.any? ? merge_request.merge_request_organisations.map(&:merging_organisation_name).join("<br>").html_safe : display_value_or_placeholder(nil), action: merge_request_action(merge_request, "merging_organisations") },
      { label: "Merge date", value: display_value_or_placeholder(merge_request.merge_date), action: merge_request_action(merge_request, "merge_date") },
    ]
  end

  def merge_outcomes(merge_request)
    [
      { label: "Total users after merge", value: display_value_or_placeholder(merge_request.total_users_label), action: merge_outcome_action(merge_request, "user_outcomes") },
      { label: "Total schemes after merge", value: display_value_or_placeholder(merge_request.total_schemes_label), action: merge_outcome_action(merge_request, "scheme_outcomes") },
      { label: "Total logs after merge", value: merge_request.total_lettings_logs.present? || merge_request.total_sales_logs.present? ? "#{merge_request.total_lettings_logs} lettings logs<br>#{merge_request.total_sales_logs} sales logs".html_safe : display_value_or_placeholder(nil), action: { text: "View", href: "#", visually_hidden_text: "total logs after merge" } },
      { label: "Total stock owners & managing agents after merge", value: display_value_or_placeholder(merge_request.total_stock_owners_managing_agents_label), action: merge_outcome_action(merge_request, "relationship_outcomes") },
    ]
  end

  def ordered_merging_organisations(merge_request, new_merging_org_ids)
    Organisation.where(id: new_merging_org_ids) + merge_request.merge_request_organisations.order(created_at: :desc).map(&:merging_organisation)
  end

  def submit_merge_request_button_text(referrer)
    if accessed_from_check_answers?(referrer)
      "Save changes"
    else
      "Save and continue"
    end
  end

  def secondary_merge_request_link_text(referrer, skip_for_now: false)
    if accessed_from_check_answers?(referrer)
      "Cancel"
    elsif skip_for_now
      "Skip for now"
    else
      ""
    end
  end

  def accessed_from_check_answers?(referrer)
    %w[check_answers].include?(referrer)
  end

  def merge_request_back_link(merge_request, page, referrer)
    return merge_request_path(merge_request) if accessed_from_check_answers?(referrer)

    case page
    when "absorbing_organisation"
      organisations_path(tab: "merge-requests")
    when "merging_organisations"
      absorbing_organisation_merge_request_path(merge_request)
    when "merge_date"
      merging_organisations_merge_request_path(merge_request)
    when "helpdesk_ticket"
      merge_date_merge_request_path(merge_request)
    end
  end

  def merge_request_action(merge_request, page)
    unless merge_request.status == "request_merged" || merge_request.status == "processing"
      { text: "Change", href: send("#{page}_merge_request_path", merge_request, referrer: "check_answers"), visually_hidden_text: page.humanize }
    end
  end

  def merge_outcome_action(merge_request, page)
    unless merge_request.status == "request_merged" || merge_request.status == "processing"
      { text: "View", href: send("#{page}_merge_request_path", merge_request), visually_hidden_text: page.humanize }
    end
  end

  def submit_merge_request_url(referrer)
    referrer == "check_answers" ? merge_request_path(referrer: "check_answers") : merge_request_path
  end

  def merging_organisations_without_users_text(organisations)
    return "" unless organisations.count.positive?

    if organisations.count == 1
      "#{organisations.first.name} has no users."
    else
      "#{organisations.map(&:name).to_sentence} have no users."
    end
  end

  def link_to_merging_organisation_users(organisation)
    count_text = organisation.users.count == 1 ? "1 #{organisation.name} user" : "all #{organisation.users.count} #{organisation.name} users"
    govuk_link_to "View #{count_text} (opens in a new tab)", users_organisation_path(organisation), target: "_blank"
  end

  def total_users_after_merge_text(merge_request)
    count = merge_request.total_visible_users_after_merge
    "#{"#{count} user".pluralize(count)} after merge"
  end

<<<<<<< HEAD
  def total_stock_owners_after_merge_text(merge_request)
    count = merge_request.total_stock_owners_after_merge || 0
    "#{"#{count} stock owner".pluralize(count)} after merge"
  end

  def total_managing_agents_after_merge_text(merge_request)
    count = merge_request.total_managing_agents_after_merge || 0
    "#{"#{count} managing agent".pluralize(count)} after merge"
  end

  def stock_owners_text(merge_request)
    relationship_text(merge_request, "stock_owner", :stock_owners_organisation_path)
  end

  def managing_agent_text(merge_request)
    relationship_text(merge_request, "managing_agent", :managing_agents_organisation_path)
  end

  def relationship_text(merge_request, relationship_type, relationship_path_helper)
    html_content = ""
    duplicates = duplicate_relationships(merge_request, relationship_type)
    organisations_without_relationships = ([merge_request.absorbing_organisation] + merge_request.merging_organisations).select { |org| org.send(relationship_type.pluralize).visible.empty? }

    if duplicates.any?
      html_content += "Some of the organisations merging have common #{relationship_type.humanize(capitalize: false).pluralize}.<br><br>"
    end

    if organisations_without_relationships.any?
      org_names = organisations_without_relationships.map(&:name).to_sentence
      verb = organisations_without_relationships.count > 1 ? "have" : "has"
      html_content += "#{org_names} #{verb} no #{relationship_type.humanize(capitalize: false).pluralize}.<br><br>"
    end

    ([merge_request.absorbing_organisation] + merge_request.merging_organisations).each do |org|
      relationship_count = org.send(relationship_type.pluralize).visible.count
      next if relationship_count.zero?

      link_text = if relationship_count == 1
                    "View the #{relationship_count} #{org.name} #{relationship_type.humanize(capitalize: false)} (opens in a new tab)"
                  else
                    "View all #{relationship_count} #{org.name} #{relationship_type.humanize(capitalize: false).pluralize} (opens in a new tab)"
                  end
      html_content += "#{govuk_link_to(link_text, send(relationship_path_helper, org), target: '_blank')}<br><br>"
    end

    html_content.html_safe
  end

  def duplicate_relationships(merge_request, relationship_type)
    relationships = merge_request.absorbing_organisation.send(relationship_type.pluralize) + merge_request.merging_organisations.flat_map { |org| org.send(relationship_type.pluralize) }
    seen = Set.new
    duplicates = []

    relationships.each do |relationship|
      if seen.include?(relationship)
        duplicates << relationship
      else
        seen.add(relationship)
      end
    end

    duplicates
=======
  def merging_organisations_without_schemes_text(organisations)
    return "" unless organisations.count.positive?

    if organisations.count == 1
      "#{organisations.first.name} has no schemes."
    else
      "#{organisations.map(&:name).to_sentence} have no schemes."
    end
  end

  def link_to_merging_organisation_schemes(organisation)
    count_text = organisation.owned_schemes.count == 1 ? "1 #{organisation.name} scheme" : "all #{organisation.owned_schemes.count} #{organisation.name} schemes"
    govuk_link_to "View #{count_text} (opens in a new tab)", schemes_organisation_path(organisation), target: "_blank"
  end

  def total_schemes_after_merge_text(merge_request)
    count = merge_request.total_visible_schemes_after_merge
    "#{"#{count} scheme".pluralize(count)} after merge"
>>>>>>> d924611f
  end
end<|MERGE_RESOLUTION|>--- conflicted
+++ resolved
@@ -104,11 +104,10 @@
   end
 
   def total_users_after_merge_text(merge_request)
-    count = merge_request.total_visible_users_after_merge
+    count = merge_request.total_visible_users_after_merge || 0
     "#{"#{count} user".pluralize(count)} after merge"
   end
 
-<<<<<<< HEAD
   def total_stock_owners_after_merge_text(merge_request)
     count = merge_request.total_stock_owners_after_merge || 0
     "#{"#{count} stock owner".pluralize(count)} after merge"
@@ -171,7 +170,8 @@
     end
 
     duplicates
-=======
+  end
+
   def merging_organisations_without_schemes_text(organisations)
     return "" unless organisations.count.positive?
 
@@ -188,8 +188,7 @@
   end
 
   def total_schemes_after_merge_text(merge_request)
-    count = merge_request.total_visible_schemes_after_merge
+    count = merge_request.total_visible_schemes_after_merge || 0
     "#{"#{count} scheme".pluralize(count)} after merge"
->>>>>>> d924611f
   end
 end