--- conflicted
+++ resolved
@@ -161,14 +161,10 @@
         get_label(value, attribute, log)
       elsif SYSTEM_DATE_FIELDS.include? attribute
         log.public_send(attribute)&.iso8601
-<<<<<<< HEAD
+        case @export_type
       elsif USER_DATE_FIELDS.include? attribute
         log.public_send(attribute)&.strftime("%F")
-      elsif PERSON_DETAILS.any? { |key, _value| key == attribute } && person_details_not_known?(log, attribute)
-=======
       elsif PERSON_DETAILS.any? { |key, _value| key == attribute } && (person_details_not_known?(log, attribute) || age_not_known?(log, attribute))
->>>>>>> 52cf1572
-        case @export_type
         when "codes"
           PERSON_DETAILS.find { |key, _value| key == attribute }[1]["refused_code"]
         when "labels"
