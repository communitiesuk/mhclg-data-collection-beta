module Csv
  class CaseLogCsvService
<<<<<<< HEAD
    CSV_FIELDS_TO_OMIT = %w[hhmemb net_income_value_check sale_or_letting first_time_property_let_as_social_housing renttype needstype postcode_known is_la_inferred totchild totelder totadult net_income_known is_carehome previous_la_known is_previous_la_inferred age1_known age2_known age3_known age4_known age5_known age6_known age7_known age8_known letting_allocation_unknown details_known_2 details_known_3 details_known_4 details_known_5 details_known_6 details_known_7 details_known_8 rent_type wrent wscharge wpschrge wsupchrg wtcharge wtshortfall rent_value_check old_form_id old_id retirement_value_check tshortfall_known pregnancy_value_check hhtype new_old vacdays la prevloc].freeze
=======
    CSV_FIELDS_TO_OMIT = %w[hhmemb net_income_value_check sale_or_letting first_time_property_let_as_social_housing renttype needstype postcode_known is_la_inferred totchild totelder totadult net_income_known is_carehome previous_la_known is_previous_la_inferred age1_known age2_known age3_known age4_known age5_known age6_known age7_known age8_known letting_allocation_unknown details_known_2 details_known_3 details_known_4 details_known_5 details_known_6 details_known_7 details_known_8 rent_type wrent wscharge wpschrge wsupchrg wtcharge wtshortfall rent_value_check old_form_id old_id retirement_value_check tshortfall_known pregnancy_value_check hhtype new_old vacdays scheme_id location_id].freeze
>>>>>>> f0eaea01

    def initialize(user)
      @user = user
      set_csv_attributes
    end

    def to_csv
      CSV.generate(headers: true) do |csv|
        csv << @attributes

        CaseLog.all.find_each do |record|
          csv << @attributes.map do |att|
            if %w[la prevloc].include? att
              label_from_value(record.send(att))
            elsif %w[la_label prevloc_label].include? att
              record.form.get_question(att.remove("_label"), record)&.label_from_value(record.send(att)) || label_from_value(record.send(att))
            else
              record.form.get_question(att, record)&.label_from_value(record.send(att)) || label_from_value(record.send(att))
            end
          end
        end
      end
    end

  private

    def label_from_value(value)
      return "Yes" if value == true
      return "No" if value == false

      value
    end

    def set_csv_attributes
      metadata_fields = %w[id status created_at updated_at created_by_name is_dpo owning_organisation_name managing_organisation_name]
      metadata_id_fields = %w[managing_organisation_id owning_organisation_id created_by_id]
<<<<<<< HEAD
      scheme_attributes = %w[scheme_id location_id]
      intersecting_attributes = ordered_form_questions & CaseLog.attribute_names - scheme_attributes
      remaining_attributes = CaseLog.attribute_names - intersecting_attributes - scheme_attributes
      la_fields = %w[la_label prevloc_label]

      @attributes = (metadata_fields + intersecting_attributes + remaining_attributes - metadata_id_fields + %w[unittype_sh] + scheme_attributes + la_fields).uniq
      move_la_fields
=======
      scheme_and_location_ids = %w[scheme_id location_id]
      scheme_attributes = %w[scheme_code scheme_service_name scheme_sensitive scheme_type scheme_registered_under_care_act scheme_owning_organisation_name scheme_managing_organisation_name scheme_primary_client_group scheme_has_other_client_group scheme_secondary_client_group scheme_support_type scheme_intended_stay scheme_created_at]
      location_attributes = %w[location_code location_postcode location_name location_units location_type_of_unit location_mobility_type location_admin_district location_startdate]
      intersecting_attributes = ordered_form_questions & CaseLog.attribute_names - scheme_and_location_ids
      remaining_attributes = CaseLog.attribute_names - intersecting_attributes - scheme_and_location_ids

      @attributes = (metadata_fields + intersecting_attributes + remaining_attributes - metadata_id_fields + %w[unittype_sh] + scheme_and_location_ids + scheme_attributes + location_attributes).uniq
      move_is_inferred_fields
>>>>>>> f0eaea01

      @attributes -= CSV_FIELDS_TO_OMIT if @user.present? && !@user.support?
    end

    def ordered_form_questions
      downloaded_form_years = CaseLog.all.map(&:collection_start_year).uniq.compact
      downloaded_form_fields = downloaded_form_years.count == 1 && downloaded_form_years[0].present? ? FormHandler.instance.get_form("#{downloaded_form_years[0]}_#{downloaded_form_years[0] + 1}").questions : FormHandler.instance.forms.first.second.questions
      move_checkbox_answer_options(downloaded_form_fields)
    end

    def move_checkbox_answer_options(form_questions)
      checkboxes = form_questions.filter { |question| question.type == "checkbox" }.map { |question| { "#{question.id}": question.answer_options.keys } }
      attributes = form_questions.map(&:id).uniq

      checkboxes.each do |checkbox_question|
        checkbox_question.values[0].each do |answer_option|
          attributes.insert(attributes.find_index(checkbox_question.keys[0].to_s), answer_option)
        end
      end
      attributes
    end

    def move_la_fields
      { la: %w[is_la_inferred la_label], prevloc: %w[is_previous_la_inferred prevloc_label] }.each do |inferred_field, fields|
        fields.each do |field|
          @attributes.delete(field)
          @attributes.insert(@attributes.find_index(inferred_field.to_s), field)
        end
      end
    end
  end
end<|MERGE_RESOLUTION|>--- conflicted
+++ resolved
@@ -1,10 +1,6 @@
 module Csv
   class CaseLogCsvService
-<<<<<<< HEAD
-    CSV_FIELDS_TO_OMIT = %w[hhmemb net_income_value_check sale_or_letting first_time_property_let_as_social_housing renttype needstype postcode_known is_la_inferred totchild totelder totadult net_income_known is_carehome previous_la_known is_previous_la_inferred age1_known age2_known age3_known age4_known age5_known age6_known age7_known age8_known letting_allocation_unknown details_known_2 details_known_3 details_known_4 details_known_5 details_known_6 details_known_7 details_known_8 rent_type wrent wscharge wpschrge wsupchrg wtcharge wtshortfall rent_value_check old_form_id old_id retirement_value_check tshortfall_known pregnancy_value_check hhtype new_old vacdays la prevloc].freeze
-=======
-    CSV_FIELDS_TO_OMIT = %w[hhmemb net_income_value_check sale_or_letting first_time_property_let_as_social_housing renttype needstype postcode_known is_la_inferred totchild totelder totadult net_income_known is_carehome previous_la_known is_previous_la_inferred age1_known age2_known age3_known age4_known age5_known age6_known age7_known age8_known letting_allocation_unknown details_known_2 details_known_3 details_known_4 details_known_5 details_known_6 details_known_7 details_known_8 rent_type wrent wscharge wpschrge wsupchrg wtcharge wtshortfall rent_value_check old_form_id old_id retirement_value_check tshortfall_known pregnancy_value_check hhtype new_old vacdays scheme_id location_id].freeze
->>>>>>> f0eaea01
+    CSV_FIELDS_TO_OMIT = %w[hhmemb net_income_value_check sale_or_letting first_time_property_let_as_social_housing renttype needstype postcode_known is_la_inferred totchild totelder totadult net_income_known is_carehome previous_la_known is_previous_la_inferred age1_known age2_known age3_known age4_known age5_known age6_known age7_known age8_known letting_allocation_unknown details_known_2 details_known_3 details_known_4 details_known_5 details_known_6 details_known_7 details_known_8 rent_type wrent wscharge wpschrge wsupchrg wtcharge wtshortfall rent_value_check old_form_id old_id retirement_value_check tshortfall_known pregnancy_value_check hhtype new_old vacdays scheme_id location_id la prevloc].freeze
 
     def initialize(user)
       @user = user
@@ -41,24 +37,15 @@
     def set_csv_attributes
       metadata_fields = %w[id status created_at updated_at created_by_name is_dpo owning_organisation_name managing_organisation_name]
       metadata_id_fields = %w[managing_organisation_id owning_organisation_id created_by_id]
-<<<<<<< HEAD
-      scheme_attributes = %w[scheme_id location_id]
-      intersecting_attributes = ordered_form_questions & CaseLog.attribute_names - scheme_attributes
-      remaining_attributes = CaseLog.attribute_names - intersecting_attributes - scheme_attributes
+      scheme_and_location_ids = %w[scheme_id location_id]
+      intersecting_attributes = ordered_form_questions & CaseLog.attribute_names - scheme_and_location_ids
+      remaining_attributes = CaseLog.attribute_names - intersecting_attributes - scheme_and_location_ids
+      scheme_attributes = %w[scheme_code scheme_service_name scheme_sensitive scheme_type scheme_registered_under_care_act scheme_owning_organisation_name scheme_managing_organisation_name scheme_primary_client_group scheme_has_other_client_group scheme_secondary_client_group scheme_support_type scheme_intended_stay scheme_created_at]
+      location_attributes = %w[location_code location_postcode location_name location_units location_type_of_unit location_mobility_type location_admin_district location_startdate]
       la_fields = %w[la_label prevloc_label]
 
-      @attributes = (metadata_fields + intersecting_attributes + remaining_attributes - metadata_id_fields + %w[unittype_sh] + scheme_attributes + la_fields).uniq
+      @attributes = (metadata_fields + intersecting_attributes + remaining_attributes - metadata_id_fields + %w[unittype_sh] + scheme_and_location_ids + scheme_attributes + location_attributes + la_fields).uniq
       move_la_fields
-=======
-      scheme_and_location_ids = %w[scheme_id location_id]
-      scheme_attributes = %w[scheme_code scheme_service_name scheme_sensitive scheme_type scheme_registered_under_care_act scheme_owning_organisation_name scheme_managing_organisation_name scheme_primary_client_group scheme_has_other_client_group scheme_secondary_client_group scheme_support_type scheme_intended_stay scheme_created_at]
-      location_attributes = %w[location_code location_postcode location_name location_units location_type_of_unit location_mobility_type location_admin_district location_startdate]
-      intersecting_attributes = ordered_form_questions & CaseLog.attribute_names - scheme_and_location_ids
-      remaining_attributes = CaseLog.attribute_names - intersecting_attributes - scheme_and_location_ids
-
-      @attributes = (metadata_fields + intersecting_attributes + remaining_attributes - metadata_id_fields + %w[unittype_sh] + scheme_and_location_ids + scheme_attributes + location_attributes).uniq
-      move_is_inferred_fields
->>>>>>> f0eaea01
 
       @attributes -= CSV_FIELDS_TO_OMIT if @user.present? && !@user.support?
     end
