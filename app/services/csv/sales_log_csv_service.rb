module Csv
  class SalesLogCsvService
    def initialize(export_type:)
      @export_type = export_type
      @attributes = sales_log_attributes
    end

    def prepare_csv(logs)
      CSV.generate(headers: true) do |csv|
        csv << @attributes

        logs.find_each do |log|
          csv << @attributes.map { |attribute| value(attribute, log) }
        end
      end
    end

  private

    CUSTOM_CALL_CHAINS = {
      day: {
        labels: %i[saledate day],
        codes: %i[saledate day],
      },
      month: {
        labels: %i[saledate month],
        codes: %i[saledate month],
      },
      year: {
        labels: %i[saledate year],
        codes: %i[saledate year],
      },
      is_dpo: {
        labels: %i[created_by is_dpo],
        codes: %i[created_by is_dpo],
      },
      created_by: {
        labels: %i[created_by email],
        codes: %i[created_by email],
      },
      owning_organisation_name: {
        labels: %i[owning_organisation name],
        codes: %i[owning_organisation name],
      },
      creation_method: {
        labels: %i[creation_method],
        codes: %i[creation_method_before_type_cast],
      },
    }.freeze

    PERSON_DETAILS = {}.tap { |hash|
      hash["age1"] = { "refused_code" => "-9", "refused_label" => "Not known", "age_known_field" => "age1_known" }
      (2..6).each do |i|
        hash["age#{i}"] = { "refused_code" => "-9", "refused_label" => "Not known", "details_known_field" => "details_known_#{i}", "age_known_field" => "age#{i}_known" }
        hash["sex#{i}"] = { "refused_code" => "R", "refused_label" => "Prefers not to say", "details_known_field" => "details_known_#{i}" }
        hash["relat#{i}"] = { "refused_code" => "R", "refused_label" => "Prefers not to say", "details_known_field" => "details_known_#{i}" }
        hash["ecstat#{i}"] = { "refused_code" => "10", "refused_label" => "Prefers not to say", "details_known_field" => "details_known_#{i}" }
      end
    }.freeze

    AGE_KNOWN_FIELDS = {}.tap { |hash|
      (1..6).each do |i|
        hash["age#{i}"] = { "age_known_field" => "age#{i}_known" }
      end
    }.freeze

    FIELDS_ALWAYS_EXPORTED_AS_CODES = %w[
      la
      prevloc
    ].freeze

    FIELDS_ALWAYS_EXPORTED_AS_LABELS = {
      "la_label" => "la",
      "prevloc_label" => "prevloc",
    }.freeze

    SYSTEM_DATE_FIELDS = %w[
      created_at
      updated_at
    ].freeze

    def value(attribute, log)
      if CUSTOM_CALL_CHAINS.key? attribute.to_sym
        call_chain = CUSTOM_CALL_CHAINS[attribute.to_sym][@export_type.to_sym]
        call_chain.reduce(log) { |object, next_call| object&.public_send(next_call) }
      elsif FIELDS_ALWAYS_EXPORTED_AS_CODES.include? attribute
        log.send(attribute)
      elsif FIELDS_ALWAYS_EXPORTED_AS_LABELS.key? attribute
        attribute = FIELDS_ALWAYS_EXPORTED_AS_LABELS[attribute]
        value = log.send(attribute)
        get_label(value, attribute, log)
<<<<<<< HEAD
      elsif SYSTEM_DATE_FIELDS.include? attribute
        log.public_send(attribute)&.iso8601
=======
      elsif DATE_FIELDS.include? attribute
        log.send(attribute)&.iso8601
      elsif PERSON_DETAILS.any? { |key, _value| key == attribute } && (person_details_not_known?(log, attribute) || age_not_known?(log, attribute))
        case @export_type
        when "codes"
          PERSON_DETAILS.find { |key, _value| key == attribute }[1]["refused_code"]
        when "labels"
          PERSON_DETAILS.find { |key, _value| key == attribute }[1]["refused_label"]
        end
>>>>>>> 52cf1572
      else
        value = log.public_send(attribute)
        case @export_type
        when "codes"
          value
        when "labels"
          answer_label = get_label(value, attribute, log)
          answer_label || label_if_boolean_value(value) || value
        end
      end
    end

    def get_label(value, attribute, log)
      log.form
         .get_question(attribute, log)
         &.label_from_value(value)
    end

    def label_if_boolean_value(value)
      return "Yes" if value == true
      return "No" if value == false
    end

    ATTRIBUTE_MAPPINGS = {
      "saledate" => %w[day month year],
      "exdate" => %w[exday exmonth exyear],
      "hodate" => %w[hoday homonth hoyear],
      "postcode_full" => %w[pcode1 pcode2],
      "ppostcode_full" => %w[ppostc1 ppostc2],
      "la" => %w[la la_label],
      "prevloc" => %w[prevloc prevloc_label],
      "created_by_id" => %w[created_by],
      "owning_organisation_id" => %w[owning_organisation_name],
    }.freeze

    def sales_log_attributes
      ordered_questions = FormHandler.instance.ordered_sales_questions_for_all_years
      ordered_questions.reject! { |q| q.id.match?(/((?<!la)_known)|(_check)|(_asked)/) }
      attributes = ordered_questions.flat_map do |question|
        if question.type == "checkbox"
          question.answer_options.keys
        elsif ATTRIBUTE_MAPPINGS.key? question.id
          ATTRIBUTE_MAPPINGS[question.id]
        else
          question.id
        end
      end
      non_question_fields = %w[id status created_at updated_at old_form_id collection_start_year creation_method is_dpo]
      non_question_fields + attributes
    end

    def person_details_not_known?(log, attribute)
      details_known_field = PERSON_DETAILS.find { |key, _value| key == attribute }[1]["details_known_field"]
      log[details_known_field] == 2 # 1 for lettings logs, 2 for sales logs
    end

    def age_not_known?(log, attribute)
      age_known_field = PERSON_DETAILS.find { |key, _value| key == attribute }[1]["age_known_field"]
      log[age_known_field] == 1
    end
  end
end<|MERGE_RESOLUTION|>--- conflicted
+++ resolved
@@ -89,12 +89,8 @@
         attribute = FIELDS_ALWAYS_EXPORTED_AS_LABELS[attribute]
         value = log.send(attribute)
         get_label(value, attribute, log)
-<<<<<<< HEAD
       elsif SYSTEM_DATE_FIELDS.include? attribute
         log.public_send(attribute)&.iso8601
-=======
-      elsif DATE_FIELDS.include? attribute
-        log.send(attribute)&.iso8601
       elsif PERSON_DETAILS.any? { |key, _value| key == attribute } && (person_details_not_known?(log, attribute) || age_not_known?(log, attribute))
         case @export_type
         when "codes"
@@ -102,7 +98,6 @@
         when "labels"
           PERSON_DETAILS.find { |key, _value| key == attribute }[1]["refused_label"]
         end
->>>>>>> 52cf1572
       else
         value = log.public_send(attribute)
         case @export_type
