class BulkUpload::Sales::Year2024::RowParser
  include ActiveModel::Model
  include ActiveModel::Attributes
  include InterruptionScreenHelper

  QUESTIONS = {
    field_1: "Which organisation owned this property before the sale?",
    field_2: "Which organisation is reporting this sale?",
    field_3: "Username",
    field_4: "What is the day of the sale completion date? - DD",
    field_5: "What is the month of the sale completion date? - MM",
    field_6: "What is the year of the sale completion date? - YY",
    field_7: "What is the purchaser code?",
    field_8: "Was this purchase made through an ownership scheme?",
    field_9: "What is the type of shared ownership sale?",
    field_10: "What is the type of discounted ownership sale?",
    field_11: "What is the type of outright sale?",

    field_12: "If 'other', what is the 'other' type?",
    field_13: "Is the buyer a company?",
    field_14: "Will the buyers live in the property?",
    field_15: "Is this a joint purchase?",
    field_16: "Are there more than two joint purchasers of this property?",
    field_17: "Was the buyer interviewed for any of the answers you will provide on this log?",
    field_18: "Data Protection question",
    field_19: "How many bedrooms does the property have?",
    field_20: "What type of unit is the property?",
    field_21: "Which type of bulding is the property?",
    field_22: "If known, enter this property's UPRN",
    field_23: "Address line 1",

    field_24: "Address line 2",
    field_25: "Town or city",
    field_26: "County",
    field_27: "Part 1 of postcode of property",
    field_28: "Part 2 of postcode of property",
    field_29: "What is the local authority of the property?",
    field_30: "Is the property built or adapted to wheelchair user standards?",
    field_31: "Age of buyer 1",

    field_32: "Gender identity of buyer 1",
    field_33: "What is buyer 1's ethnic group?",
    field_34: "What is buyer 1's nationality?",
    field_35: "Working situation of buyer 1",
    field_36: "Will buyer 1 live in the property?",
    field_37: "Relationship to buyer 1 for person 2",
    field_38: "Age of person 2",
    field_39: "Gender identity of person 2",
    field_40: "Which of the following best describes buyer 2's ethnic background?",

    field_41: "What is buyer 2's nationality?",
    field_42: "What is buyer 2 or person 2's working situation?",
    field_43: "Will buyer 2 live in the property?",
    field_44: "Besides the buyers, how many people will live in the property?",
    field_45: "Relationship to buyer 1 for person 3",
    field_46: "Age of person 3",
    field_47: "Gender identity of person 3",
    field_48: "Working situation of person 3",
    field_49: "Relationship to buyer 1 for person 4",

    field_50: "Age of person 4",
    field_51: "Gender identity of person 4",
    field_52: "Working situation of person 4",
    field_53: "Relationship to buyer 1 for person 5",
    field_54: "Age of person 5",
    field_55: "Gender identity of person 5",
    field_56: "Working situation of person 5",
    field_57: "Relationship to buyer 1 for person 6",
    field_58: "Age of person 6",
    field_59: "Gender identity of person 6",

    field_60: "Working situation of person 6",
    field_61: "What was buyer 1's previous tenure?",
    field_62: "Do you know the postcode of buyer 1's last settled home?",
    field_63: "Part 1 of postcode of buyer 1's last settled home",
    field_64: "Part 2 of postcode of buyer 1's last settled home",
    field_65: "What is the local authority of buyer 1's last settled home?",
    field_66: "Was the buyer registered with their PRP (HA)?",
    field_67: "Was the buyer registered with another PRP (HA)?",
    field_68: "Was the buyer registered with the local authority?",
    field_69: "Was the buyer registered with a Help to Buy agent?",

    field_70: "At the time of purchase, was buyer 2 living at the same address as buyer 1?",
    field_71: "What was buyer 2's previous tenure?",
    field_72: "Has the buyer ever served in the UK Armed Forces and for how long?",
    field_73: "Is the buyer still serving in the UK armed forces?",
    field_74: "Are any of the buyers a spouse or civil partner of a UK Armed Forces regular who died in service within the last 2 years?",
    field_75: "Does anyone in the household consider themselves to have a disability?",
    field_76: "Does anyone in the household use a wheelchair?",
    field_77: "What is buyer 1's gross annual income?",
    field_78: "Was buyer 1's income used for a mortgage application?",
    field_79: "What is buyer 2's gross annual income?",

    field_80: "Was buyer 2's income used for a mortgage application?",
    field_81: "Were the buyers receiving any of these housing-related benefits immediately before buying this property?",
    field_82: "What is the total amount the buyers had in savings before they paid any deposit for the property?",
    field_83: "Have any of the purchasers previously owned a property?",
    field_84: "Was the previous property under shared ownership?",
    field_85: "How long have the buyers been living in the property before the purchase? - Shared ownership",
    field_86: "Is this a staircasing transaction?",
    field_87: "What percentage of the property has been bought in this staircasing transaction?",
    field_88: "What percentage of the property does the buyer now own in total?",
    field_89: "Was this transaction part of a back-to-back staircasing transaction to facilitate sale of the home on the open market?",

    field_90: "Is this a resale?",
    field_91: "What is the day of the exchange of contracts date?",
    field_92: "What is the month of the exchange of contracts date?",
    field_93: "What is the year of the exchange of contracts date?",
    field_94: "What is the day of the practical completion or handover date?",
    field_95: "What is the month of the practical completion or handover date?",
    field_96: "What is the year of the practical completion or handover date?",
    field_97: "Was the household re-housed under a local authority nominations agreement?",
    field_98: "How many bedrooms did the buyer's previous property have?",

    field_99: "What was the type of the buyer's previous property?",
    field_100: "What was the rent type of the buyer's previous property?",
    field_101: "What was the full purchase price?",
    field_102: "What was the initial percentage equity stake purchased?",
    field_103: "Was a mortgage used for the purchase of this property? - Shared ownership",
    field_104: "What is the mortgage amount?",
    field_105: "What is the name of the mortgage lender? - Shared ownership",
    field_106: "If 'other', what is the name of the mortgage lender?",
    field_107: "What is the length of the mortgage in years? - Shared ownership",
    field_108: "Does this include any extra borrowing?",

    field_109: "How much was the cash deposit paid on the property?",
    field_110: "How much cash discount was given through Social Homebuy?",
    field_111: "What is the basic monthly rent?",
    field_112: "What are the total monthly leasehold charges for the property?",
    field_113: "How long have the buyers been living in the property before the purchase? - Discounted ownership",
    field_114: "What was the full purchase price?",
    field_115: "What was the amount of any loan, grant, discount or subsidy given?",
    field_116: "What was the percentage discount?",
    field_117: "Was a mortgage used for the purchase of this property? - Discounted ownership",
    field_118: "What is the mortgage amount?",

    field_119: "What is the name of the mortgage lender? - Discounted ownership",
    field_120: "If 'other', what is the name of the mortgage lender?",
    field_121: "What is the length of the mortgage in years? - Discounted ownership",
    field_122: "Does this include any extra borrowing?",
    field_123: "How much was the cash deposit paid on the property?",
    field_124: "What are the total monthly leasehold charges for the property?",
    field_125: "What is the full purchase price?",
    field_126: "Was a mortgage used for the purchase of this property? - Outright sale",
    field_127: "What is the mortgage amount?",

    field_128: "What is the length of the mortgage in years? - Outright sale",
    field_129: "Does this include any extra borrowing?",
    field_130: "How much was the cash deposit paid on the property?",
    field_131: "What are the total monthly leasehold charges for the property?",
  }.freeze

  attribute :bulk_upload
  attribute :block_log_creation, :boolean, default: -> { false }

  attribute :field_blank

  attribute :field_1, :string
  attribute :field_2, :string
  attribute :field_3, :string
  attribute :field_4, :integer
  attribute :field_5, :integer
  attribute :field_6, :integer
  attribute :field_7, :string
  attribute :field_8, :integer
  attribute :field_9, :integer
  attribute :field_10, :integer
  attribute :field_11, :integer

  attribute :field_12, :string
  attribute :field_13, :integer
  attribute :field_14, :integer
  attribute :field_15, :integer
  attribute :field_16, :integer
  attribute :field_17, :integer
  attribute :field_18, :integer
  attribute :field_19, :integer
  attribute :field_20, :integer
  attribute :field_21, :integer
  attribute :field_22, :string
  attribute :field_23, :string

  attribute :field_24, :string
  attribute :field_25, :string
  attribute :field_26, :string
  attribute :field_27, :string
  attribute :field_28, :string
  attribute :field_29, :string
  attribute :field_30, :integer
  attribute :field_31, :string

  attribute :field_32, :string
  attribute :field_33, :integer
  attribute :field_34, :integer
  attribute :field_35, :integer
  attribute :field_36, :integer
  attribute :field_37, :string
  attribute :field_38, :string
  attribute :field_39, :string
  attribute :field_40, :integer

  attribute :field_41, :integer
  attribute :field_42, :integer
  attribute :field_43, :integer
  attribute :field_44, :integer
  attribute :field_45, :string
  attribute :field_46, :string
  attribute :field_47, :string
  attribute :field_48, :integer
  attribute :field_49, :string

  attribute :field_50, :string
  attribute :field_51, :string
  attribute :field_52, :integer
  attribute :field_53, :string
  attribute :field_54, :string
  attribute :field_55, :string
  attribute :field_56, :integer
  attribute :field_57, :string
  attribute :field_58, :string
  attribute :field_59, :string

  attribute :field_60, :integer
  attribute :field_61, :integer
  attribute :field_62, :integer
  attribute :field_63, :string
  attribute :field_64, :string
  attribute :field_65, :string
  attribute :field_66, :integer
  attribute :field_67, :integer
  attribute :field_68, :integer
  attribute :field_69, :integer

  attribute :field_70, :integer
  attribute :field_71, :string
  attribute :field_72, :integer
  attribute :field_73, :integer
  attribute :field_74, :integer
  attribute :field_75, :integer
  attribute :field_76, :integer
  attribute :field_77, :string
  attribute :field_78, :integer
  attribute :field_79, :string

  attribute :field_80, :integer
  attribute :field_81, :integer
  attribute :field_82, :string
  attribute :field_83, :integer
  attribute :field_84, :integer
  attribute :field_85, :integer
  attribute :field_86, :integer
  attribute :field_87, :integer
  attribute :field_88, :integer
  attribute :field_89, :integer

  attribute :field_90, :integer
  attribute :field_91, :integer
  attribute :field_92, :integer
  attribute :field_93, :integer
  attribute :field_94, :integer
  attribute :field_95, :integer
  attribute :field_96, :integer
  attribute :field_97, :integer
  attribute :field_98, :integer

  attribute :field_99, :integer
  attribute :field_100, :integer
  attribute :field_101, :integer
  attribute :field_102, :integer
  attribute :field_103, :integer
  attribute :field_104, :integer
  attribute :field_105, :integer
  attribute :field_106, :string
  attribute :field_107, :integer
  attribute :field_108, :integer

  attribute :field_109, :integer
  attribute :field_110, :integer
  attribute :field_111, :decimal
  attribute :field_112, :decimal
  attribute :field_113, :integer
  attribute :field_114, :integer
  attribute :field_115, :integer
  attribute :field_116, :integer
  attribute :field_117, :integer
  attribute :field_118, :integer

  attribute :field_119, :integer
  attribute :field_120, :string
  attribute :field_121, :integer
  attribute :field_122, :integer
  attribute :field_123, :integer
  attribute :field_124, :integer
  attribute :field_125, :integer
  attribute :field_126, :integer
  attribute :field_127, :integer

  attribute :field_128, :integer
  attribute :field_129, :integer
  attribute :field_130, :integer
  attribute :field_131, :integer

  validates :field_4,
            presence: {
              message: I18n.t("validations.not_answered", question: "sale completion date (day)"),
              category: :setup,
            },
            on: :after_log

  validates :field_5,
            presence: {
              message: I18n.t("validations.not_answered", question: "sale completion date (month)"),
              category: :setup,
            }, on: :after_log

  validates :field_6,
            presence: {
              message: I18n.t("validations.not_answered", question: "sale completion date (year)"),
              category: :setup,
            },
            format: {
              with: /\A\d{2}\z/,
              message: I18n.t("validations.setup.saledate.year_not_two_digits"),
              category: :setup,
              if: proc { field_6.present? },
            }, on: :after_log

  validates :field_8,
            presence: {
              message: I18n.t("validations.not_answered", question: "purchase made under ownership scheme"),
              category: :setup,
            },
            on: :after_log

  validates :field_9,
            inclusion: {
              in: [2, 30, 18, 16, 24, 28, 31, 32],
              if: proc { field_9.present? },
              category: :setup,
              question: QUESTIONS[:field_9].downcase,
            },
            on: :before_log

  validates :field_103,
            inclusion: {
              in: [1, 2],
              if: proc { field_88 != 100 },
              question: QUESTIONS[:field_103],
            },
            on: :before_log

  validates :field_9,
            presence: {
              message: I18n.t("validations.not_answered", question: "type of shared ownership sale"),
              category: :setup,
              if: :shared_ownership?,
            },
            on: :after_log

  validates :field_10,
            inclusion: {
              in: [8, 14, 27, 9, 29, 21, 22],
              if: proc { field_10.present? },
              category: :setup,
              question: QUESTIONS[:field_10].downcase,
            },
            on: :before_log

  validates :field_10,
            presence: {
              message: I18n.t("validations.not_answered", question: "type of discounted ownership sale"),
              category: :setup,
              if: :discounted_ownership?,
            },
            on: :after_log

  validates :field_11,
            inclusion: {
              in: [10, 12],
              if: proc { field_11.present? },
              category: :setup,
              question: QUESTIONS[:field_11].downcase,
            },
            on: :before_log

  validates :field_11,
            presence: {
              message: I18n.t("validations.not_answered", question: "type of outright sale"),
              category: :setup,
              if: :outright_sale?,
            },
            on: :after_log

  validates :field_12,
            presence: {
              message: I18n.t("validations.not_answered", question: "type of outright sale"),
              category: :setup,
              if: proc { field_11 == 12 },
            },
            on: :after_log

  validates :field_13,
            inclusion: {
              in: [1, 2],
              if: proc { outright_sale? && field_13.present? },
              category: :setup,
              question: QUESTIONS[:field_13].downcase,
            },
            on: :before_log

  validates :field_13,
            presence: {
              message: I18n.t("validations.not_answered", question: "company buyer"),
              category: :setup,
              if: :outright_sale?,
            },
            on: :after_log

  validates :field_14,
            inclusion: {
              in: [1, 2],
              if: proc { outright_sale? && field_14.present? },
              category: :setup,
              question: QUESTIONS[:field_14].downcase,
            },
            on: :before_log

  validates :field_14,
            presence: {
              message: I18n.t("validations.not_answered", question: "buyers living in property"),
              category: :setup,
              if: :outright_sale?,
            },
            on: :after_log

  validates :field_15,
            presence: {
              message: I18n.t("validations.not_answered", question: "joint purchase"),
              category: :setup,
              if: :joint_purchase_asked?,
            },
            on: :after_log

  validates :field_16,
            presence: {
              message: I18n.t("validations.not_answered", question: "more than 2 joint buyers"),
              category: :setup,
              if: :joint_purchase?,
            },
            on: :after_log

  validate :validate_buyer1_economic_status, on: :before_log
  validate :validate_nulls, on: :after_log
  validate :validate_valid_radio_option, on: :before_log

  validate :validate_owning_org_data_given, on: :after_log
  validate :validate_owning_org_exists, on: :after_log
  validate :validate_owning_org_owns_stock, on: :after_log
  validate :validate_owning_org_permitted, on: :after_log

  validate :validate_created_by_exists, on: :after_log
  validate :validate_created_by_related, on: :after_log
  validate :validate_managing_org_related, on: :after_log
  validate :validate_relevant_collection_window, on: :after_log
  validate :validate_incomplete_soft_validations, on: :after_log

  validate :validate_uprn_exists_if_any_key_address_fields_are_blank, on: :after_log
  validate :validate_address_fields, on: :after_log
  validate :validate_if_log_already_exists, on: :after_log, if: -> { FeatureToggle.bulk_upload_duplicate_log_check_enabled? }

<<<<<<< HEAD
=======
  validate :validate_buyers_organisations, on: :after_log
  validate :validate_nationality, on: :after_log
  validate :validate_buyer_2_nationality, on: :after_log

>>>>>>> ff55bed2
  def self.question_for_field(field)
    QUESTIONS[field]
  end

  def attribute_set
    @attribute_set ||= instance_variable_get(:@attributes)
  end

  def blank_row?
    attribute_set
      .to_hash
      .reject { |k, _| %w[bulk_upload block_log_creation].include?(k) }
      .values
      .compact
      .empty?
  end

  def log
    @log ||= SalesLog.new(attributes_for_log)
  end

  def valid?
    errors.clear

    return true if blank_row?

    super(:before_log)
    before_errors = errors.dup

    log.valid?

    super(:after_log)
    errors.merge!(before_errors)

    log.errors.each do |error|
      fields = field_mapping_for_errors[error.attribute] || []

      fields.each do |field|
        next if errors.include?(field)

        question = log.form.get_question(error.attribute, log)

        if question.present? && setup_question?(question)
          errors.add(field, error.message, category: :setup)
        else
          errors.add(field, error.message)
        end
      end
    end

    errors.blank?
  end

  def block_log_creation?
    block_log_creation
  end

  def inspect
    "#<BulkUpload::Sales::Year2024::RowParser:#{object_id}>"
  end

  def log_already_exists?
    @log_already_exists ||= SalesLog
      .where(status: %w[not_started in_progress completed])
      .exists?(duplicate_check_fields.index_with { |field| log.public_send(field) })
  end

  def purchaser_code
    field_7
  end

  def spreadsheet_duplicate_hash
    attributes.slice(
      "field_1",  # owning org
      "field_4",  # saledate
      "field_5",  # saledate
      "field_6",  # saledate
      "field_7",  # purchaser_code
      "field_27", # postcode
      "field_28", # postcode
      "field_31", # age1
      "field_32", # sex1
      "field_35", # ecstat1
    )
  end

  def add_duplicate_found_in_spreadsheet_errors
    spreadsheet_duplicate_hash.each_key do |field|
      errors.add(field, :spreadsheet_dupe, category: :setup)
    end
  end

private

  def prevtenbuy2
    case field_71
    when "R"
      0
    else
      field_71
    end
  end

  def infer_buyer2_ethnic_group_from_ethnic
    case field_40
    when 1, 2, 3, 18, 20
      0
    when 4, 5, 6, 7
      1
    when 8, 9, 10, 11, 15
      2
    when 12, 13, 14
      3
    when 16, 19
      4
    else
      field_40
    end
  end

  def validate_uprn_exists_if_any_key_address_fields_are_blank
    if field_22.blank? && (field_23.blank? || field_25.blank?)
      errors.add(:field_22, I18n.t("validations.not_answered", question: "UPRN"))
    end
  end

  def validate_address_fields
    if field_22.blank? || log.errors.attribute_names.include?(:uprn)
      if field_23.blank?
        errors.add(:field_23, I18n.t("validations.not_answered", question: "address line 1"))
      end

      if field_25.blank?
        errors.add(:field_25, I18n.t("validations.not_answered", question: "town or city"))
      end
    end
  end

  def shared_ownership?
    field_8 == 1
  end

  def discounted_ownership?
    field_8 == 2
  end

  def outright_sale?
    field_8 == 3
  end

  def joint_purchase?
    field_114 == 1
  end

  def joint_purchase_asked?
    shared_ownership? || discounted_ownership? || field_112 == 2
  end

  def field_mapping_for_errors
    {
      purchid: %i[field_7],
      saledate: %i[field_4 field_5 field_6],
      noint: %i[field_17],
      age1_known: %i[field_31],
      age1: %i[field_31],
      age2_known: %i[field_38],
      age2: %i[field_38],
      age3_known: %i[field_46],
      age3: %i[field_46],
      age4_known: %i[field_50],
      age4: %i[field_50],
      age5_known: %i[field_54],
      age5: %i[field_54],
      age6_known: %i[field_58],
      age6: %i[field_58],
      sex1: %i[field_32],
      sex2: %i[field_39],
      sex3: %i[field_47],

      sex4: %i[field_51],
      sex5: %i[field_55],
      sex6: %i[field_59],
      relat2: %i[field_37],
      relat3: %i[field_45],
      relat4: %i[field_49],
      relat5: %i[field_53],
      relat6: %i[field_57],

      ecstat1: %i[field_35],
      ecstat2: %i[field_42],
      ecstat3: %i[field_48],

      ecstat4: %i[field_52],
      ecstat5: %i[field_56],
      ecstat6: %i[field_60],
      ethnic_group: %i[field_33],
      ethnic: %i[field_33],
      nationality_all: %i[field_34],
      nationality_all_group: %i[field_34],
      income1nk: %i[field_77],
      income1: %i[field_77],
      income2nk: %i[field_79],
      income2: %i[field_79],
      inc1mort: %i[field_78],
      inc2mort: %i[field_80],
      savingsnk: %i[field_82],
      savings: %i[field_82],
      prevown: %i[field_83],
      prevten: %i[field_61],
      prevloc: %i[field_65],
      previous_la_known: %i[field_65],
      ppcodenk: %i[field_62],
      ppostcode_full: %i[field_63 field_64],
      pregyrha: %i[field_66],
      pregla: %i[field_68],
      pregghb: %i[field_69],
      pregother: %i[field_67],
      disabled: %i[field_75],

      wheel: %i[field_76],
      beds: %i[field_19],
      proptype: %i[field_20],
      builtype: %i[field_21],
      la_known: %i[field_29],
      la: %i[field_29],

      is_la_inferred: %i[field_29],
      pcodenk: %i[field_27 field_28],
      postcode_full: %i[field_27 field_28],
      wchair: %i[field_30],

      type: %i[field_9 field_10 field_11 field_8],
      resale: %i[field_90],
      hodate: %i[field_94 field_95 field_96],
      exdate: %i[field_91 field_92 field_93],

      lanomagr: %i[field_97],
      frombeds: %i[field_98],
      fromprop: %i[field_99],
      value: %i[field_101 field_114 field_125],
      equity: %i[field_102],
      mortgage: %i[field_104 field_118 field_127],
      extrabor: %i[field_108 field_122 field_129],
      deposit: %i[field_109 field_123 field_130],
      cashdis: %i[field_110],
      mrent: %i[field_111],

      has_mscharge: %i[field_112 field_124 field_131],
      mscharge: %i[field_112 field_124 field_131],
      grant: %i[field_115],
      discount: %i[field_116],
      othtype: %i[field_12],
      owning_organisation_id: %i[field_1],
      managing_organisation_id: [:field_2],
      created_by: %i[field_3],
      hhregres: %i[field_72],
      hhregresstill: %i[field_73],
      armedforcesspouse: %i[field_74],

      mortgagelender: %i[field_105 field_119],
      mortgagelenderother: %i[field_106 field_120],

      hb: %i[field_81],
      mortlen: %i[field_107 field_121 field_128],
      proplen: %i[field_113 field_85],

      jointmore: %i[field_16],
      staircase: %i[field_86],
      privacynotice: %i[field_18],
      ownershipsch: %i[field_8],
      companybuy: %i[field_13],
      buylivein: %i[field_14],

      jointpur: %i[field_15],
      buy1livein: %i[field_36],
      buy2livein: %i[field_43],
      hholdcount: %i[field_44],
      stairbought: %i[field_87],
      stairowned: %i[field_88],
      socprevten: %i[field_100],
      mortgageused: %i[field_103 field_117 field_126],

      uprn: %i[field_22],
      address_line1: %i[field_23],
      address_line2: %i[field_24],
      town_or_city: %i[field_25],
      county: %i[field_26],

      ethnic_group2: %i[field_40],
      ethnicbuy2: %i[field_40],
      nationality_all_buyer2: %i[field_41],
      nationality_all_buyer2_group: %i[field_41],

      buy2living: %i[field_70],
      prevtenbuy2: %i[field_71],

      prevshared: %i[field_84],

      staircasesale: %i[field_89],
    }
  end

  def attributes_for_log
    attributes = {}

    attributes["purchid"] = purchaser_code
    attributes["saledate"] = saledate
    attributes["noint"] = field_17

    attributes["age1_known"] = age1_known?
    attributes["age1"] = field_31 if attributes["age1_known"]&.zero? && field_31&.match(/\A\d{1,3}\z|\AR\z/)

    attributes["age2_known"] = age2_known?
    attributes["age2"] = field_38 if attributes["age2_known"]&.zero? && field_38&.match(/\A\d{1,3}\z|\AR\z/)

    attributes["age3_known"] = age3_known?
    attributes["age3"] = field_46 if attributes["age3_known"]&.zero? && field_46&.match(/\A\d{1,3}\z|\AR\z/)

    attributes["age4_known"] = age4_known?
    attributes["age4"] = field_50 if attributes["age4_known"]&.zero? && field_50&.match(/\A\d{1,3}\z|\AR\z/)

    attributes["age5_known"] = age5_known?
    attributes["age5"] = field_54 if attributes["age5_known"]&.zero? && field_54&.match(/\A\d{1,3}\z|\AR\z/)

    attributes["age6_known"] = age6_known?
    attributes["age6"] = field_58 if attributes["age6_known"]&.zero? && field_58&.match(/\A\d{1,3}\z|\AR\z/)

    attributes["sex1"] = field_32
    attributes["sex2"] = field_39
    attributes["sex3"] = field_47
    attributes["sex4"] = field_51
    attributes["sex5"] = field_55
    attributes["sex6"] = field_59

    attributes["relat2"] = field_37
    attributes["relat3"] = field_45
    attributes["relat4"] = field_49
    attributes["relat5"] = field_53
    attributes["relat6"] = field_57

    attributes["ecstat1"] = field_35
    attributes["ecstat2"] = field_42
    attributes["ecstat3"] = field_48
    attributes["ecstat4"] = field_52
    attributes["ecstat5"] = field_56
    attributes["ecstat6"] = field_60

    attributes["details_known_2"] = details_known?(2)
    attributes["details_known_3"] = details_known?(3)
    attributes["details_known_4"] = details_known?(4)
    attributes["details_known_5"] = details_known?(5)
    attributes["details_known_6"] = details_known?(6)

    attributes["ethnic_group"] = ethnic_group_from_ethnic
    attributes["ethnic"] = field_33
    attributes["nationality_all"] = field_34 if field_34.present? && valid_nationality_options.include?(field_34.to_s)
    attributes["nationality_all_group"] = nationality_group(attributes["nationality_all"])

    attributes["income1nk"] = field_77 == "R" ? 1 : 0
    attributes["income1"] = field_77.to_i if attributes["income1nk"]&.zero? && field_77&.match(/\A\d+\z/)

    attributes["income2nk"] = field_79 == "R" ? 1 : 0
    attributes["income2"] = field_79.to_i if attributes["income2nk"]&.zero? && field_79&.match(/\A\d+\z/)

    attributes["inc1mort"] = field_78
    attributes["inc2mort"] = field_80

    attributes["savingsnk"] = field_82 == "R" ? 1 : 0
    attributes["savings"] = field_82.to_i if attributes["savingsnk"]&.zero? && field_82&.match(/\A\d+\z/)
    attributes["prevown"] = field_83

    attributes["prevten"] = field_61
    attributes["prevloc"] = field_65
    attributes["previous_la_known"] = previous_la_known
    attributes["ppcodenk"] = previous_postcode_known
    attributes["ppostcode_full"] = ppostcode_full

    attributes["pregyrha"] = field_66
    attributes["pregla"] = field_68
    attributes["pregghb"] = field_69
    attributes["pregother"] = field_67
    attributes["pregblank"] = no_buyer_organisation

    attributes["disabled"] = field_75
    attributes["wheel"] = field_76
    attributes["beds"] = field_19
    attributes["proptype"] = field_20
    attributes["builtype"] = field_21
    attributes["la_known"] = field_29.present? ? 1 : 0
    attributes["la"] = field_29
    attributes["is_la_inferred"] = false
    attributes["pcodenk"] = 0 if postcode_full.present?
    attributes["postcode_full"] = postcode_full
    attributes["wchair"] = field_30

    attributes["type"] = sale_type
    attributes["resale"] = field_90

    attributes["hodate"] = hodate
    attributes["exdate"] = exdate

    attributes["lanomagr"] = field_97

    attributes["frombeds"] = field_98
    attributes["fromprop"] = field_99

    attributes["value"] = value
    attributes["equity"] = field_102
    attributes["mortgage"] = mortgage
    attributes["extrabor"] = extrabor
    attributes["deposit"] = deposit

    attributes["cashdis"] = field_110
    attributes["mrent"] = field_111
    attributes["mscharge"] = mscharge if mscharge&.positive?
    attributes["has_mscharge"] = attributes["mscharge"].present? ? 1 : 0
    attributes["grant"] = field_115
    attributes["discount"] = field_116

    attributes["othtype"] = field_12

    attributes["owning_organisation"] = owning_organisation
    attributes["managing_organisation"] = managing_organisation
    attributes["created_by"] = created_by || bulk_upload.user
    attributes["hhregres"] = field_72
    attributes["hhregresstill"] = field_73
    attributes["armedforcesspouse"] = field_74

    attributes["mortgagelender"] = mortgagelender
    attributes["mortgagelenderother"] = mortgagelenderother

    attributes["hb"] = field_81

    attributes["mortlen"] = mortlen

    attributes["proplen"] = proplen if proplen&.positive?
    attributes["proplen_asked"] = attributes["proplen"]&.present? ? 0 : 1
    attributes["jointmore"] = field_16
    attributes["staircase"] = field_86
    attributes["privacynotice"] = field_18
    attributes["ownershipsch"] = field_8
    attributes["companybuy"] = field_13
    attributes["buylivein"] = field_14
    attributes["jointpur"] = field_15
    attributes["buy1livein"] = field_36
    attributes["buy2livein"] = field_43
    attributes["hholdcount"] = field_44
    attributes["stairbought"] = field_87
    attributes["stairowned"] = field_88
    attributes["socprevten"] = field_100
    attributes["soctenant"] = infer_soctenant_from_prevten_and_prevtenbuy2
    attributes["mortgageused"] = mortgageused

    attributes["uprn"] = field_22
    attributes["uprn_known"] = field_22.present? ? 1 : 0
    attributes["uprn_confirmed"] = 1 if field_22.present?
    attributes["skip_update_uprn_confirmed"] = true
    attributes["address_line1"] = field_23
    attributes["address_line2"] = field_24
    attributes["town_or_city"] = field_25
    attributes["county"] = field_26

    attributes["ethnic_group2"] = infer_buyer2_ethnic_group_from_ethnic
    attributes["ethnicbuy2"] = field_40
    attributes["nationality_all_buyer2"] = field_41 if field_41.present? && valid_nationality_options.include?(field_41.to_s)
    attributes["nationality_all_buyer2_group"] = nationality_group(attributes["nationality_all_buyer2"])

    attributes["buy2living"] = field_70
    attributes["prevtenbuy2"] = prevtenbuy2

    attributes["prevshared"] = field_84

    attributes["staircasesale"] = field_89

    attributes
  end

  def saledate
    Date.new(field_6 + 2000, field_5, field_4) if field_6.present? && field_5.present? && field_4.present?
  rescue Date::Error
    Date.new
  end

  def hodate
    Date.new(field_96 + 2000, field_95, field_94) if field_96.present? && field_95.present? && field_94.present?
  rescue Date::Error
    Date.new
  end

  def exdate
    Date.new(field_93 + 2000, field_92, field_91) if field_93.present? && field_92.present? && field_91.present?
  rescue Date::Error
    Date.new
  end

  def age1_known?
    return 1 if field_31 == "R"

    0
  end

  [
    { person: 2, field: :field_38 },
    { person: 3, field: :field_46 },
    { person: 4, field: :field_50 },
    { person: 5, field: :field_54 },
    { person: 6, field: :field_58 },
  ].each do |hash|
    define_method("age#{hash[:person]}_known?") do
      return 1 if public_send(hash[:field]) == "R"
      return 0 if send("person_#{hash[:person]}_present?")
    end
  end

  def person_2_present?
    field_38.present? || field_39.present? || field_37.present?
  end

  def person_3_present?
    field_46.present? || field_47.present? || field_45.present?
  end

  def person_4_present?
    field_50.present? || field_51.present? || field_49.present?
  end

  def person_5_present?
    field_54.present? || field_55.present? || field_53.present?
  end

  def person_6_present?
    field_58.present? || field_59.present? || field_57.present?
  end

  def details_known?(person_n)
    send("person_#{person_n}_present?") ? 1 : 2
  end

  def ethnic_group_from_ethnic
    return nil if field_33.blank?

    case field_33
    when 1, 2, 3, 18, 20
      0
    when 4, 5, 6, 7
      1
    when 8, 9, 10, 11, 15
      2
    when 12, 13, 14
      3
    when 16, 19
      4
    when 17
      17
    end
  end

  def postcode_full
    "#{field_27} #{field_28}" if field_27 && field_28
  end

  def ppostcode_full
    "#{field_63} #{field_64}" if field_63 && field_64
  end

  def sale_type
    return field_9 if shared_ownership?
    return field_10 if discounted_ownership?
    return field_11 if outright_sale?
  end

  def value
    return field_101 if shared_ownership?
    return field_114 if discounted_ownership?
    return field_125 if outright_sale?
  end

  def mortgage
    return field_104 if shared_ownership?
    return field_118 if discounted_ownership?
    return field_127 if outright_sale?
  end

  def extrabor
    return field_108 if shared_ownership?
    return field_122 if discounted_ownership?
    return field_129 if outright_sale?
  end

  def deposit
    return field_109 if shared_ownership?
    return field_123 if discounted_ownership?
    return field_130 if outright_sale?
  end

  def mscharge
    return field_112 if shared_ownership?
    return field_124 if discounted_ownership?
    return field_131 if outright_sale?
  end

  def mortgagelender
    return field_105 if shared_ownership?
    return field_119 if discounted_ownership?
  end

  def mortgagelenderother
    return field_106 if shared_ownership?
    return field_120 if discounted_ownership?
  end

  def mortlen
    return field_107 if shared_ownership?
    return field_121 if discounted_ownership?
    return field_128 if outright_sale?
  end

  def proplen
    return field_85 if shared_ownership?
    return field_113 if discounted_ownership?
  end

  def mortgageused
    return field_103 if shared_ownership?
    return field_117 if discounted_ownership?
    return field_126 if outright_sale?
  end

  def owning_organisation
    @owning_organisation ||= Organisation.find_by_id_on_multiple_fields(field_1)
  end

  def created_by
    @created_by ||= User.where("lower(email) = ?", field_3&.downcase).first
  end

  def previous_la_known
    field_65.present? ? 1 : 0
  end

  def previous_postcode_known
    return 1 if field_62 == 2

    0 if field_62 == 1
  end

  def infer_soctenant_from_prevten_and_prevtenbuy2
    return unless shared_ownership?

    if [1, 2].include?(field_61) || [1, 2].include?(field_71.to_i)
      1
    else
      2
    end
  end

  def no_buyer_organisation
    [field_66, field_67, field_68, field_69].all?(&:blank?) ? 1 : nil?
  end

  def block_log_creation!
    self.block_log_creation = true
  end

  def questions
    @questions ||= log.form.subsections.flat_map { |ss| ss.applicable_questions(log) }
  end

  def duplicate_check_fields
    %w[
      saledate
      age1
      sex1
      ecstat1
      owning_organisation
      postcode_full
      purchid
    ]
  end

  def validate_owning_org_data_given
    if field_1.blank?
      block_log_creation!

      if errors[:field_1].blank?
        errors.add(:field_1, "The owning organisation code is incorrect", category: :setup)
      end
    end
  end

  def validate_owning_org_exists
    if owning_organisation.nil?
      block_log_creation!

      if errors[:field_1].blank?
        errors.add(:field_1, "The owning organisation code is incorrect", category: :setup)
      end
    end
  end

  def validate_owning_org_owns_stock
    if owning_organisation && !owning_organisation.holds_own_stock?
      block_log_creation!

      if errors[:field_1].blank?
        errors.add(:field_1, "The owning organisation code provided is for an organisation that does not own stock", category: :setup)
      end
    end
  end

  def validate_owning_org_permitted
    if owning_organisation && !bulk_upload.user.organisation.affiliated_stock_owners.include?(owning_organisation)
      block_log_creation!

      if errors[:field_1].blank?
        errors.add(:field_1, "You do not have permission to add logs for this owning organisation", category: :setup)
      end
    end
  end

  def validate_created_by_exists
    return if field_3.blank?

    unless created_by
      errors.add(:field_3, "User with the specified email could not be found")
    end
  end

  def validate_created_by_related
    return unless created_by
    return if created_by.organisation == owning_organisation || created_by.organisation == managing_organisation
    return if created_by.organisation == owning_organisation&.absorbing_organisation || created_by.organisation == managing_organisation&.absorbing_organisation

    block_log_creation!
    errors.add(:field_3, "User must be related to owning organisation or managing organisation", category: :setup)
  end

  def managing_organisation
    Organisation.find_by_id_on_multiple_fields(field_2)
  end

  def nationality_group(nationality_value)
    return unless nationality_value
    return 0 if nationality_value.zero?
    return 826 if nationality_value == 826

    12
  end

  def validate_managing_org_related
    if owning_organisation && managing_organisation && !owning_organisation.can_be_managed_by?(organisation: managing_organisation)
      block_log_creation!

      if errors[:field_2].blank?
        errors.add(:field_2, "This organisation does not have a relationship with the owning organisation", category: :setup)
      end
    end
  end

  def setup_question?(question)
    log.form.setup_sections[0].subsections[0].questions.include?(question)
  end

  def validate_nulls
    field_mapping_for_errors.each do |error_key, fields|
      question_id = error_key.to_s
      question = questions.find { |q| q.id == question_id }

      next unless question
      next if log.optional_fields.include?(question.id)
      next if question.completed?(log)

      if setup_question?(question)
        fields.each do |field|
          unless errors.any? { |e| fields.include?(e.attribute) }
            errors.add(field, I18n.t("validations.not_answered", question: question.error_display_label&.downcase), category: :setup)
          end
        end
      else
        fields.each do |field|
          unless errors.any? { |e| fields.include?(e.attribute) }
            errors.add(field, I18n.t("validations.not_answered", question: question.error_display_label&.downcase))
          end
        end
      end
    end
  end

  def validate_valid_radio_option
    log.attributes.each do |question_id, _v|
      question = log.form.get_question(question_id, log)

      next if question_id == "type"

      next unless question&.type == "radio"
      next if log[question_id].blank? || question.answer_options.key?(log[question_id].to_s) || !question.page.routed_to?(log, nil)

      fields = field_mapping_for_errors[question_id.to_sym] || []

      if setup_question?(question)
        fields.each do |field|
          if errors[field].none?
            block_log_creation!
            errors.add(field, I18n.t("validations.invalid_option", question: QUESTIONS[field]), category: :setup)
          end
        end
      else
        fields.each do |field|
          unless errors.any? { |e| fields.include?(e.attribute) }
            errors.add(field, I18n.t("validations.invalid_option", question: QUESTIONS[field]))
          end
        end
      end
    end
  end

  def validate_relevant_collection_window
    return if saledate.blank? || bulk_upload.form.blank?
    return if errors.key?(:field_4) || errors.key?(:field_5) || errors.key?(:field_6)

    unless bulk_upload.form.valid_start_date_for_form?(saledate)
      errors.add(:field_4, I18n.t("validations.date.outside_collection_window", year_combo: bulk_upload.year_combo, start_year: bulk_upload.year, end_year: bulk_upload.end_year), category: :setup)
      errors.add(:field_5, I18n.t("validations.date.outside_collection_window", year_combo: bulk_upload.year_combo, start_year: bulk_upload.year, end_year: bulk_upload.end_year), category: :setup)
      errors.add(:field_6, I18n.t("validations.date.outside_collection_window", year_combo: bulk_upload.year_combo, start_year: bulk_upload.year, end_year: bulk_upload.end_year), category: :setup)
    end
  end

  def validate_if_log_already_exists
    if log_already_exists?
      error_message = "This is a duplicate log"

      errors.add(:field_1, error_message) # Owning org
      errors.add(:field_4, error_message) # Sale completion date
      errors.add(:field_5, error_message) # Sale completion date
      errors.add(:field_6, error_message) # Sale completion date
      errors.add(:field_27, error_message) # Postcode
      errors.add(:field_28, error_message) # Postcode
      errors.add(:field_31, error_message) # Buyer 1 age
      errors.add(:field_32, error_message) # Buyer 1 gender
      errors.add(:field_35, error_message) # Buyer 1 working situation
      errors.add(:field_7, error_message) # Purchaser code
    end
  end

  def validate_incomplete_soft_validations
    routed_to_soft_validation_questions = log.form.questions.filter { |q| q.type == "interruption_screen" && q.page.routed_to?(log, nil) }.compact
    routed_to_soft_validation_questions.each do |question|
      next if question.completed?(log)

      question.page.interruption_screen_question_ids.each do |interruption_screen_question_id|
        next if log.form.questions.none? { |q| q.id == interruption_screen_question_id && q.page.routed_to?(log, nil) }

        field_mapping_for_errors[interruption_screen_question_id.to_sym]&.each do |field|
          if errors.none? { |e| e.options[:category] == :soft_validation && field_mapping_for_errors[interruption_screen_question_id.to_sym].include?(e.attribute) }
            error_message = [display_title_text(question.page.title_text, log), display_informative_text(question.page.informative_text, log)].reject(&:empty?).join(". ")
            errors.add(field, message: error_message, category: :soft_validation)
          end
        end
      end
    end
  end

  def validate_buyer1_economic_status
    if field_35 == 9
      errors.add(:field_35, "Buyer 1 cannot be a child under 16")
    end
  end

  def validate_nationality
    if field_34.present? && !valid_nationality_options.include?(field_34.to_s)
      errors.add(:field_34, I18n.t("validations.household.nationality"))
    end
  end

  def validate_buyer_2_nationality
    if field_41.present? && !valid_nationality_options.include?(field_41.to_s)
      errors.add(:field_41, I18n.t("validations.household.nationality"))
    end
  end

  def valid_nationality_options
    %w[0] + GlobalConstants::COUNTRIES_ANSWER_OPTIONS.keys # 0 is "Prefers not to say"
  end
end<|MERGE_RESOLUTION|>--- conflicted
+++ resolved
@@ -468,13 +468,9 @@
   validate :validate_address_fields, on: :after_log
   validate :validate_if_log_already_exists, on: :after_log, if: -> { FeatureToggle.bulk_upload_duplicate_log_check_enabled? }
 
-<<<<<<< HEAD
-=======
-  validate :validate_buyers_organisations, on: :after_log
   validate :validate_nationality, on: :after_log
   validate :validate_buyer_2_nationality, on: :after_log
 
->>>>>>> ff55bed2
   def self.question_for_field(field)
     QUESTIONS[field]
   end
