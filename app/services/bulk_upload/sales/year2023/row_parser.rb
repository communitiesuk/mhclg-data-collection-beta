--- conflicted
+++ resolved
@@ -406,16 +406,9 @@
   validate :validate_created_by_related, on: :after_log
   validate :validate_relevant_collection_window, on: :after_log
 
-<<<<<<< HEAD
   validate :validate_uprn_exists_if_any_key_address_fields_are_blank, on: :after_log
   validate :validate_address_fields, on: :after_log
-=======
-  validate :validate_uprn_exists_if_any_key_adddress_fields_are_blank, on: :after_log
-  validate :validate_address_line_1, on: :after_log
-  validate :validate_town_or_city, on: :after_log
-  validate :validate_postcode, on: :after_log
   validate :validate_if_log_already_exists, on: :after_log, if: -> { FeatureToggle.bulk_upload_duplicate_log_check_enabled? }
->>>>>>> 353facc8
 
   def self.question_for_field(field)
     QUESTIONS[field]
