require "csv"

class BulkUpload::Lettings::Validator
  COLUMN_PERCENTAGE_ERROR_THRESHOLD = 0.6
  COLUMN_ABSOLUTE_ERROR_THRESHOLD = 16

  include ActiveModel::Validations

  attr_reader :bulk_upload, :path

  validate :validate_file_not_empty
  validate :validate_field_numbers_count
  validate :validate_max_columns_count_if_no_headers

  def initialize(bulk_upload:, path:)
    @bulk_upload = bulk_upload
    @path = path
  end

  def call
    row_parsers.each_with_index do |row_parser, index|
      row_parser.valid?

      row = index + row_offset + 1

      row_parser.errors.each do |error|
        col = csv_parser.column_for_field(error.attribute.to_s)

        bulk_upload.bulk_upload_errors.create!(
          field: error.attribute,
          error: error.message,
          tenant_code: row_parser.tenant_code,
          property_ref: row_parser.property_ref,
          row:,
          cell: "#{col}#{row}",
          col:,
          category: error.options[:category],
        )
      end
    end
  end

  def create_logs?
    return false if any_setup_errors?
    return false if row_parsers.any?(&:block_log_creation?)
    return false if any_logs_already_exist? && FeatureToggle.bulk_upload_duplicate_log_check_enabled?
    return false if any_logs_invalid?

<<<<<<< HEAD
    row_parsers.each do |row_parser|
      row_parser.log.blank_invalid_non_setup_fields!
    end

    row_parsers.all? { |row_parser| row_parser.log.valid? }
=======
    true
>>>>>>> cae731ed
  end

  def self.question_for_field(field)
    QUESTIONS[field]
  end

  def any_setup_errors?
    bulk_upload
      .bulk_upload_errors
      .where(category: "setup")
      .count
      .positive?
  end

  def over_column_error_threshold?
    fields = ("field_1".."field_134").to_a
    percentage_threshold = (row_parsers.size * COLUMN_PERCENTAGE_ERROR_THRESHOLD).ceil

    fields.any? do |field|
      count = row_parsers.count { |row_parser| row_parser.errors[field].present? }

      next if count < COLUMN_ABSOLUTE_ERROR_THRESHOLD

      count > percentage_threshold
    end
  end

  def any_logs_already_exist?
    row_parsers.any?(&:log_already_exists?)
  end

private

  def any_logs_invalid?
    row_parsers.any? { |row_parser| row_parser.log.invalid? }
  end

  def csv_parser
    @csv_parser ||= case bulk_upload.year
                    when 2022
                      BulkUpload::Lettings::Year2022::CsvParser.new(path:)
                    when 2023
                      BulkUpload::Lettings::Year2023::CsvParser.new(path:)
                    else
                      raise "csv parser not found"
                    end
  end

  def row_offset
    csv_parser.row_offset
  end

  def col_offset
    csv_parser.col_offset
  end

  def field_number_for_attribute(attribute)
    attribute.to_s.split("_").last.to_i
  end

  def cols
    csv_parser.cols
  end

  def row_parsers
    return @row_parsers if @row_parsers

    @row_parsers = csv_parser.row_parsers

    @row_parsers.each do |row_parser|
      row_parser.bulk_upload = bulk_upload
    end

    @row_parsers
  end

  def rows
    csv_parser.rows
  end

  def body_rows
    csv_parser.body_rows
  end

  def validate_file_not_empty
    if File.size(path).zero?
      errors.add(:file, :blank)

      halt_validations!
    end
  end

  def validate_field_numbers_count
    return if halt_validations?

    errors.add(:base, :wrong_field_numbers_count) if csv_parser.incorrect_field_count?
  end

  def validate_max_columns_count_if_no_headers
    return if halt_validations?

    errors.add(:base, :over_max_column_count) if csv_parser.too_many_columns?
  end

  def halt_validations!
    @halt_validations = true
  end

  def halt_validations?
    @halt_validations ||= false
  end
end<|MERGE_RESOLUTION|>--- conflicted
+++ resolved
@@ -44,17 +44,14 @@
     return false if any_setup_errors?
     return false if row_parsers.any?(&:block_log_creation?)
     return false if any_logs_already_exist? && FeatureToggle.bulk_upload_duplicate_log_check_enabled?
-    return false if any_logs_invalid?
 
-<<<<<<< HEAD
     row_parsers.each do |row_parser|
       row_parser.log.blank_invalid_non_setup_fields!
     end
 
-    row_parsers.all? { |row_parser| row_parser.log.valid? }
-=======
+    return false if any_logs_invalid?
+
     true
->>>>>>> cae731ed
   end
 
   def self.question_for_field(field)
