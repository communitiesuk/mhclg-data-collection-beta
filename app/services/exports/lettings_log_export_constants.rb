module Exports::LettingsLogExportConstants
  MAX_XML_RECORDS = 10_000
  LOG_ID_OFFSET = 300_000_000_000

  EXPORT_MODE = {
    xml: 1,
    csv: 2,
  }.freeze

  EXPORT_FIELDS = Set[
    "armedforces",
    "beds",
    "benefits",
    "brent",
    "builtype",
    "cap",
    "cbl",
    "chcharge",
    "chr",
    "cligrp1",
    "cligrp2",
    "createddate", # New metadata coming from our system
    "creation_method",
    "confidential",
    "discarded_at",
    "earnings",
    "ethnic",
    "formid",
    "has_benefits",
    "hb",
    "hbrentshortfall",
    "hcnum",
    "hhmemb",
    "hhtype",
    "homeless",
    "housingneeds",
    "illness",
    "incfreq",
    "income",
    "incref",
    "intstay",
    "irproduct",
    "irproduct_other",
    "joint",
    "la",
    "lar",
    "layear",
    "leftreg",
    "lettype",
    "manhcnum",
    "maningorgid",
    "maningorgname",
    "mantype",
    "mobstand",
    "mrcdate",
    "national",
    "needstype",
    "new_old",
    "newprop",
    "nocharge",
    "offered",
    "owningorgid",
    "owningorgname",
    "period",
    "uprn",
    "uprn_known",
    "uprn_confirmed",
    "address_line1",
    "address_line2",
    "town_or_city",
    "county",
    "postcode_full",
    "ppcodenk",
    "ppostcode_full",
    "preg_occ",
    "prevloc",
    "prevten",
    "propcode",
    "providertype",
    "pscharge",
    "reason",
    "reasonother",
    "reasonpref",
    "referral",
    "refused",
    "reghome",
    "renttype",
    "renttype_detail",
    "renewal",
    "reservist",
    "rp_dontknow",
    "rp_hardship",
    "rp_homeless",
    "rp_insan_unsat",
    "rp_medwel",
    "rsnvac",
    "scharge",
    "scheme",
    "schtype",
    "sheltered",
    "startdate",
    "startertenancy",
    "supcharg",
    "support",
    "status", # New metadata coming from our system
    "tcharge",
    "tshortfall",
    "tenancy",
    "tenancycode",
    "tenancylength",
    "tenancyother",
    "totadult",
    "totchild",
    "totelder",
    "underoccupation_benefitcap",
    "unitletas",
    "units",
    "units_scheme",
    "unittype_gn",
    "unittype_sh",
    "uploaddate",
    "username",
    "vacdays",
    "voiddate",
    "waityear",
    "wchair",
    "wchchrg",
    "wpschrge",
    "wrent",
    "wscharge",
    "wsupchrg",
    "wtcharge",
    "wtshortfall",
    "location_code",
    "scheme_old",
    "log_id",
    "scheme_status",
    "location_status",
    "created_by",
    "amended_by",
    "duplicate_set_id",
    "accessible_register",
    "nationality_all",
<<<<<<< HEAD
    "bulk_upload_id",
=======
    "address_line1_as_entered",
    "address_line2_as_entered",
    "town_or_city_as_entered",
    "county_as_entered",
    "postcode_full_as_entered",
    "la_as_entered",
>>>>>>> 24dfdbe5
  ]

  (1..8).each do |index|
    EXPORT_FIELDS << "age#{index}"
    EXPORT_FIELDS << "ecstat#{index}"
    EXPORT_FIELDS << "sex#{index}"
  end
  (2..8).each do |index|
    EXPORT_FIELDS << "relat#{index}"
  end
  (1..10).each do |index|
    EXPORT_FIELDS << "illness_type_#{index}"
  end
  %w[a b c d e f g h].each do |letter|
    EXPORT_FIELDS << "housingneeds_#{letter}"
  end

  POST_2024_EXPORT_FIELDS = Set[
    "accessible_register",
    "nationality_all",
<<<<<<< HEAD
    "bulk_upload_id",
=======
    "address_line1_as_entered",
    "address_line2_as_entered",
    "town_or_city_as_entered",
    "county_as_entered",
    "postcode_full_as_entered",
    "la_as_entered",
>>>>>>> 24dfdbe5
  ]

  PRE_2024_EXPORT_FIELDS = Set[
    "national",
    "offered"
  ]
end<|MERGE_RESOLUTION|>--- conflicted
+++ resolved
@@ -141,16 +141,13 @@
     "duplicate_set_id",
     "accessible_register",
     "nationality_all",
-<<<<<<< HEAD
     "bulk_upload_id",
-=======
     "address_line1_as_entered",
     "address_line2_as_entered",
     "town_or_city_as_entered",
     "county_as_entered",
     "postcode_full_as_entered",
     "la_as_entered",
->>>>>>> 24dfdbe5
   ]
 
   (1..8).each do |index|
@@ -171,16 +168,13 @@
   POST_2024_EXPORT_FIELDS = Set[
     "accessible_register",
     "nationality_all",
-<<<<<<< HEAD
     "bulk_upload_id",
-=======
     "address_line1_as_entered",
     "address_line2_as_entered",
     "town_or_city_as_entered",
     "county_as_entered",
     "postcode_full_as_entered",
     "la_as_entered",
->>>>>>> 24dfdbe5
   ]
 
   PRE_2024_EXPORT_FIELDS = Set[
