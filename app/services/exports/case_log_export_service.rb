module Exports
  class CaseLogExportService
    include Exports::CaseLogExportConstants

    def initialize(storage_service, logger = Rails.logger)
      @storage_service = storage_service
      @logger = logger
    end

    def export_csv_case_logs
      time_str = Time.zone.now.strftime("%F").underscore
      case_logs = retrieve_case_logs(Time.zone.now, true)
      csv_io = build_export_csv(case_logs)
      @storage_service.write_file("export_#{time_str}.csv", csv_io)
    end

    def export_xml_case_logs(full_update: false)
      start_time = Time.zone.now
      case_logs = retrieve_case_logs(start_time, full_update)
      export = build_export_run(start_time, full_update)
      daily_run = get_daily_run_number
      archive_datetimes = write_export_archive(export, case_logs)
      export.empty_export = archive_datetimes.empty?
      write_master_manifest(daily_run, archive_datetimes)
      export.save!
    end

  private

    def get_daily_run_number
      today = Time.zone.today
      LogsExport.where(created_at: today.beginning_of_day..today.end_of_day).count + 1
    end

    def build_export_run(current_time, full_update)
      previous_exports_with_data = LogsExport.where(empty_export: false)

      if previous_exports_with_data.empty?
        return LogsExport.new(started_at: current_time)
      end

      base_number = previous_exports_with_data.maximum(:base_number)
      increment_number = previous_exports_with_data.where(base_number:).maximum(:increment_number)

      if full_update
        base_number += 1
        increment_number = 1
      else
        increment_number += 1
      end

      LogsExport.new(started_at: current_time, base_number:, increment_number:)
    end

    def write_master_manifest(daily_run, archive_datetimes)
      today = Time.zone.today
      increment_number = daily_run.to_s.rjust(4, "0")
      month = today.month.to_s.rjust(2, "0")
      day = today.day.to_s.rjust(2, "0")
      file_path = "Manifest_#{today.year}_#{month}_#{day}_#{increment_number}.csv"
      string_io = build_manifest_csv_io(archive_datetimes)
      @storage_service.write_file(file_path, string_io)
    end

    def get_archive_name(case_log, base_number, increment)
      return unless case_log.startdate

      collection_start = case_log.collection_start_year
      month = case_log.startdate.month
      quarter = QUARTERS[(month - 1) / 3]
      base_number_str = "f#{base_number.to_s.rjust(4, '0')}"
      increment_str = "inc#{increment.to_s.rjust(4, '0')}"
      "core_#{collection_start}_#{collection_start + 1}_#{quarter}_#{base_number_str}_#{increment_str}"
    end

    def write_export_archive(export, case_logs)
      # Order case logs per archive
      case_logs_per_archive = {}
      case_logs.each do |case_log|
        archive = get_archive_name(case_log, export.base_number, export.increment_number)
        next unless archive

        if case_logs_per_archive.key?(archive)
          case_logs_per_archive[archive] << case_log
        else
          case_logs_per_archive[archive] = [case_log]
        end
      end

      # Write all archives
      archive_datetimes = {}
      case_logs_per_archive.each do |archive, case_logs_to_export|
        manifest_xml = build_manifest_xml(case_logs_to_export.count)
        zip_file = Zip::File.open_buffer(StringIO.new)
        zip_file.add("manifest.xml", manifest_xml)

        part_number = 1
        case_logs_to_export.each_slice(MAX_XML_RECORDS) do |case_logs_slice|
          data_xml = build_export_xml(case_logs_slice)
          part_number_str = "pt#{part_number.to_s.rjust(3, '0')}"
          zip_file.add("#{archive}_#{part_number_str}.xml", data_xml)
          part_number += 1
        end

        # Required by S3 to avoid Aws::S3::Errors::BadDigest
        zip_io = zip_file.write_buffer
        zip_io.rewind
        @storage_service.write_file("#{archive}.zip", zip_io)
        archive_datetimes[archive] = Time.zone.now
      end

      archive_datetimes
    end

    def retrieve_case_logs(start_time, full_update)
      recent_export = LogsExport.order("started_at").last
      if !full_update && recent_export
        params = { from: recent_export.started_at, to: start_time }
        CaseLog.where("updated_at >= :from and updated_at <= :to", params)
      else
        params = { to: start_time }
        CaseLog.where("updated_at <= :to", params)
      end
    end

    def build_manifest_csv_io(archive_datetimes)
      headers = ["zip-name", "date-time zipped folder generated", "zip-file-uri"]
      csv_string = CSV.generate do |csv|
        csv << headers
        archive_datetimes.each do |archive, datetime|
          csv << [archive, datetime, "#{archive}.zip"]
        end
      end
      StringIO.new(csv_string)
    end

    def xml_doc_to_temp_file(xml_doc)
      file = Tempfile.new
      xml_doc.write_xml_to(file, encoding: "UTF-8")
      file.rewind
      file
    end

    def build_manifest_xml(record_number)
      doc = Nokogiri::XML("<report/>")
      doc.at("report") << doc.create_element("form-data-summary")
      doc.at("form-data-summary") << doc.create_element("records")
      doc.at("records") << doc.create_element("count-of-records", record_number)

      xml_doc_to_temp_file(doc)
    end

    def apply_cds_transformation(case_log, export_mode)
      attribute_hash = case_log.attributes_before_type_cast
      attribute_hash["form"] = attribute_hash["old_form_id"] || (attribute_hash["id"] + LOG_ID_OFFSET)

      # We can't have a variable number of columns in CSV
      unless export_mode == EXPORT_MODE[:csv]
        case case_log.collection_start_year
        when 2021
          attribute_hash.delete("joint")
        when 2022
          attribute_hash.delete("underoccupation_benefitcap")
        end
      end

      # Organisation fields
      if case_log.owning_organisation.present?
        attribute_hash["owningorgid"] = case_log.owning_organisation.old_visible_id || (case_log.owning_organisation.id + LOG_ID_OFFSET)
        attribute_hash["owningorgname"] = case_log.owning_organisation.name
        attribute_hash["hcnum"] = case_log.owning_organisation.housing_registration_no
      end
      if case_log.managing_organisation.present?
        attribute_hash["maningorgid"] = case_log.managing_organisation.old_visible_id || (case_log.managing_organisation.id + LOG_ID_OFFSET)
        attribute_hash["maningorgname"] = case_log.managing_organisation.name
        attribute_hash["manhcnum"] = case_log.managing_organisation.housing_registration_no
      end

      # Mapping which would require a change in our data model
      attribute_hash["createddate"] = attribute_hash["created_at"]
      attribute_hash["uploaddate"] = attribute_hash["updated_at"]
<<<<<<< HEAD
      attribute_hash["tenancycode"] = attribute_hash["tenancy_code"]
=======
      attribute_hash["tenancycode"] = attribute_hash["tenant_code"]
>>>>>>> 40b751b9
      attribute_hash["ppcodenk"] = attribute_hash["previous_postcode_known"]

      # Age refused
      (1..8).each do |index|
        attribute_hash["age#{index}"] = -9 if attribute_hash["age#{index}_known"] == 1
      end

      attribute_hash
    end

    def filter_keys!(attributes)
      attributes.reject! { |attribute| is_omitted_field?(attribute) }
    end

    def is_omitted_field?(field_name)
      pattern_age = /age\d_known/
      details_known_prefix = "details_known_"
      field_name.starts_with?(details_known_prefix) ||
        pattern_age.match(field_name) ||
        !EXPORT_FIELDS.include?(field_name)
    end

    def build_export_csv(case_logs)
      csv_io = CSV.generate do |csv|
        attribute_keys = nil
        case_logs.each do |case_log|
          attribute_hash = apply_cds_transformation(case_log, EXPORT_MODE[:csv])
          if attribute_keys.nil?
            attribute_keys = attribute_hash.keys
            filter_keys!(attribute_keys)
            csv << attribute_keys
          end
          csv << attribute_keys.map { |attribute_key| attribute_hash[attribute_key] }
        end
      end

      StringIO.new(csv_io)
    end

    def build_export_xml(case_logs)
      doc = Nokogiri::XML("<forms/>")

      case_logs.each do |case_log|
        attribute_hash = apply_cds_transformation(case_log, EXPORT_MODE[:xml])
        form = doc.create_element("form")
        doc.at("forms") << form
        attribute_hash.each do |key, value|
          if is_omitted_field?(key)
            next
          else
            form << doc.create_element(key, value)
          end
        end
        form << doc.create_element("providertype", case_log.owning_organisation.read_attribute_before_type_cast(:provider_type))
      end

      xml_doc_to_temp_file(doc)
    end
  end
end<|MERGE_RESOLUTION|>--- conflicted
+++ resolved
@@ -179,11 +179,7 @@
       # Mapping which would require a change in our data model
       attribute_hash["createddate"] = attribute_hash["created_at"]
       attribute_hash["uploaddate"] = attribute_hash["updated_at"]
-<<<<<<< HEAD
-      attribute_hash["tenancycode"] = attribute_hash["tenancy_code"]
-=======
       attribute_hash["tenancycode"] = attribute_hash["tenant_code"]
->>>>>>> 40b751b9
       attribute_hash["ppcodenk"] = attribute_hash["previous_postcode_known"]
 
       # Age refused
