class CaseLogValidator < ActiveModel::Validator
  # Methods to be used on save and continue need to be named 'validate_'
  # followed by field name this is how the metaprogramming of the method
  # name being call in the validate method works.

  def validate_tenant_age(record)
    if record.tenant_age && !/^[1-9][0-9]?$|^120$/.match?(record.tenant_age.to_s)
      record.errors.add :tenant_age, "Tenant age must be between 0 and 120"
    end
  end

  def validate_property_number_of_times_relet(record)
    if record.property_number_of_times_relet && !/^[1-9]$|^0[1-9]$|^1[0-9]$|^20$/.match?(record.property_number_of_times_relet.to_s)
      record.errors.add :property_number_of_times_relet, "Must be between 0 and 20"
    end
  end

  def validate_reasonable_preference(record)
    if record.homelessness == "No" && record.reasonable_preference == "Yes"
      record.errors.add :reasonable_preference, "Can not be Yes if Not Homeless immediately prior to this letting has been selected"
    elsif record.reasonable_preference == "Yes"
      if !record.reasonable_preference_reason_homeless && !record.reasonable_preference_reason_unsatisfactory_housing && !record.reasonable_preference_reason_medical_grounds && !record.reasonable_preference_reason_avoid_hardship && !record.reasonable_preference_reason_do_not_know
        record.errors.add :reasonable_preference_reason, "If reasonable preference is Yes, a reason must be given"
      end
    elsif record.reasonable_preference == "No"
      if record.reasonable_preference_reason_homeless || record.reasonable_preference_reason_unsatisfactory_housing || record.reasonable_preference_reason_medical_grounds || record.reasonable_preference_reason_avoid_hardship || record.reasonable_preference_reason_do_not_know
        record.errors.add :reasonable_preference_reason, "If reasonable preference is No, no reasons should be given"
      end
    end
  end

  def validate_other_reason_for_leaving_last_settled_home(record)
    if record.reason_for_leaving_last_settled_home == "Other" && record.other_reason_for_leaving_last_settled_home.blank?
      record.errors.add :other_reason_for_leaving_last_settled_home, "If reason for leaving settled home is other then the other reason must be provided"
    end

    if record.reason_for_leaving_last_settled_home != "Other" && record.other_reason_for_leaving_last_settled_home.present?
      record.errors.add :other_reason_for_leaving_last_settled_home, "The other reason must not be provided if the reason for leaving settled home was not other"
    end
  end

<<<<<<< HEAD
  def validate_net_income(record)
    return unless record.tenant_economic_status && record.weekly_net_income

    applicable_income_range = IncomeRange.find_by(economic_status: record.tenant_economic_status)
    if record.weekly_net_income > applicable_income_range.hard_max
      record.errors.add :net_income, "Net income cannot be greater than #{applicable_income_range.hard_max} given the tenant's working situation"
    end
    if record.weekly_net_income < applicable_income_range.hard_max
      record.errors.add :net_income, "Net income cannot be less than #{applicable_income_range.hard_min} given the tenant's working situation"
=======
  def validate_armed_forces_injured(record)
    if (record.armed_forces == "Yes - a regular" || record.armed_forces == "Yes - a reserve") && record.armed_forces_injured.blank?
      record.errors.add :armed_forces_injured, "You must answer the armed forces injury question if the tenant has served in the armed forces"
    end

    if (record.armed_forces == "No" || record.armed_forces == "Prefer not to say") && record.armed_forces_injured.present?
      record.errors.add :armed_forces_injured, "You must not answer the armed forces injury question if the tenant has not served in the armed forces or prefer not to say was chosen"
>>>>>>> 31ee34a9
    end
  end

  def validate(record)
    # If we've come from the form UI we only want to validate the specific fields
    # that have just been submitted. If we're submitting a log via API or Bulk Upload
    # we want to validate all data fields.
    question_to_validate = options[:previous_page]
    if question_to_validate
      if respond_to?("validate_#{question_to_validate}")
        public_send("validate_#{question_to_validate}", record)
      end
    else
      # This assumes that all methods in this class other than this one are
      # validations to be run
      validation_methods = public_methods(false) - [__callee__]
      validation_methods.each { |meth| public_send(meth, record) }
    end
  end
end

class CaseLog < ApplicationRecord
  include Discard::Model
  default_scope -> { kept }
  scope :not_started, -> { where(status: "not_started") }
  scope :in_progress, -> { where(status: "in_progress") }
  scope :not_completed, -> { where.not(status: "completed") }
  scope :completed, -> { where(status: "completed") }

  validate :instance_validations
  before_save :update_status!

  attr_writer :previous_page

  enum status: { "not_started" => 0, "in_progress" => 1, "completed" => 2 }

  AUTOGENERATED_FIELDS = %w[id status created_at updated_at discarded_at].freeze

  def instance_validations
    validates_with CaseLogValidator, ({ previous_page: @previous_page } || {})
  end

  def self.editable_fields
    attribute_names - AUTOGENERATED_FIELDS
  end

  def completed?
    status == "completed"
  end

  def not_started?
    status == "not_started"
  end

  def in_progress?
    status == "in_progress"
  end

  def weekly_net_income
    case net_income_frequency
    when "Weekly"
      net_income
    when "Monthly"
      ((net_income * 12) / 52.0).round(0)
    when "Yearly"
      (net_income / 12.0).round(0)
    else
      nil
    end
  end

private

  def update_status!
    self.status = if all_fields_completed? && errors.empty?
                    "completed"
                  elsif all_fields_nil?
                    "not_started"
                  else
                    "in_progress"
                  end
  end

  def all_fields_completed?
    mandatory_fields.none? { |_key, val| val.nil? }
  end

  def all_fields_nil?
    mandatory_fields.all? { |_key, val| val.nil? }
  end

  def mandatory_fields
    required = attributes.except(*AUTOGENERATED_FIELDS)

    dynamically_not_required = []

    if reason_for_leaving_last_settled_home != "Other"
      dynamically_not_required << "other_reason_for_leaving_last_settled_home"
    end

    if net_income.to_i.zero?
      dynamically_not_required << "net_income_frequency"
    end

    required.delete_if { |key, _value| dynamically_not_required.include?(key) }
  end
end<|MERGE_RESOLUTION|>--- conflicted
+++ resolved
@@ -39,17 +39,20 @@
     end
   end
 
-<<<<<<< HEAD
   def validate_net_income(record)
     return unless record.tenant_economic_status && record.weekly_net_income
 
     applicable_income_range = IncomeRange.find_by(economic_status: record.tenant_economic_status)
+
     if record.weekly_net_income > applicable_income_range.hard_max
       record.errors.add :net_income, "Net income cannot be greater than #{applicable_income_range.hard_max} given the tenant's working situation"
     end
+
     if record.weekly_net_income < applicable_income_range.hard_max
       record.errors.add :net_income, "Net income cannot be less than #{applicable_income_range.hard_min} given the tenant's working situation"
-=======
+    end
+  end
+
   def validate_armed_forces_injured(record)
     if (record.armed_forces == "Yes - a regular" || record.armed_forces == "Yes - a reserve") && record.armed_forces_injured.blank?
       record.errors.add :armed_forces_injured, "You must answer the armed forces injury question if the tenant has served in the armed forces"
@@ -57,7 +60,6 @@
 
     if (record.armed_forces == "No" || record.armed_forces == "Prefer not to say") && record.armed_forces_injured.present?
       record.errors.add :armed_forces_injured, "You must not answer the armed forces injury question if the tenant has not served in the armed forces or prefer not to say was chosen"
->>>>>>> 31ee34a9
     end
   end
 
@@ -124,8 +126,6 @@
       ((net_income * 12) / 52.0).round(0)
     when "Yearly"
       (net_income / 12.0).round(0)
-    else
-      nil
     end
   end
 
