--- conflicted
+++ resolved
@@ -1,133 +1,9 @@
 class CaseLogValidator < ActiveModel::Validator
-<<<<<<< HEAD
-  # Methods to be used on save and continue need to be named 'validate_'
-  # followed by field name this is how the metaprogramming of the method
-  # name being call in the validate method works.
-
-  def validate_person_1_age(record)
-    if record.person_1_age && !/^[1-9][0-9]?$|^120$/.match?(record.person_1_age.to_s)
-      record.errors.add :person_1_age, "Tenant age must be between 0 and 120"
-    end
-  end
-
-  def validate_property_number_of_times_relet(record)
-    if record.property_number_of_times_relet && !/^[1-9]$|^0[1-9]$|^1[0-9]$|^20$/.match?(record.property_number_of_times_relet.to_s)
-      record.errors.add :property_number_of_times_relet, "Must be between 0 and 20"
-    end
-  end
-
-  def validate_reasonable_preference(record)
-    if record.homelessness == "No" && record.reasonable_preference == "Yes"
-      record.errors.add :reasonable_preference, "Can not be Yes if Not Homeless immediately prior to this letting has been selected"
-    elsif record.reasonable_preference == "Yes"
-      if !record.reasonable_preference_reason_homeless && !record.reasonable_preference_reason_unsatisfactory_housing && !record.reasonable_preference_reason_medical_grounds && !record.reasonable_preference_reason_avoid_hardship && !record.reasonable_preference_reason_do_not_know
-        record.errors.add :reasonable_preference_reason, "If reasonable preference is Yes, a reason must be given"
-      end
-    elsif record.reasonable_preference == "No"
-      if record.reasonable_preference_reason_homeless || record.reasonable_preference_reason_unsatisfactory_housing || record.reasonable_preference_reason_medical_grounds || record.reasonable_preference_reason_avoid_hardship || record.reasonable_preference_reason_do_not_know
-        record.errors.add :reasonable_preference_reason, "If reasonable preference is No, no reasons should be given"
-      end
-    end
-  end
-
-  def validate_other_reason_for_leaving_last_settled_home(record)
-    validate_other_field(record, "reason_for_leaving_last_settled_home", "other_reason_for_leaving_last_settled_home")
-  end
-
-  def validate_reason_for_leaving_last_settled_home(record)
-    if record.reason_for_leaving_last_settled_home == "Do not know" && record.benefit_cap_spare_room_subsidy != "Do not know"
-      record.errors.add :benefit_cap_spare_room_subsidy, "must be do not know if tenant’s main reason for leaving is do not know"
-    end
-  end
-
-  def validate_armed_forces_injured(record)
-    if (record.armed_forces == "Yes - a regular" || record.armed_forces == "Yes - a reserve") && record.armed_forces_injured.blank?
-      record.errors.add :armed_forces_injured, "You must answer the armed forces injury question if the tenant has served in the armed forces"
-    end
-
-    if (record.armed_forces == "No" || record.armed_forces == "Prefer not to say") && record.armed_forces_injured.present?
-      record.errors.add :armed_forces_injured, "You must not answer the armed forces injury question if the tenant has not served in the armed forces or prefer not to say was chosen"
-    end
-  end
-
-  def validate_outstanding_rent_amount(record)
-    if record.outstanding_rent_or_charges == "Yes" && record.outstanding_amount.blank?
-      record.errors.add :outstanding_amount, "You must answer the oustanding amout question if you have outstanding rent or charges."
-    end
-    if record.outstanding_rent_or_charges == "No" && record.outstanding_amount.present?
-      record.errors.add :outstanding_amount, "You must not answer the oustanding amout question if you don't have outstanding rent or charges."
-    end
-  end
-
-  EMPLOYED_STATUSES = ["Full-time - 30 hours or more", "Part-time - Less than 30 hours"].freeze
-  def validate_net_income_uc_proportion(record)
-    (1..8).any? do |n|
-      economic_status = record["person_#{n}_economic_status"]
-      is_employed = EMPLOYED_STATUSES.include?(economic_status)
-      relationship = record["person_#{n}_relationship"]
-      is_partner_or_main = relationship == "Partner" || (relationship.nil? && economic_status.present?)
-      if is_employed && is_partner_or_main && record.net_income_uc_proportion == "All"
-        record.errors.add :net_income_uc_proportion, "income is from Universal Credit, state pensions or benefits cannot be All if the tenant or the partner works part or full time"
-      end
-    end
-  end
-
-  def validate_armed_forces_active_response(record)
-    if record.armed_forces == "Yes - a regular" && record.armed_forces_active.blank?
-      record.errors.add :armed_forces_active, "You must answer the armed forces active question if the tenant has served as a regular in the armed forces"
-    end
-
-    if record.armed_forces != "Yes - a regular" && record.armed_forces_active.present?
-      record.errors.add :armed_forces_active, "You must not answer the armed forces active question if the tenant has not served as a regular in the armed forces"
-    end
-  end
-
-  def validate_household_pregnancy(record)
-    if (record.pregnancy == "Yes" || record.pregnancy == "Prefer not to say") && !women_of_child_bearing_age_in_household(record)
-      record.errors.add :pregnancy, "You must answer no as there are no female tenants aged 16-50 in the property"
-    end
-  end
-
-  def validate_fixed_term_tenancy(record)
-    is_present = record.fixed_term_tenancy.present?
-    is_in_range = record.fixed_term_tenancy.to_i.between?(2, 99)
-    is_secure = record.tenancy_type == "Fixed term – Secure"
-    is_ast = record.tenancy_type == "Fixed term – Assured Shorthold Tenancy (AST)"
-    conditions = [
-      { condition: !(is_secure || is_ast) && is_present, error: "You must only answer the fixed term tenancy length question if the tenancy type is fixed term" },
-      { condition: is_ast && !is_in_range,  error: "Fixed term – Assured Shorthold Tenancy (AST) should be between 2 and 99 years" },
-      { condition: is_secure && (!is_in_range && is_present), error: "Fixed term – Secure should be between 2 and 99 years or not specified" },
-    ]
-
-    conditions.each { |condition| condition[:condition] ? (record.errors.add :fixed_term_tenancy, condition[:error]) : nil }
-  end
-
-  def validate_net_income(record)
-    return unless record.person_1_economic_status && record.weekly_net_income
-
-    if record.weekly_net_income > record.applicable_income_range.hard_max
-      record.errors.add :net_income, "Net income cannot be greater than #{record.applicable_income_range.hard_max} given the tenant's working situation"
-    end
-
-    if record.weekly_net_income < record.applicable_income_range.hard_min
-      record.errors.add :net_income, "Net income cannot be less than #{record.applicable_income_range.hard_min} given the tenant's working situation"
-    end
-
-    if record.soft_errors.present? && record.override_net_income_validation.blank?
-      record.errors.add :override_net_income_validation, "For net incomes that fall outside the expected range you must confirm they're correct"
-    end
-  end
-
-  def validate_other_tenancy_type(record)
-    validate_other_field(record, "tenancy_type", "other_tenancy_type")
-  end
-=======
   # Validations methods need to be called 'validate_' to run on model save
   include HouseholdValidations
   include PropertyValidations
   include FinancialValidations
   include TenancyValidations
->>>>>>> fff5da30
 
   def validate(record)
     # If we've come from the form UI we only want to validate the specific fields
