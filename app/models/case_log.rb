--- conflicted
+++ resolved
@@ -54,16 +54,7 @@
       record.errors.add :armed_forces_injured, "You must not answer the armed forces injury question if the tenant has not served in the armed forces or prefer not to say was chosen"
     end
   end
-
-<<<<<<< HEAD
-  def validate_armed_forces_active_response(record)
-    if record.armed_forces == "Yes - a regular" && record.armed_forces_active.blank?
-      record.errors.add :armed_forces_active, "You must answer the armed forces active question if the tenant has served as a regular in the armed forces"
-    end
-
-    if record.armed_forces != "Yes - a regular" && record.armed_forces_active.present?
-      record.errors.add :armed_forces_active, "You must not answer the armed forces active question if the tenant has not served as a regular in the armed forces"
-=======
+  
   EMPLOYED_STATUSES = ["Full-time - 30 hours or more", "Part-time - Less than 30 hours"].freeze
   def validate_net_income_uc_proportion(record)
     (1..8).any? do |n|
@@ -74,7 +65,16 @@
       if is_employed && is_partner_or_main && record.net_income_uc_proportion == "All"
         record.errors.add :net_income_uc_proportion, "income is from Universal Credit, state pensions or benefits cannot be All if the tenant or the partner works part or full time"
       end
->>>>>>> c5e6506e
+    end
+  end
+
+  def validate_armed_forces_active_response(record)
+    if record.armed_forces == "Yes - a regular" && record.armed_forces_active.blank?
+      record.errors.add :armed_forces_active, "You must answer the armed forces active question if the tenant has served as a regular in the armed forces"
+    end
+
+    if record.armed_forces != "Yes - a regular" && record.armed_forces_active.present?
+      record.errors.add :armed_forces_active, "You must not answer the armed forces active question if the tenant has not served as a regular in the armed forces"
     end
   end
 
