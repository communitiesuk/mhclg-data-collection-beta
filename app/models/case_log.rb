--- conflicted
+++ resolved
@@ -270,18 +270,17 @@
       dynamically_not_required << "fixed_term_tenancy"
     end
 
+    if soft_errors.empty?
+      dynamically_not_required << "override_net_income_validation"
+    end
+
     unless tenancy_type == "Other"
       dynamically_not_required << "other_tenancy_type"
     end
 
-<<<<<<< HEAD
-    if soft_errors.empty?
-      dynamically_not_required << "override_net_income_validation"
-=======
     unless net_income_known == "Yes"
       dynamically_not_required << "net_income"
       dynamically_not_required << "net_income_frequency"
->>>>>>> c7cd48c2
     end
 
     required.delete_if { |key, _value| dynamically_not_required.include?(key) }
