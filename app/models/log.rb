class Log < ApplicationRecord
  include CollectionTimeHelper

  self.abstract_class = true

  belongs_to :owning_organisation, class_name: "Organisation", optional: true
  belongs_to :created_by, class_name: "User", optional: true
  belongs_to :updated_by, class_name: "User", optional: true
  belongs_to :bulk_upload, optional: true

  before_save :update_status!

  STATUS = {
    "not_started" => 0,
    "in_progress" => 1,
    "completed" => 2,
    "pending" => 3,
  }.freeze
  enum status: STATUS
  enum status_cache: STATUS, _prefix: true

  scope :visible, -> { where(status: %w[not_started in_progress completed]) }

  scope :filter_by_status, ->(status, _user = nil) { where status: }
  scope :filter_by_years, lambda { |years, _user = nil|
    first_year = years.shift
    query = filter_by_year(first_year)
    years.each { |year| query = query.or(filter_by_year(year)) }
    query.all
  }
  scope :filter_by_postcode, ->(postcode_full) { where("REPLACE(postcode_full, ' ', '') ILIKE ?", "%#{postcode_full.delete(' ')}%") }
  scope :filter_by_id, ->(id) { where(id:) }
  scope :filter_by_user, lambda { |selected_user, user|
    if !selected_user.include?("all") && user.present?
      where(created_by: user)
    end
  }
  scope :filter_by_bulk_upload_id, lambda { |bulk_upload_id, user|
    joins(:bulk_upload)
      .where(bulk_upload: { id: bulk_upload_id, user: })
  }
  scope :created_by, ->(user) { where(created_by: user) }

  attr_accessor :skip_update_status

  def process_uprn_change!
    if uprn.present?
      service = UprnClient.new(uprn)
      service.call

      return errors.add(:uprn, :uprn_error, message: service.error) if service.error.present?

      presenter = UprnDataPresenter.new(service.result)

      self.uprn_known = 1
      self.uprn_confirmed = nil
      self.address_line1 = presenter.address_line1
      self.address_line2 = presenter.address_line2
      self.town_or_city = presenter.town_or_city
      self.postcode_full = presenter.postcode
      self.county = nil
      process_postcode_changes!
    end
  end

  def collection_start_year
    return @start_year if @start_year

    return unless startdate

    window_end_date = Time.zone.local(startdate.year, 4, 1)
    @start_year = startdate < window_end_date ? startdate.year - 1 : startdate.year
  end

  def recalculate_start_year!
    @start_year = nil
    collection_start_year
  end

  def lettings?
    false
  end

  def sales?
    false
  end

  def ethnic_refused?
    ethnic_group == 17
  end

  def collection_period_open?
    return false if older_than_previous_collection_year?

    form.end_date > Time.zone.today
  end

  def blank_invalid_non_setup_fields!
    setup_ids = form.setup_sections.flat_map(&:subsections).flat_map(&:questions).map(&:id)

    2.times do
      next if valid?

      errors.each do |error|
        next if setup_ids.include?(error.attribute.to_s)

        public_send("#{error.attribute}=", nil)
      end

      blank_compound_invalid_non_setup_fields!

      errors.clear
    end
  end

  (1..8).each do |person_num|
    define_method("retirement_age_for_person_#{person_num}") do
      retirement_age_for_person(person_num)
    end

    define_method("plural_gender_for_person_#{person_num}") do
      plural_gender_for_person(person_num)
    end
  end

  (2..8).each do |person_num|
    define_method("person_#{person_num}_child_relation?") do
      send("relat#{person_num}") == "C"
    end
  end

  def calculate_status
    if all_fields_completed? && errors.empty?
      "completed"
    elsif all_fields_nil?
      "not_started"
    else
      "in_progress"
    end
  end

  def field_formatted_as_currency(field_name)
    field_value = public_send(field_name)
    format_as_currency(field_value)
  end

<<<<<<< HEAD
  def blank_compound_invalid_non_setup_fields!
    self.ppcodenk = nil if errors.attribute_names.include? :ppostcode_full

    if errors.of_kind?(:uprn, :uprn_error)
      self.uprn_known = nil
      self.uprn_confirmed = nil
      self.address_line1 = nil
      self.address_line2 = nil
      self.town_or_city = nil
      self.postcode_full = nil
      self.county = nil
    end
=======
  def creation_method
    bulk_upload_id ? "bulk upload" : "single log"
>>>>>>> 4fa89580
  end

private

  # Handle logs that are older than previous collection start date
  def older_than_previous_collection_year?
    return false unless startdate

    startdate < previous_collection_start_date
  end

  def plural_gender_for_person(person_num)
    gender = public_send("sex#{person_num}".to_sym)
    return unless gender

    if %w[M X].include?(gender)
      "male and non-binary people"
    elsif gender == "F"
      "females"
    end
  end

  def update_status!
    return if skip_update_status

    self.status = calculate_status
  end

  def all_fields_completed?
    form.subsections.all? { |subsection| subsection.complete?(self) || subsection.not_displayed_in_tasklist?(self) }
  end

  def all_fields_nil?
    not_started_statuses = %i[not_started cannot_start_yet]
    form.subsections.all? { |subsection| not_started_statuses.include? subsection.status(self) }
  end

  def reset_invalidated_dependent_fields!
    return unless form

    form.reset_not_routed_questions_and_invalid_answers(self)
    reset_created_by!
  end

  PIO = PostcodeService.new

  def process_previous_postcode_changes!
    self.ppostcode_full = upcase_and_remove_whitespace(ppostcode_full)
    process_postcode(ppostcode_full, "ppcodenk", "is_previous_la_inferred", "prevloc")
  end

  LA_CHANGES = {
    "E07000027" => "E06000064", # Barrow-in-Furness => Westmorland and Furness
    "E07000030" => "E06000064", # Eden => Westmorland and Furness
    "E07000031" => "E06000064", # South Lakeland => Westmorland and Furness
    "E07000026" => "E06000063", # Allerdale => Cumberland
    "E07000028" => "E06000063", # Carlisle => Cumberland
    "E07000029" => "E06000063", # Copeland => Cumberland
    "E07000163" => "E06000065", # Craven => North Yorkshire
    "E07000164" => "E06000065", # Hambleton => North Yorkshire
    "E07000165" => "E06000065", # Harrogate => North Yorkshire
    "E07000166" => "E06000065", # Richmondshire => North Yorkshire
    "E07000167" => "E06000065", # Ryedale => North Yorkshire
    "E07000168" => "E06000065", # Scarborough => North Yorkshire
    "E07000169" => "E06000065", # Selby => North Yorkshire
    "E07000187" => "E06000066", # Mendip => Somerset
    "E07000188" => "E06000066", # Sedgemoor => Somerset
    "E07000246" => "E06000066", # Somerset West and Taunton => Somerset
    "E07000189" => "E06000066", # South Somerset => Somerset
  }.freeze

  def get_inferred_la(postcode)
    result = PIO.lookup(postcode)
    location_code = result[:location_code] if result
    if LA_CHANGES.key?(location_code) && form.start_date.year >= 2023
      LA_CHANGES[location_code]
    elsif !(LA_CHANGES.value?(location_code) && form.start_date.year < 2023)
      location_code
    end
  end

  def upcase_and_remove_whitespace(string)
    string.present? ? string.upcase.gsub(/\s+/, "") : string
  end

  def reset_location_fields!
    reset_location(is_la_inferred, "la", "is_la_inferred", "postcode_full", 1)
  end

  def reset_previous_location_fields!
    reset_location(is_previous_la_inferred, "prevloc", "is_previous_la_inferred", "ppostcode_full", previous_la_known)
  end

  def reset_location(is_inferred, la_key, is_inferred_key, postcode_key, is_la_known)
    if is_inferred || is_la_known != 1
      self[la_key] = nil
    end
    self[is_inferred_key] = false
    self[postcode_key] = nil
  end
end<|MERGE_RESOLUTION|>--- conflicted
+++ resolved
@@ -144,7 +144,6 @@
     format_as_currency(field_value)
   end
 
-<<<<<<< HEAD
   def blank_compound_invalid_non_setup_fields!
     self.ppcodenk = nil if errors.attribute_names.include? :ppostcode_full
 
@@ -157,10 +156,10 @@
       self.postcode_full = nil
       self.county = nil
     end
-=======
+  end
+
   def creation_method
     bulk_upload_id ? "bulk upload" : "single log"
->>>>>>> 4fa89580
   end
 
 private
