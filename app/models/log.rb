class Log < ApplicationRecord
  self.abstract_class = true

  belongs_to :owning_organisation, class_name: "Organisation", optional: true
  belongs_to :created_by, class_name: "User", optional: true
  belongs_to :updated_by, class_name: "User", optional: true
  belongs_to :bulk_upload, optional: true

  before_save :update_status!

  STATUS = { "not_started" => 0, "in_progress" => 1, "completed" => 2 }.freeze
  enum status: STATUS

  scope :filter_by_status, ->(status, _user = nil) { where status: }
  scope :filter_by_years, lambda { |years, _user = nil|
    first_year = years.shift
    query = filter_by_year(first_year)
    years.each { |year| query = query.or(filter_by_year(year)) }
    query.all
  }
  scope :filter_by_postcode, ->(postcode_full) { where("REPLACE(postcode_full, ' ', '') ILIKE ?", "%#{postcode_full.delete(' ')}%") }
  scope :filter_by_id, ->(id) { where(id:) }
  scope :filter_by_user, lambda { |selected_user, user|
    if !selected_user.include?("all") && user.present?
      where(created_by: user)
    end
  }
  scope :filter_by_bulk_upload_id, lambda { |bulk_upload_id, user|
    joins(:bulk_upload)
      .where(bulk_upload: { id: bulk_upload_id, user: })
  }
  scope :created_by, ->(user) { where(created_by: user) }

  def collection_start_year
    return @start_year if @start_year

    return unless startdate

    window_end_date = Time.zone.local(startdate.year, 4, 1)
    @start_year = startdate < window_end_date ? startdate.year - 1 : startdate.year
  end

  def recalculate_start_year!
    @start_year = nil
    collection_start_year
  end

  def lettings?
    false
  end

  def sales?
    false
  end

  def ethnic_refused?
    ethnic_group == 17
  end

  def collection_period_open?
    form.end_date > Time.zone.today
  end

  def blank_invalid_non_setup_fields!
    setup_ids = form.setup_sections.flat_map(&:subsections).flat_map(&:questions).map(&:id)

    errors.each do |error|
      next if setup_ids.include?(error.attribute.to_s)

      public_send("#{error.attribute}=", nil)
    end
  end

  (1..8).each do |person_num|
    define_method("retirement_age_for_person_#{person_num}") do
      retirement_age_for_person(person_num)
    end

    define_method("plural_gender_for_person_#{person_num}") do
      plural_gender_for_person(person_num)
    end
  end

  (2..8).each do |person_num|
    define_method("person_#{person_num}_child_relation?") do
      send("relat#{person_num}") == "C"
    end
  end

private

  def plural_gender_for_person(person_num)
    gender = public_send("sex#{person_num}".to_sym)
    return unless gender

    if %w[M X].include?(gender)
      "male and non-binary people"
    elsif gender == "F"
      "females"
    end
  end

  def update_status!
    self.status = if all_fields_completed? && errors.empty?
                    "completed"
                  elsif all_fields_nil?
                    "not_started"
                  else
                    "in_progress"
                  end
  end

  def all_fields_completed?
    subsection_statuses = form.subsections.map { |subsection| subsection.status(self) if subsection.displayed_in_tasklist?(self) }.uniq.compact
    subsection_statuses == [:completed]
  end

  def all_fields_nil?
    not_started_statuses = %i[not_started cannot_start_yet]
    subsection_statuses = form.subsections.map { |subsection| subsection.status(self) }.uniq
    subsection_statuses.all? { |status| not_started_statuses.include?(status) }
  end

  def reset_invalidated_dependent_fields!
    return unless form

    form.reset_not_routed_questions(self)
    reset_created_by!
  end

  PIO = PostcodeService.new

  def process_previous_postcode_changes!
    self.ppostcode_full = upcase_and_remove_whitespace(ppostcode_full)
    process_postcode(ppostcode_full, "ppcodenk", "is_previous_la_inferred", "prevloc")
  end

  LA_CHANGES = {
    "E07000027" => "E06000063", # Barrow-in-Furness => Cumberland
    "E07000030" => "E06000063", # Eden => Cumberland
    "E07000031" => "E06000063", # South Lakeland => Cumberland
    "E07000026" => "E06000064", # Allerdale => Westmorland and Furness
    "E07000028" => "E06000064", # Carlisle => Westmorland and Furness
    "E07000029" => "E06000064", # Copeland => Westmorland and Furness
    "E07000163" => "E06000065", # Craven => North Yorkshire
    "E07000164" => "E06000065", # Hambleton => North Yorkshire
    "E07000165" => "E06000065", # Harrogate => North Yorkshire
    "E07000166" => "E06000065", # Richmondshire => North Yorkshire
    "E07000167" => "E06000065", # Ryedale => North Yorkshire
    "E07000168" => "E06000065", # Scarborough => North Yorkshire
    "E07000169" => "E06000065", # Selby => North Yorkshire
    "E07000187" => "E06000066", # Mendip => Somerset
    "E07000188" => "E06000066", # Sedgemoor => Somerset
    "E07000246" => "E06000066", # Somerset West and Taunton => Somerset
    "E07000189" => "E06000066", # South Somerset => Somerset
  }.freeze

  def get_inferred_la(postcode)
    result = PIO.lookup(postcode)
    location_code = result[:location_code] if result
<<<<<<< HEAD
    unless LA_CHANGES.value?(location_code) && form.start_date.year < 2023
=======
    if LA_CHANGES.key?(location_code) && form.start_date.year >= 2023
      LA_CHANGES[location_code]
    else
>>>>>>> 877d3118
      location_code
    end
  end

  def upcase_and_remove_whitespace(string)
    string.present? ? string.upcase.gsub(/\s+/, "") : string
  end

  def reset_location_fields!
    reset_location(is_la_inferred, "la", "is_la_inferred", "postcode_full", 1)
  end

  def reset_previous_location_fields!
    reset_location(is_previous_la_inferred, "prevloc", "is_previous_la_inferred", "ppostcode_full", previous_la_known)
  end

  def reset_location(is_inferred, la_key, is_inferred_key, postcode_key, is_la_known)
    if is_inferred || is_la_known != 1
      self[la_key] = nil
    end
    self[is_inferred_key] = false
    self[postcode_key] = nil
  end

  def format_as_currency(num_string)
    ActionController::Base.helpers.number_to_currency(num_string, unit: "£")
  end
end<|MERGE_RESOLUTION|>--- conflicted
+++ resolved
@@ -158,13 +158,9 @@
   def get_inferred_la(postcode)
     result = PIO.lookup(postcode)
     location_code = result[:location_code] if result
-<<<<<<< HEAD
-    unless LA_CHANGES.value?(location_code) && form.start_date.year < 2023
-=======
     if LA_CHANGES.key?(location_code) && form.start_date.year >= 2023
       LA_CHANGES[location_code]
-    else
->>>>>>> 877d3118
+    elsif !(LA_CHANGES.value?(location_code) && form.start_date.year < 2023)
       location_code
     end
   end
