--- conflicted
+++ resolved
@@ -75,15 +75,13 @@
     self.nationality_all = nationality_all_group if nationality_uk_or_prefers_not_to_say?
     self.nationality_all_buyer2 = nationality_all_buyer2_group if nationality2_uk_or_prefers_not_to_say?
 
-<<<<<<< HEAD
-    self.numstair = is_firststair? ? 1 : nil if numstair == 1 && firststair_changed?
-    self.mrent = 0 if stairowned_100?
-=======
     if saledate_changed? && !LocalAuthority.active(saledate).where(code: la).exists?
       self.la = nil
       self.is_la_inferred = false
     end
->>>>>>> eb995e75
+
+    self.numstair = is_firststair? ? 1 : nil if numstair == 1 && firststair_changed?
+    self.mrent = 0 if stairowned_100?
 
     set_encoded_derived_values!(DEPENDENCIES)
   end
