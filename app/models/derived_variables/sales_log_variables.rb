module DerivedVariables::SalesLogVariables
  def set_derived_fields!
    self.ethnic = 17 if ethnic_refused?
    if exdate.present?
      self.exday = exdate.day
      self.exmonth = exdate.month
      self.exyear = exdate.year
    end
<<<<<<< HEAD
=======
    self.deposit = value if outright_sale? && mortgage_not_used?
>>>>>>> 3bdfd6db
  end
end<|MERGE_RESOLUTION|>--- conflicted
+++ resolved
@@ -6,9 +6,6 @@
       self.exmonth = exdate.month
       self.exyear = exdate.year
     end
-<<<<<<< HEAD
-=======
     self.deposit = value if outright_sale? && mortgage_not_used?
->>>>>>> 3bdfd6db
   end
 end