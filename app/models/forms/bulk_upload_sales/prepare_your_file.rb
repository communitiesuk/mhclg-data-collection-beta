module Forms
  module BulkUploadSales
    class PrepareYourFile
      include ActiveModel::Model
      include ActiveModel::Attributes
      include Rails.application.routes.url_helpers

      attribute :year, :integer

      def view_path
        "bulk_upload_sales_logs/forms/prepare_your_file"
      end

      def back_path
        if in_crossover_period?
          Rails.application.routes.url_helpers.bulk_upload_sales_log_path(id: "year", form: { year: })
        else
          Rails.application.routes.url_helpers.sales_logs_path
        end
      end

      def next_path
        bulk_upload_sales_log_path(id: "upload-your-file", form: { year: })
      end

      def template_path
<<<<<<< HEAD
        "/files/bulk-upload-sales-template-2023-24.xlsx"
      end

      def old_template_path
        "/files/bulk-upload-sales-template-2022-23.xlsx"
      end

      def specification_path
        return if year.blank?

        if year <= 2022
          "/files/bulk-upload-sales-specification-2022-23.xlsx"
        else
=======
        case year
        when 2022
          "/files/bulk-upload-sales-template-2022-23.xlsx"
        when 2023
          "/files/bulk-upload-sales-template-2023-24.xlsx"
        end
      end

      def specification_path
        case year
        when 2022
          "/files/bulk-upload-sales-specification-2022-23.xlsx"
        when 2023
>>>>>>> 02aa97e7
          "/files/bulk-upload-sales-specification-2023-24.xlsx"
        end
      end

      def year_combo
        "#{year}/#{year + 1 - 2000}"
      end

      def save!
        true
      end

    private

      def in_crossover_period?
        FormHandler.instance.sales_in_crossover_period?
      end
    end
  end
end<|MERGE_RESOLUTION|>--- conflicted
+++ resolved
@@ -24,21 +24,6 @@
       end
 
       def template_path
-<<<<<<< HEAD
-        "/files/bulk-upload-sales-template-2023-24.xlsx"
-      end
-
-      def old_template_path
-        "/files/bulk-upload-sales-template-2022-23.xlsx"
-      end
-
-      def specification_path
-        return if year.blank?
-
-        if year <= 2022
-          "/files/bulk-upload-sales-specification-2022-23.xlsx"
-        else
-=======
         case year
         when 2022
           "/files/bulk-upload-sales-template-2022-23.xlsx"
@@ -52,7 +37,6 @@
         when 2022
           "/files/bulk-upload-sales-specification-2022-23.xlsx"
         when 2023
->>>>>>> 02aa97e7
           "/files/bulk-upload-sales-specification-2023-24.xlsx"
         end
       end
