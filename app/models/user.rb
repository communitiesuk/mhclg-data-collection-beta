--- conflicted
+++ resolved
@@ -34,10 +34,7 @@
 
   scope :search_by_name, ->(name) { where("name ILIKE ?", "%#{name}%") }
   scope :search_by_email, ->(email) { where("email ILIKE ?", "%#{email}%") }
-<<<<<<< HEAD
-=======
   scope :filter_by_active, -> { where(active: true) }
->>>>>>> 40b751b9
   scope :search_by, ->(param) { search_by_name(param).or(search_by_email(param)) }
 
   def case_logs
@@ -93,15 +90,10 @@
     old_user_id.present?
   end
 
-<<<<<<< HEAD
-  def skip_confirmation!
-    !active?
-=======
   def send_confirmation_instructions
     return unless active?
 
     super
->>>>>>> 40b751b9
   end
 
   def need_two_factor_authentication?(_request)
@@ -146,11 +138,8 @@
       end
     end
   end
-<<<<<<< HEAD
 
   def can_toggle_active?(user)
     self != user && (support? || data_coordinator?)
   end
-=======
->>>>>>> 40b751b9
 end