--- conflicted
+++ resolved
@@ -29,12 +29,9 @@
       Form::Sales::Pages::Buyer2WorkingSituation.new(nil, nil, self),
       Form::Sales::Pages::Buyer2LiveInProperty.new(nil, nil, self),
       Form::Sales::Pages::NumberOfOthersInProperty.new(nil, nil, self),
-<<<<<<< HEAD
-=======
       Form::Sales::Pages::PersonKnown.new("person_1_known", nil, self, person_index: 1),
       Form::Sales::Pages::PersonRelationshipToBuyer1.new("person_1_relationship_to_buyer_1", nil, self, person_index: 2),
       Form::Sales::Pages::PersonRelationshipToBuyer1.new("person_1_relationship_to_buyer_1_joint_purchase", nil, self, person_index: 3),
->>>>>>> 143ff51a
       Form::Sales::Pages::PersonAge.new("person_1_age", nil, self, person_index: 2),
       Form::Sales::Pages::PersonAge.new("person_1_age_joint_purchase", nil, self, person_index: 3),
       Form::Sales::Pages::Person1GenderIdentity.new(nil, nil, self),
@@ -42,31 +39,22 @@
       Form::Sales::Pages::PersonWorkingSituation.new("person_1_working_situation", nil, self, person_index: 2),
       Form::Sales::Pages::PersonWorkingSituation.new("person_1_working_situation_joint_purchase", nil, self, person_index: 3),
       Form::Sales::Pages::PersonKnown.new("person_2_known", nil, self, person_index: 2),
-<<<<<<< HEAD
-=======
       Form::Sales::Pages::PersonRelationshipToBuyer1.new("person_2_relationship_to_buyer_1", nil, self, person_index: 3),
       Form::Sales::Pages::PersonRelationshipToBuyer1.new("person_2_relationship_to_buyer_1_joint_purchase", nil, self, person_index: 4),
->>>>>>> 143ff51a
       Form::Sales::Pages::PersonAge.new("person_2_age", nil, self, person_index: 3),
       Form::Sales::Pages::PersonAge.new("person_2_age_joint_purchase", nil, self, person_index: 4),
       Form::Sales::Pages::PersonWorkingSituation.new("person_2_working_situation", nil, self, person_index: 3),
       Form::Sales::Pages::PersonWorkingSituation.new("person_2_working_situation_joint_purchase", nil, self, person_index: 4),
       Form::Sales::Pages::PersonKnown.new("person_3_known", nil, self, person_index: 3),
-<<<<<<< HEAD
-=======
       Form::Sales::Pages::PersonRelationshipToBuyer1.new("person_3_relationship_to_buyer_1", nil, self, person_index: 4),
       Form::Sales::Pages::PersonRelationshipToBuyer1.new("person_3_relationship_to_buyer_1_joint_purchase", nil, self, person_index: 5),
->>>>>>> 143ff51a
       Form::Sales::Pages::PersonAge.new("person_3_age", nil, self, person_index: 4),
       Form::Sales::Pages::PersonAge.new("person_3_age_joint_purchase", nil, self, person_index: 5),
       Form::Sales::Pages::PersonWorkingSituation.new("person_3_working_situation", nil, self, person_index: 4),
       Form::Sales::Pages::PersonWorkingSituation.new("person_3_working_situation_joint_purchase", nil, self, person_index: 5),
       Form::Sales::Pages::PersonKnown.new("person_4_known", nil, self, person_index: 4),
-<<<<<<< HEAD
-=======
       Form::Sales::Pages::PersonRelationshipToBuyer1.new("person_4_relationship_to_buyer_1", nil, self, person_index: 5),
       Form::Sales::Pages::PersonRelationshipToBuyer1.new("person_4_relationship_to_buyer_1_joint_purchase", nil, self, person_index: 6),
->>>>>>> 143ff51a
       Form::Sales::Pages::PersonAge.new("person_4_age", nil, self, person_index: 5),
       Form::Sales::Pages::PersonAge.new("person_4_age_joint_purchase", nil, self, person_index: 6),
       Form::Sales::Pages::PersonWorkingSituation.new("person_4_working_situation", nil, self, person_index: 5),
