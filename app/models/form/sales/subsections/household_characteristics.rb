--- conflicted
+++ resolved
@@ -29,15 +29,12 @@
       Form::Sales::Pages::Buyer2LiveInProperty.new(nil, nil, self),
       Form::Sales::Pages::NumberOfOthersInProperty.new(nil, nil, self),
       Form::Sales::Pages::Person1Age.new(nil, nil, self),
-<<<<<<< HEAD
       Form::Sales::Pages::Person2Known.new(nil, nil, self),
       Form::Sales::Pages::Person2Age.new(nil, nil, self),
       Form::Sales::Pages::Person3Known.new(nil, nil, self),
-=======
-      Form::Sales::Pages::Person2Age.new(nil, nil, self),
       Form::Sales::Pages::Person3Age.new(nil, nil, self),
+      Form::Sales::Pages::Person4Known.new(nil, nil, self),
       Form::Sales::Pages::Person4Age.new(nil, nil, self),
->>>>>>> 67435e9f
     ]
   end
 end