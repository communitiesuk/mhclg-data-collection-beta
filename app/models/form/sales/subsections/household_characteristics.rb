class Form::Sales::Subsections::HouseholdCharacteristics < ::Form::Subsection
  def initialize(id, hsh, section)
    super
    @id = "household_characteristics"
    @label = "Household characteristics"
    @section = section
    @depends_on = [{ "setup" => "completed" }]
  end

  def pages
    @pages ||= [
      Form::Sales::Pages::Age1.new(nil, nil, self),
      Form::Sales::Pages::GenderIdentity1.new(nil, nil, self),
      Form::Sales::Pages::Buyer1LiveInProperty.new(nil, nil, self),
<<<<<<< HEAD
      Form::Sales::Pages::Buyer2RelationshipToBuyer1.new(nil, nil, self),
=======
      Form::Sales::Pages::Age2.new(nil, nil, self),
>>>>>>> ae349cd6
    ]
  end
end<|MERGE_RESOLUTION|>--- conflicted
+++ resolved
@@ -12,11 +12,8 @@
       Form::Sales::Pages::Age1.new(nil, nil, self),
       Form::Sales::Pages::GenderIdentity1.new(nil, nil, self),
       Form::Sales::Pages::Buyer1LiveInProperty.new(nil, nil, self),
-<<<<<<< HEAD
       Form::Sales::Pages::Buyer2RelationshipToBuyer1.new(nil, nil, self),
-=======
       Form::Sales::Pages::Age2.new(nil, nil, self),
->>>>>>> ae349cd6
     ]
   end
 end