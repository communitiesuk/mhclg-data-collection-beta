--- conflicted
+++ resolved
@@ -12,11 +12,8 @@
       Form::Sales::Pages::PropertyNumberOfBedrooms.new(nil, nil, self),
       Form::Sales::Pages::PropertyBuildingType.new(nil, nil, self),
       Form::Sales::Pages::PropertyUnitType.new(nil, nil, self),
-<<<<<<< HEAD
       Form::Sales::Pages::PropertyPostcode.new(nil, nil, self),
-=======
       Form::Sales::Pages::PropertyLocalAuthority.new(nil, nil, self),
->>>>>>> 20159bba
     ]
   end
 end