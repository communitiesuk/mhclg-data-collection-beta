class Form::Sales::Subsections::SharedOwnershipScheme < ::Form::Subsection
  def initialize(id, hsh, section)
    super
    @id = "shared_ownership_scheme"
    @label = "Shared ownership scheme"
    @depends_on = [{ "ownershipsch" => 1, "setup_completed?" => true }]
  end

  def pages
    @pages ||= [
      Form::Sales::Pages::LivingBeforePurchase.new("living_before_purchase_shared_ownership", nil, self),
      Form::Sales::Pages::Staircase.new(nil, nil, self),
      Form::Sales::Pages::AboutStaircase.new(nil, nil, self),
      Form::Sales::Pages::Resale.new(nil, nil, self),
      Form::Sales::Pages::ExchangeDate.new(nil, nil, self),
      Form::Sales::Pages::HandoverDate.new(nil, nil, self),
      Form::Sales::Pages::HandoverDateCheck.new("handover_date_check", nil, self),
      Form::Sales::Pages::LaNominations.new(nil, nil, self),
      Form::Sales::Pages::BuyerPrevious.new(nil, nil, self),
      Form::Sales::Pages::PreviousBedrooms.new(nil, nil, self),
      Form::Sales::Pages::PreviousPropertyType.new(nil, nil, self),
      Form::Sales::Pages::PreviousTenure.new(nil, nil, self),
      Form::Sales::Pages::AboutPriceSharedOwnership.new(nil, nil, self),
<<<<<<< HEAD
      Form::Sales::Pages::AboutPriceSharedOwnershipValueCheck.new(nil, nil, self),
=======
      Form::Sales::Pages::SharedOwnershipDepositValueCheck.new("shared_ownership_equity_value_check", nil, self),
>>>>>>> 7bd76c4d
      Form::Sales::Pages::Mortgageused.new("mortgage_used_shared_ownership", nil, self),
      Form::Sales::Pages::MortgageAmount.new("mortgage_amount_shared_ownership", nil, self),
      Form::Sales::Pages::SharedOwnershipDepositValueCheck.new("shared_ownership_mortgage_amount_value_check", nil, self),
      Form::Sales::Pages::MortgageLender.new("mortgage_lender_shared_ownership", nil, self),
      Form::Sales::Pages::MortgageLenderOther.new("mortgage_lender_other_shared_ownership", nil, self),
      Form::Sales::Pages::MortgageLength.new("mortgage_length_shared_ownership", nil, self),
      Form::Sales::Pages::ExtraBorrowing.new("extra_borrowing_shared_ownership", nil, self),
      Form::Sales::Pages::AboutDepositWithDiscount.new(nil, nil, self),
      Form::Sales::Pages::AboutDepositWithoutDiscount.new("about_deposit_shared_ownership", nil, self),
      Form::Sales::Pages::DepositValueCheck.new("deposit_value_check", nil, self),
      Form::Sales::Pages::SharedOwnershipDepositValueCheck.new("shared_ownership_deposit_value_check", nil, self),
      Form::Sales::Pages::MonthlyRent.new(nil, nil, self),
      Form::Sales::Pages::LeaseholdCharges.new("leasehold_charges_shared_ownership", nil, self),
    ]
  end

  def displayed_in_tasklist?(log)
    log.ownershipsch == 1
  end
end<|MERGE_RESOLUTION|>--- conflicted
+++ resolved
@@ -21,11 +21,8 @@
       Form::Sales::Pages::PreviousPropertyType.new(nil, nil, self),
       Form::Sales::Pages::PreviousTenure.new(nil, nil, self),
       Form::Sales::Pages::AboutPriceSharedOwnership.new(nil, nil, self),
-<<<<<<< HEAD
       Form::Sales::Pages::AboutPriceSharedOwnershipValueCheck.new(nil, nil, self),
-=======
       Form::Sales::Pages::SharedOwnershipDepositValueCheck.new("shared_ownership_equity_value_check", nil, self),
->>>>>>> 7bd76c4d
       Form::Sales::Pages::Mortgageused.new("mortgage_used_shared_ownership", nil, self),
       Form::Sales::Pages::MortgageAmount.new("mortgage_amount_shared_ownership", nil, self),
       Form::Sales::Pages::SharedOwnershipDepositValueCheck.new("shared_ownership_mortgage_amount_value_check", nil, self),
