--- conflicted
+++ resolved
@@ -9,12 +9,9 @@
 
   def pages
     @pages ||= [
-<<<<<<< HEAD
       Form::Sales::Pages::LivingBeforePurchase.new("living_before_purchase_discounted_ownership", nil, self),
-=======
       Form::Sales::Pages::AboutPriceRtb.new(nil, nil, self),
       Form::Sales::Pages::AboutPriceNotRtb.new(nil, nil, self),
->>>>>>> ee3d66c1
       Form::Sales::Pages::AboutDeposit.new("about_deposit_discounted_ownership", nil, self),
     ]
   end
