--- conflicted
+++ resolved
@@ -17,13 +17,8 @@
       Form::Sales::Pages::SharedOwnershipType.new(nil, nil, self),
       Form::Sales::Pages::DiscountedOwnershipType.new(nil, nil, self),
       (Form::Sales::Pages::OutrightOwnershipType.new(nil, nil, self) unless form.start_year_2025_or_later?),
-<<<<<<< HEAD
-      (Form::Sales::Pages::BuyerCompany.new(nil, nil, self) unless form.start_year_2025_or_later?),
-      Form::Sales::Pages::BuyerLive.new(nil, nil, self),
-=======
-      Form::Sales::Pages::BuyerCompany.new(nil, nil, self),
+      (Form::Sales::Pages::BuyerCompany.new(nil, nil, self) unless form.start_year_2025_or_later?),=======
       (Form::Sales::Pages::BuyerLive.new(nil, nil, self) unless form.start_year_2025_or_later?),
->>>>>>> 154f4d95
       Form::Sales::Pages::JointPurchase.new(nil, nil, self),
       Form::Sales::Pages::NumberJointBuyers.new(nil, nil, self),
       (Form::Sales::Pages::BuyerInterview.new("buyer_interview_joint_purchase", nil, self, joint_purchase: true) if form.start_year_2024_or_later?),
