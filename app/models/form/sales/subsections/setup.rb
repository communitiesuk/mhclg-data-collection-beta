--- conflicted
+++ resolved
@@ -15,13 +15,8 @@
       Form::Sales::Pages::OwnershipScheme.new(nil, nil, self),
       Form::Sales::Pages::SharedOwnershipType.new(nil, nil, self),
       Form::Sales::Pages::DiscountedOwnershipType.new(nil, nil, self),
-<<<<<<< HEAD
-      Form::Sales::Pages::OutrightOwnershipType.new(nil, nil, self),
+      (Form::Sales::Pages::OutrightOwnershipType.new(nil, nil, self) unless form.start_year_2025_or_later?),
       (Form::Sales::Pages::BuyerCompany.new(nil, nil, self) unless form.start_year_2025_or_later?),
-=======
-      (Form::Sales::Pages::OutrightOwnershipType.new(nil, nil, self) unless form.start_year_2025_or_later?),
-      Form::Sales::Pages::BuyerCompany.new(nil, nil, self),
->>>>>>> b681b101
       Form::Sales::Pages::BuyerLive.new(nil, nil, self),
       Form::Sales::Pages::JointPurchase.new(nil, nil, self),
       Form::Sales::Pages::NumberJointBuyers.new(nil, nil, self),
