class Form::Sales::Subsections::HouseholdNeeds < ::Form::Subsection
  def initialize(id, hsh, section)
    super
    @id = "household_needs"
    @label = "Household needs"
    @section = section
    @depends_on = [{ "setup_completed?" => true }]
  end

  def pages
    @pages ||= [
<<<<<<< HEAD
      Form::Sales::Pages::BuyerStillServing.new(nil, nil, self),
=======
      Form::Sales::Pages::ArmedForces.new(nil, nil, self),
>>>>>>> ae843b0c
      Form::Sales::Pages::HouseholdWheelchair.new(nil, nil, self),
      Form::Sales::Pages::HouseholdDisability.new(nil, nil, self),
      Form::Sales::Pages::HouseholdWheelchairCheck.new("wheelchair_check", nil, self),
    ]
  end
end<|MERGE_RESOLUTION|>--- conflicted
+++ resolved
@@ -9,11 +9,8 @@
 
   def pages
     @pages ||= [
-<<<<<<< HEAD
+      Form::Sales::Pages::ArmedForces.new(nil, nil, self),
       Form::Sales::Pages::BuyerStillServing.new(nil, nil, self),
-=======
-      Form::Sales::Pages::ArmedForces.new(nil, nil, self),
->>>>>>> ae843b0c
       Form::Sales::Pages::HouseholdWheelchair.new(nil, nil, self),
       Form::Sales::Pages::HouseholdDisability.new(nil, nil, self),
       Form::Sales::Pages::HouseholdWheelchairCheck.new("wheelchair_check", nil, self),
