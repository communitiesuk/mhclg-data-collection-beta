--- conflicted
+++ resolved
@@ -12,11 +12,7 @@
 
   def questions
     @questions ||= [
-<<<<<<< HEAD
-      Form::Sales::Questions::Person1GenderIdentity.new("sex3", { check_answers_card_number: 3 }, self),
-=======
       Form::Sales::Questions::Person1GenderIdentity.new("sex3", nil, self),
->>>>>>> 297ba50e
     ]
   end
 end