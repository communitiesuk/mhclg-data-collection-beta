class Form::Sales::Pages::Person1GenderIdentity < ::Form::Page
  def initialize(id, hsh, subsection)
    super
    @id = "person_1_gender_identity"
    @header = ""
    @description = ""
    @subsection = subsection
    @depends_on = [
      { "details_known_1" => 1, "jointpur" => 2 },
    ]
  end

  def questions
    @questions ||= [
<<<<<<< HEAD
      Form::Sales::Questions::Person1GenderIdentity.new("sex2", { check_answers_card_number: 2 }, self),
=======
      Form::Sales::Questions::Person1GenderIdentity.new("sex2", nil, self),
>>>>>>> 297ba50e
    ]
  end
end<|MERGE_RESOLUTION|>--- conflicted
+++ resolved
@@ -12,11 +12,7 @@
 
   def questions
     @questions ||= [
-<<<<<<< HEAD
-      Form::Sales::Questions::Person1GenderIdentity.new("sex2", { check_answers_card_number: 2 }, self),
-=======
       Form::Sales::Questions::Person1GenderIdentity.new("sex2", nil, self),
->>>>>>> 297ba50e
     ]
   end
 end