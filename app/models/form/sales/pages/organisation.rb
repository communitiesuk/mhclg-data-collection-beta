--- conflicted
+++ resolved
@@ -10,44 +10,24 @@
     ]
   end
 
-<<<<<<< HEAD
-  def routed_to?(log, current_user)
+  def routed_to?(_log, current_user)
     if FeatureToggle.merge_organisations_enabled?
+
       return false unless current_user
       return true if current_user.support?
 
-      stock_owners = current_user.organisation.stock_owners + current_user.organisation.absorbed_organisations.where(holds_own_stock: true)
+      absorbed_stock_owners = current_user.organisation.absorbed_organisations.where(holds_own_stock: true)
 
       if current_user.organisation.holds_own_stock?
-        if current_user.organisation.absorbed_organisations.any?(&:holds_own_stock?)
-          return true
-        end
-        return true if stock_owners.count >= 1
-
-        log.update!(owning_organisation: current_user.organisation)
+        return true if absorbed_stock_owners.count >= 1
       else
-        return false if stock_owners.count.zero?
-        return true if stock_owners.count > 1
-
-        log.update!(owning_organisation: stock_owners.first)
+        return false if absorbed_stock_owners.count.zero?
+        return true if absorbed_stock_owners.count > 1
       end
 
       false
     else
       !!current_user&.support?
-=======
-  def routed_to?(_log, current_user)
-    return false unless current_user
-    return true if current_user.support?
-
-    absorbed_stock_owners = current_user.organisation.absorbed_organisations.where(holds_own_stock: true)
-
-    if current_user.organisation.holds_own_stock?
-      return true if absorbed_stock_owners.count >= 1
-    else
-      return false if absorbed_stock_owners.count.zero?
-      return true if absorbed_stock_owners.count > 1
->>>>>>> 8d085528
     end
   end
 end