class Form::Lettings::Pages::AddressMatcher < ::Form::Page
  def initialize(id, hsh, subsection)
    super
    @id = "address_matcher"
    @header = "Find an address"
    @depends_on = [
      { "is_supported_housing?" => false, "uprn_known" => nil },
      { "is_supported_housing?" => false, "uprn_known" => 0 },
      { "is_supported_housing?" => false, "uprn_confirmed" => 0 },
    ]
  end

  def questions
    @questions ||= [
      Form::Lettings::Questions::AddressLine1ForAddressMatcher.new(nil, nil, self),
      Form::Lettings::Questions::PostcodeForAddressMatcher.new(nil, nil, self),
    ]
  end

<<<<<<< HEAD
  def skip_href(log = nil)
    return unless log

    "/#{log.model_name.param_key.dasherize}s/#{log.id}/property-unit-type"
=======
  def submit_text
    "Search"
>>>>>>> 695f542f
  end
end<|MERGE_RESOLUTION|>--- conflicted
+++ resolved
@@ -17,14 +17,13 @@
     ]
   end
 
-<<<<<<< HEAD
+  def submit_text
+    "Search"
+  end
+
   def skip_href(log = nil)
     return unless log
 
     "/#{log.model_name.param_key.dasherize}s/#{log.id}/property-unit-type"
-=======
-  def submit_text
-    "Search"
->>>>>>> 695f542f
   end
 end