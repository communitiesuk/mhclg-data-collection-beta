class Form::Lettings::Questions::La < ::Form::Question
  def initialize(id, hsh, page)
    super
    @id = "la"
    @check_answer_label = "Local Authority"
    @header = "What is the property’s local authority?"
    @type = "select"
    @check_answers_card_number = 0
    @hint_text = ""
<<<<<<< HEAD
    @answer_options = ANSWER_OPTIONS
    @question_number = 13
=======
>>>>>>> 2836f3cd
  end

  def answer_options
    { "" => "Select an option" }.merge(LocalAuthority.active(form.start_date).england.map { |la| [la.code, la.name] }.to_h)
  end
end<|MERGE_RESOLUTION|>--- conflicted
+++ resolved
@@ -7,11 +7,7 @@
     @type = "select"
     @check_answers_card_number = 0
     @hint_text = ""
-<<<<<<< HEAD
-    @answer_options = ANSWER_OPTIONS
     @question_number = 13
-=======
->>>>>>> 2836f3cd
   end
 
   def answer_options
