--- conflicted
+++ resolved
@@ -223,22 +223,21 @@
     ownershipsch == 1
   end
 
-<<<<<<< HEAD
+  def buyers_age_for_old_persons_shared_ownership_invalid?
+    return unless old_persons_shared_ownership?
+
+    (joint_purchase? && ages_unknown_or_under_64?([1, 2])) || (not_joint_purchase? && ages_unknown_or_under_64?([1]))
+  end
+
+  def ages_unknown_or_under_64?(person_indexes)
+    person_indexes.all? { |person_num| self["age#{person_num}"].present? && self["age#{person_num}"] < 64 || self["age#{person_num}_known"] == 1 }
+  end
+
   def purchase_price_soft_min
     LaSaleRange.find_by(start_year: collection_start_year, la:, bedrooms: beds).soft_min
   end
 
   def purchase_price_soft_max
     LaSaleRange.find_by(start_year: collection_start_year, la:, bedrooms: beds).soft_max
-=======
-  def buyers_age_for_old_persons_shared_ownership_invalid?
-    return unless old_persons_shared_ownership?
-
-    (joint_purchase? && ages_unknown_or_under_64?([1, 2])) || (not_joint_purchase? && ages_unknown_or_under_64?([1]))
-  end
-
-  def ages_unknown_or_under_64?(person_indexes)
-    person_indexes.all? { |person_num| self["age#{person_num}"].present? && self["age#{person_num}"] < 64 || self["age#{person_num}_known"] == 1 }
->>>>>>> c41acd44
   end
 end