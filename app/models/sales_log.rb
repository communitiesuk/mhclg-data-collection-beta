--- conflicted
+++ resolved
@@ -185,14 +185,14 @@
     process_postcode(postcode_full, "pcodenk", "is_la_inferred", "la")
   end
 
-<<<<<<< HEAD
   def reset_created_by!
     return unless updated_by&.support?
     return if owning_organisation.blank? || created_by.blank?
     return if created_by&.organisation == owning_organisation
 
     update!(created_by: nil)
-=======
+  end
+
   def retirement_age_for_person(person_num)
     gender = public_send("sex#{person_num}".to_sym)
     return unless gender
@@ -210,6 +210,5 @@
 
   def old_persons_shared_ownership?
     type == 24
->>>>>>> a4fbb99a
   end
 end