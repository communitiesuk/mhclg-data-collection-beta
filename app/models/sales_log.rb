--- conflicted
+++ resolved
@@ -171,17 +171,16 @@
     mortgageused == 2
   end
 
-<<<<<<< HEAD
+  def process_postcode_changes!
+    self.postcode_full = upcase_and_remove_whitespace(postcode_full)
+    process_postcode(postcode_full, "pcodenk", "is_la_inferred", "la")
+  end
+
   def reset_created_by!
     return unless updated_by&.support?
     return if owning_organisation.blank? || created_by.blank?
     return if created_by&.organisation == owning_organisation
 
     update!(created_by: nil)
-=======
-  def process_postcode_changes!
-    self.postcode_full = upcase_and_remove_whitespace(postcode_full)
-    process_postcode(postcode_full, "pcodenk", "is_la_inferred", "la")
->>>>>>> daed7965
   end
 end