class SalesLogValidator < ActiveModel::Validator
  include Validations::Sales::SetupValidations
  include Validations::Sales::HouseholdValidations
  include Validations::Sales::PropertyValidations
  include Validations::Sales::FinancialValidations
  include Validations::Sales::SaleInformationValidations
  include Validations::SharedValidations
  include Validations::LocalAuthorityValidations

  def validate(record)
    validation_methods = public_methods.select { |method| method.starts_with?("validate_") }
    validation_methods.each { |meth| public_send(meth, record) }
  end
end

class SalesLog < Log
  include DerivedVariables::SalesLogVariables
  include Validations::Sales::SoftValidations
  include Validations::SoftValidations
  include MoneyFormattingHelper

  self.inheritance_column = :_type_disabled

  has_paper_trail

  validates_with SalesLogValidator
  before_validation :recalculate_start_year!, if: :saledate_changed?
  before_validation :process_postcode_changes!, if: :postcode_full_changed?
  before_validation :process_previous_postcode_changes!, if: :ppostcode_full_changed?
  before_validation :reset_invalidated_dependent_fields!
  before_validation :reset_location_fields!, unless: :postcode_known?
  before_validation :reset_previous_location_fields!, unless: :previous_postcode_known?
  before_validation :set_derived_fields!
  before_validation :process_uprn_change!, if: :should_process_uprn_change?

  belongs_to :managing_organisation, class_name: "Organisation", optional: true

  scope :filter_by_year, ->(year) { where(saledate: Time.zone.local(year.to_i, 4, 1)...Time.zone.local(year.to_i + 1, 4, 1)) }
  scope :filter_by_years_or_nil, lambda { |years, _user = nil|
    first_year = years.shift
    query = filter_by_year(first_year)
    years.each { |year| query = query.or(filter_by_year(year)) }
    query = query.or(where(saledate: nil))
    query.all
  }
  scope :filter_by_purchaser_code, ->(purchid) { where("purchid ILIKE ?", "%#{purchid}%") }
  scope :search_by, lambda { |param|
    filter_by_purchaser_code(param)
      .or(filter_by_postcode(param))
      .or(filter_by_id(param))
  }
  scope :age1_answered, -> { where.not(age1: nil).or(where(age1_known: [1, 2])) }
  scope :duplicate_logs, lambda { |log|
    visible.where(log.slice(*DUPLICATE_LOG_ATTRIBUTES))
    .where.not(id: log.id)
    .where.not(saledate: nil)
    .where.not(sex1: nil)
    .where.not(ecstat1: nil)
    .where.not(postcode_full: nil)
    .age1_answered
  }
  scope :after_date, ->(date) { where("saledate >= ?", date) }

  scope :duplicate_sets, lambda { |created_by_id = nil|
    scope = visible
    .group(*DUPLICATE_LOG_ATTRIBUTES)
    .where.not(saledate: nil)
    .where.not(sex1: nil)
    .where.not(ecstat1: nil)
    .where.not(postcode_full: nil)
    .age1_answered
    .having("COUNT(*) > 1")

    if created_by_id
      scope = scope.having("MAX(CASE WHEN created_by_id = ? THEN 1 ELSE 0 END) >= 1", created_by_id)
    end

    scope.pluck("ARRAY_AGG(id)")
  }

  OPTIONAL_FIELDS = %w[purchid othtype].freeze
  RETIREMENT_AGES = { "M" => 65, "F" => 60, "X" => 65 }.freeze
  DUPLICATE_LOG_ATTRIBUTES = %w[owning_organisation_id purchid saledate age1_known age1 sex1 ecstat1 postcode_full].freeze

  def lettings?
    false
  end

  def sales?
    true
  end

  def startdate
    saledate
  end

  def self.editable_fields
    attribute_names
  end

  def purchaser_code
    purchid
  end

  def form_name
    return unless saledate

    FormHandler.instance.form_name_from_start_year(collection_start_year, "sales")
  end

  def form
    FormHandler.instance.get_form(form_name) || FormHandler.instance.current_sales_form
  end

  def optional_fields
    OPTIONAL_FIELDS + dynamically_not_required
  end

  def dynamically_not_required
    not_required = []
    not_required << "proplen" if proplen_optional?
    not_required << "mortlen" if mortlen_optional?
    not_required << "frombeds" if frombeds_optional?

    not_required |= %w[address_line2 county postcode_full] if saledate && collection_start_year_for_date(saledate) >= 2023

    not_required
  end

  def proplen_optional?
    return false unless collection_start_year

    collection_start_year < 2023
  end

  def mortlen_optional?
    return false unless collection_start_year

    collection_start_year < 2023
  end

  def frombeds_optional?
    return false unless collection_start_year

    collection_start_year < 2023
  end

  def unresolved
    false
  end

  LONDON_BOROUGHS = %w[
    E09000001
    E09000033
    E09000020
    E09000013
    E09000032
    E09000022
    E09000028
    E09000030
    E09000012
    E09000019
    E09000007
    E09000005
    E09000009
    E09000018
    E09000027
    E09000021
    E09000024
    E09000029
    E09000008
    E09000006
    E09000023
    E09000011
    E09000004
    E09000016
    E09000002
    E09000026
    E09000025
    E09000031
    E09000014
    E09000010
    E09000003
    E09000015
    E09000017
  ].freeze

  def london_property?
    la && LONDON_BOROUGHS.include?(la)
  end

  def property_not_in_london?
    !london_property?
  end

  def income1_used_for_mortgage?
    inc1mort == 1
  end

  def buyers_will_live_in?
    buylivein == 1
  end

  def buyers_will_not_live_in?
    buylivein == 2
  end

  def buyer_two_will_live_in_property?
    buy2livein == 1
  end

  def buyer_two_will_not_live_in_property?
    buy2livein == 2
  end

  def buyer_one_will_not_live_in_property?
    buy1livein == 2
  end

  def buyer_two_not_already_living_in_property?
    buy2living == 2
  end

  def income2_used_for_mortgage?
    inc2mort == 1
  end

  def right_to_buy?
    [9, 14, 27].include?(type)
  end

  def rent_to_buy_full_ownership?
    type == 29
  end

  def outright_sale_or_discounted_with_full_ownership?
    ownershipsch == 3 || (ownershipsch == 2 && rent_to_buy_full_ownership?)
  end

  def is_type_discount?
    type == 18
  end

  def ppostcode_full=(postcode)
    if postcode
      super UKPostcode.parse(postcode).to_s
    else
      super nil
    end
  end

  def previous_postcode_known?
    ppcodenk&.zero?
  end

  def postcode_known?
    pcodenk&.zero?
  end

  def postcode_full=(postcode)
    if postcode
      super UKPostcode.parse(postcode).to_s
    else
      super nil
    end
  end

  def expected_shared_ownership_deposit_value
    return unless value && equity

    value * equity / 100
  end

  def mortgage_deposit_and_discount_total
    mortgage_amount = mortgage || 0
    deposit_amount = deposit || 0
    cashdis_amount = cashdis || 0

    mortgage_amount + deposit_amount + cashdis_amount
  end

  def value_times_equity
    return unless value && equity

    value * equity / 100
  end

  def mortgage_deposit_and_discount_error_fields
    [
      "mortgage",
      "deposit",
      cashdis.present? ? "cash discount" : nil,
    ].compact.to_sentence
  end

  def mortgage_and_deposit_total
    return unless mortgage && deposit

    mortgage + deposit
  end

  def outright_sale?
    ownershipsch == 3
  end

  def discounted_ownership_sale?
    ownershipsch == 2
  end

  def mortgage_used?
    mortgageused == 1
  end

  def mortgage_not_used?
    mortgageused == 2
  end

  def process_postcode_changes!
    self.postcode_full = upcase_and_remove_whitespace(postcode_full)
    return if postcode_full.blank?

    self.pcodenk = 0
    inferred_la = get_inferred_la(postcode_full)
    self.is_la_inferred = inferred_la.present?
    self.la = inferred_la if inferred_la.present?
  end

  def process_previous_postcode_changes!
    self.ppostcode_full = upcase_and_remove_whitespace(ppostcode_full)
    return if ppostcode_full.blank?

    self.ppcodenk = 0
    inferred_la = get_inferred_la(ppostcode_full)
    self.is_previous_la_inferred = inferred_la.present?
    self.prevloc = inferred_la if inferred_la.present?
  end

  def reset_created_by!
    return unless updated_by&.support?
    return if owning_organisation.blank? || managing_organisation.blank? || created_by.blank?
    return if created_by&.organisation == owning_organisation || created_by&.organisation == managing_organisation
    return if created_by&.organisation == owning_organisation.absorbing_organisation || created_by&.organisation == managing_organisation.absorbing_organisation

    update!(created_by: nil)
  end

  def retirement_age_for_person(person_num)
    gender = public_send("sex#{person_num}".to_sym)
    return unless gender

    RETIREMENT_AGES[gender]
  end

  def joint_purchase?
    jointpur == 1
  end

  def not_joint_purchase?
    jointpur == 2
  end

  def buyer_has_seen_privacy_notice?
    privacynotice == 1
  end

  def buyer_not_interviewed?
    noint == 1
  end

  def old_persons_shared_ownership?
    type == 24
  end

  def is_bedsit?
    proptype == 2
  end

  def shared_ownership_scheme?
    ownershipsch == 1
  end

  def company_buyer?
    companybuy == 1
  end

  def no_monthly_leasehold_charges?
    has_mscharge&.zero?
  end

  def buyers_age_for_old_persons_shared_ownership_invalid?
    return unless old_persons_shared_ownership?

    (joint_purchase? && ages_unknown_or_under_64?([1, 2])) || (not_joint_purchase? && ages_unknown_or_under_64?([1]))
  end

  def ages_unknown_or_under_64?(person_indexes)
    person_indexes.all? { |person_num| self["age#{person_num}"].present? && self["age#{person_num}"] < 64 || self["age#{person_num}_known"] == 1 }
  end

  def purchase_price_soft_min
    LaSaleRange.find_by(start_year: collection_start_year, la:, bedrooms: beds).soft_min
  end

  def purchase_price_soft_max
    LaSaleRange.find_by(start_year: collection_start_year, la:, bedrooms: beds).soft_max
  end

  def income_soft_min_for_ecstat(ecstat_field)
    economic_status_code = public_send(ecstat_field)

    return unless ALLOWED_INCOME_RANGES_SALES

    soft_min = ALLOWED_INCOME_RANGES_SALES[economic_status_code]&.soft_min
    format_as_currency(soft_min)
  end

  def should_process_uprn_change?
    uprn && saledate && (uprn_changed? || saledate_changed?) && collection_start_year_for_date(saledate) >= 2023
  end

  def value_with_discount
    return if value.blank?

    discount_amount = discount ? value * discount / 100 : 0
    value - discount_amount
  end

  def mortgage_deposit_and_grant_total
    return if deposit.blank?

    grant_amount = grant || 0
    mortgage_amount = mortgage || 0
    mortgage_amount + deposit + grant_amount
  end

  def beds_for_la_sale_range
    beds.nil? ? nil : [beds, LaSaleRange::MAX_BEDS].min
  end

  def ownership_scheme(uppercase: false)
    ownership_scheme = case ownershipsch
                       when 1 then "shared ownership"
                       when 2 then "discounted ownership"
                       when 3 then "outright or other sale"
                       end
    uppercase ? ownership_scheme.capitalize : ownership_scheme
  end

  def combined_income
    buyer_1_income = income1 || 0
    buyer_2_income = income2 || 0

    buyer_1_income + buyer_2_income
  end

  def blank_compound_invalid_non_setup_fields!
    super

    self.pcodenk = nil if errors.attribute_names.include? :postcode_full
  end

  def duplicate_check_question_ids
    ["owning_organisation_id",
     "saledate",
     "purchid",
     "age1",
     "sex1",
     "ecstat1",
     form.start_date.year < 2023 || uprn.blank? ? "postcode_full" : nil,
     form.start_date.year >= 2023 && uprn.present? ? "uprn" : nil].compact
  end

<<<<<<< HEAD
  def soctenant_is_inferred?
    form.start_year_after_2024?
=======
  def duplicates
    SalesLog.where.not(duplicate_set_id: nil).where(duplicate_set_id:).where.not(id:)
>>>>>>> 7cffaca3
  end
end<|MERGE_RESOLUTION|>--- conflicted
+++ resolved
@@ -470,12 +470,11 @@
      form.start_date.year >= 2023 && uprn.present? ? "uprn" : nil].compact
   end
 
-<<<<<<< HEAD
   def soctenant_is_inferred?
     form.start_year_after_2024?
-=======
+  end
+
   def duplicates
     SalesLog.where.not(duplicate_set_id: nil).where(duplicate_set_id:).where.not(id:)
->>>>>>> 7cffaca3
   end
 end