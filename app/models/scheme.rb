--- conflicted
+++ resolved
@@ -219,15 +219,10 @@
   end
 
   def status
-<<<<<<< HEAD
     return :incomplete if required_attributes.any? { |attribute| self[attribute].blank? }
-    return :active if deactivation_date.blank?
-    return :deactivating_soon if Time.zone.now < deactivation_date
-=======
     recent_deactivation = scheme_deactivation_periods.deactivations_without_reactivation.first
     return :active if recent_deactivation.blank?
     return :deactivating_soon if Time.zone.now < recent_deactivation.deactivation_date
->>>>>>> 75210340
 
     :deactivated
   end
