--- conflicted
+++ resolved
@@ -214,20 +214,14 @@
   end
 
   def status
-<<<<<<< HEAD
     return :incomplete unless confirmed
 
-    recent_deactivation = scheme_deactivation_periods.deactivations_without_reactivation.first
-    return :active if recent_deactivation.blank?
-    return :deactivating_soon if Time.zone.now < recent_deactivation.deactivation_date
-=======
     open_deactivation = scheme_deactivation_periods.deactivations_without_reactivation.first
     recent_deactivation = scheme_deactivation_periods.order("created_at").last
 
     return :deactivated if open_deactivation&.deactivation_date.present? && Time.zone.now >= open_deactivation.deactivation_date
     return :deactivating_soon if open_deactivation&.deactivation_date.present? && Time.zone.now < open_deactivation.deactivation_date
     return :reactivating_soon if recent_deactivation&.reactivation_date.present? && Time.zone.now < recent_deactivation.reactivation_date
->>>>>>> 9c5d52c7
 
     :active
   end
