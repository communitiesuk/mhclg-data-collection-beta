--- conflicted
+++ resolved
@@ -69,7 +69,19 @@
     { scope: status, date: date&.to_formatted_s(:govuk_date), deactivation_date: closest_reactivation&.deactivation_date&.to_formatted_s(:govuk_date) }
   end
 
-<<<<<<< HEAD
+  def validate_valid_radio_option(record)
+    return unless FeatureToggle.validate_valid_radio_options?
+
+    record.attributes.each do |question_id, _v|
+      question = record.form.get_question(question_id, record)
+
+      next unless question&.type == "radio"
+      next unless record[question_id].present? && !question.answer_options.key?(record[question_id].to_s) && question.page.routed_to?(record, nil)
+
+      record.errors.add(question_id, I18n.t("validations.invalid_option", question: question.check_answer_label&.downcase))
+    end
+  end
+
   def shared_validate_household_number_of_other_members(record, max_people)
     (2..max_people).each do |n|
       shared_validate_person_age_matches_economic_status(record, n)
@@ -147,18 +159,4 @@
   def tenant_is_partner?(relationship)
     relationship == "P"
   end
-=======
-  def validate_valid_radio_option(record)
-    return unless FeatureToggle.validate_valid_radio_options?
-
-    record.attributes.each do |question_id, _v|
-      question = record.form.get_question(question_id, record)
-
-      next unless question&.type == "radio"
-      next unless record[question_id].present? && !question.answer_options.key?(record[question_id].to_s) && question.page.routed_to?(record, nil)
-
-      record.errors.add(question_id, I18n.t("validations.invalid_option", question: question.check_answer_label&.downcase))
-    end
-  end
->>>>>>> 6a779526
 end