module Validations::Sales::FinancialValidations
  # Validations methods need to be called 'validate_<page_name>' to run on model save
  # or 'validate_' to run on submit as well

  def validate_income1(record)
    if record.ecstat1 && record.income1 && record.la && record.ownershipsch == 1
      if record.london_property?
<<<<<<< HEAD
        record.errors.add :income1, I18n.t("validations.financial.income1.over_hard_max.inside_london") if record.income1 > 90_000
      elsif record.income1 > 80_000
        record.errors.add :income1, I18n.t("validations.financial.income1.over_hard_max.outside_london")
=======
        record.errors.add :income1, I18n.t("validations.financial.income1.over_hard_max", hard_max: 90_000) if record.income1 > 90_000
        record.errors.add :ecstat1, I18n.t("validations.financial.income1.over_hard_max", hard_max: 90_000) if record.income1 > 90_000
        record.errors.add :ownershipsch, I18n.t("validations.financial.income1.over_hard_max", hard_max: 90_000) if record.income1 > 90_000
        record.errors.add :la, I18n.t("validations.financial.income1.over_hard_max", hard_max: 90_000) if record.income1 > 90_000
        record.errors.add :postcode_full, I18n.t("validations.financial.income1.over_hard_max", hard_max: 90_000) if record.income1 > 90_000
      elsif record.income1 > 80_000
        record.errors.add :income1, I18n.t("validations.financial.income1.over_hard_max", hard_max: 80_000)
        record.errors.add :ecstat1, I18n.t("validations.financial.income1.over_hard_max", hard_max: 80_000)
        record.errors.add :ownershipsch, I18n.t("validations.financial.income1.over_hard_max", hard_max: 80_000)
        record.errors.add :la, I18n.t("validations.financial.income1.over_hard_max", hard_max: 80_000) if record.income1 > 80_000
        record.errors.add :postcode_full, I18n.t("validations.financial.income1.over_hard_max", hard_max: 80_000) if record.income1 > 80_000
>>>>>>> ea58c8ba
      end
    end
  end

  def validate_cash_discount(record)
    return unless record.cashdis

    unless record.cashdis.between?(0, 999_999)
      record.errors.add :cashdis, I18n.t("validations.financial.cash_discount_invalid")
    end
  end
end<|MERGE_RESOLUTION|>--- conflicted
+++ resolved
@@ -4,24 +4,18 @@
 
   def validate_income1(record)
     if record.ecstat1 && record.income1 && record.la && record.ownershipsch == 1
-      if record.london_property?
-<<<<<<< HEAD
-        record.errors.add :income1, I18n.t("validations.financial.income1.over_hard_max.inside_london") if record.income1 > 90_000
+      if record.london_property? && record.income1 > 90_000
+        record.errors.add :income1, I18n.t("validations.financial.income1.over_hard_max.inside_london")
+        record.errors.add :ecstat1, I18n.t("validations.financial.income1.over_hard_max.inside_london")
+        record.errors.add :ownershipsch, I18n.t("validations.financial.income1.over_hard_max.inside_london")
+        record.errors.add :la, I18n.t("validations.financial.income1.over_hard_max.inside_london")
+        record.errors.add :postcode_full, I18n.t("validations.financial.income1.over_hard_max.inside_london")
       elsif record.income1 > 80_000
         record.errors.add :income1, I18n.t("validations.financial.income1.over_hard_max.outside_london")
-=======
-        record.errors.add :income1, I18n.t("validations.financial.income1.over_hard_max", hard_max: 90_000) if record.income1 > 90_000
-        record.errors.add :ecstat1, I18n.t("validations.financial.income1.over_hard_max", hard_max: 90_000) if record.income1 > 90_000
-        record.errors.add :ownershipsch, I18n.t("validations.financial.income1.over_hard_max", hard_max: 90_000) if record.income1 > 90_000
-        record.errors.add :la, I18n.t("validations.financial.income1.over_hard_max", hard_max: 90_000) if record.income1 > 90_000
-        record.errors.add :postcode_full, I18n.t("validations.financial.income1.over_hard_max", hard_max: 90_000) if record.income1 > 90_000
-      elsif record.income1 > 80_000
-        record.errors.add :income1, I18n.t("validations.financial.income1.over_hard_max", hard_max: 80_000)
-        record.errors.add :ecstat1, I18n.t("validations.financial.income1.over_hard_max", hard_max: 80_000)
-        record.errors.add :ownershipsch, I18n.t("validations.financial.income1.over_hard_max", hard_max: 80_000)
-        record.errors.add :la, I18n.t("validations.financial.income1.over_hard_max", hard_max: 80_000) if record.income1 > 80_000
-        record.errors.add :postcode_full, I18n.t("validations.financial.income1.over_hard_max", hard_max: 80_000) if record.income1 > 80_000
->>>>>>> ea58c8ba
+        record.errors.add :ecstat1, I18n.t("validations.financial.income1.over_hard_max.outside_london")
+        record.errors.add :ownershipsch, I18n.t("validations.financial.income1.over_hard_max.outside_london")
+        record.errors.add :la, I18n.t("validations.financial.income1.over_hard_max.outside_london")
+        record.errors.add :postcode_full, I18n.t("validations.financial.income1.over_hard_max.outside_london")
       end
     end
   end
