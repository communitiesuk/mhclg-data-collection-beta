module Validations::Sales::SoftValidations
  ALLOWED_INCOME_RANGES = {
    1 => OpenStruct.new(soft_min: 5000),
    2 => OpenStruct.new(soft_min: 1500),
    3 => OpenStruct.new(soft_min: 1000),
    5 => OpenStruct.new(soft_min: 2000),
    0 => OpenStruct.new(soft_min: 2000),
  }.freeze

  def income1_under_soft_min?
    return false unless ecstat1 && income1 && ALLOWED_INCOME_RANGES[ecstat1]

    income1 < ALLOWED_INCOME_RANGES[ecstat1][:soft_min]
  end

  def mortgage_over_soft_max?
    return false unless mortgage && inc1mort && inc2mort
    return false if income1_used_for_mortgage? && income1.blank? || income2_used_for_mortgage? && income2.blank?

    income_used_for_mortgage = (income1_used_for_mortgage? ? income1 : 0) + (income2_used_for_mortgage? ? income2 : 0)
    mortgage > income_used_for_mortgage * 5
  end

  def wheelchair_when_not_disabled?
    return unless disabled && wheel

    wheel == 1 && disabled == 2
  end

  def savings_over_soft_max?
    savings && savings > 100_000
  end

  def deposit_over_soft_max?
    return unless savings && deposit

    deposit > savings * 4 / 3
  end

  def extra_borrowing_expected_but_not_reported?
    return unless extrabor && mortgage && deposit && value && discount

    extrabor != 1 && mortgage + deposit > value - value * discount / 100
  end

<<<<<<< HEAD
  def hodate_3_years_or_more_exdate?
    return unless hodate && exdate
=======
  def shared_ownership_deposit_invalid?
    return unless mortgage || mortgageused == 2
    return unless cashdis || !is_type_discount?
    return unless deposit && value && equity

    cash_discount = cashdis || 0
    mortgage_value = mortgage || 0
    mortgage_value + deposit + cash_discount != value * equity / 100
  end

  def hodate_3_years_or_more_saledate?
    return unless hodate && saledate
>>>>>>> 7bd76c4d

    ((exdate.to_date - hodate.to_date).to_i / 365) >= 3
  end

  def purchase_price_out_of_soft_range?
    return unless value && beds && la

    sale_range.present? && !value.between?(sale_range.soft_min, sale_range.soft_max)
  end

  def purchase_price_min_or_max_text
    value < sale_range.soft_min ? "minimum" : "maximum"
  end

  def purchase_price_soft_min_or_soft_max
    value < sale_range.soft_min ? sale_range.soft_min : sale_range.soft_max
  end

  def grant_outside_common_range?
    return unless grant

    !grant.between?(9_000, 16_000)
  end

private

  def sale_range
    LaSaleRange.find_by(start_year: collection_start_year, la:, bedrooms: beds)
  end
end<|MERGE_RESOLUTION|>--- conflicted
+++ resolved
@@ -43,10 +43,18 @@
     extrabor != 1 && mortgage + deposit > value - value * discount / 100
   end
 
-<<<<<<< HEAD
   def hodate_3_years_or_more_exdate?
     return unless hodate && exdate
-=======
+
+    ((exdate.to_date - hodate.to_date).to_i / 365) >= 3
+  end
+
+  def purchase_price_out_of_soft_range?
+    return unless value && beds && la
+
+    sale_range.present? && !value.between?(sale_range.soft_min, sale_range.soft_max)
+  end
+
   def shared_ownership_deposit_invalid?
     return unless mortgage || mortgageused == 2
     return unless cashdis || !is_type_discount?
@@ -59,16 +67,6 @@
 
   def hodate_3_years_or_more_saledate?
     return unless hodate && saledate
->>>>>>> 7bd76c4d
-
-    ((exdate.to_date - hodate.to_date).to_i / 365) >= 3
-  end
-
-  def purchase_price_out_of_soft_range?
-    return unless value && beds && la
-
-    sale_range.present? && !value.between?(sale_range.soft_min, sale_range.soft_max)
-  end
 
   def purchase_price_min_or_max_text
     value < sale_range.soft_min ? "minimum" : "maximum"
