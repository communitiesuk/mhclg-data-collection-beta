module Validations::Sales::SoftValidations
  ALLOWED_INCOME_RANGES = {
    1 => OpenStruct.new(soft_min: 5000),
    2 => OpenStruct.new(soft_min: 1500),
    3 => OpenStruct.new(soft_min: 1000),
    5 => OpenStruct.new(soft_min: 2000),
    0 => OpenStruct.new(soft_min: 2000),
  }.freeze

  def income1_under_soft_min?
    return false unless ecstat1 && income1 && ALLOWED_INCOME_RANGES[ecstat1]

    income1 < ALLOWED_INCOME_RANGES[ecstat1][:soft_min]
  end

  def mortgage_over_soft_max?
    return false unless mortgage && inc1mort && inc2mort
    return false if income1_used_for_mortgage? && income1.blank? || income2_used_for_mortgage? && income2.blank?

    income_used_for_mortgage = (income1_used_for_mortgage? ? income1 : 0) + (income2_used_for_mortgage? ? income2 : 0)
    mortgage > income_used_for_mortgage * 5
  end

  def wheelchair_when_not_disabled?
    return unless disabled && wheel

    wheel == 1 && disabled == 2
  end

  def savings_over_soft_max?
    savings && savings > 100_000
  end

  def deposit_over_soft_max?
    return unless savings && deposit

    deposit > savings * 4 / 3
  end

<<<<<<< HEAD
  def hodate_3_years_or_more_exdate?
    return unless hodate && exdate
=======
  def extra_borrowing_expected_but_not_reported?
    return unless extrabor && mortgage && deposit && value && discount

    extrabor != 1 && mortgage + deposit > value - value * discount / 100
  end

  def hodate_3_years_or_more_saledate?
    return unless hodate && saledate
>>>>>>> 740f4cbd

    ((exdate.to_date - hodate.to_date).to_i / 365) >= 3
  end

  def purchase_price_out_of_soft_range?
    return unless value && beds && la

    sale_range.present? && !value.between?(sale_range.soft_min, sale_range.soft_max)
  end

  def purchase_price_min_or_max_text
    value < sale_range.soft_min ? "minimum" : "maximum"
  end

  def purchase_price_soft_min_or_soft_max
    value < sale_range.soft_min ? sale_range.soft_min : sale_range.soft_max
  end

private

  def sale_range
    LaSaleRange.find_by(start_year: collection_start_year, la:, bedrooms: beds)
  end

  def grant_outside_common_range?
    return unless grant

    !grant.between?(9_000, 16_000)
  end
end<|MERGE_RESOLUTION|>--- conflicted
+++ resolved
@@ -37,19 +37,15 @@
     deposit > savings * 4 / 3
   end
 
-<<<<<<< HEAD
-  def hodate_3_years_or_more_exdate?
-    return unless hodate && exdate
-=======
   def extra_borrowing_expected_but_not_reported?
     return unless extrabor && mortgage && deposit && value && discount
 
     extrabor != 1 && mortgage + deposit > value - value * discount / 100
   end
 
-  def hodate_3_years_or_more_saledate?
-    return unless hodate && saledate
->>>>>>> 740f4cbd
+
+  def hodate_3_years_or_more_exdate?
+    return unless hodate && exdate
 
     ((exdate.to_date - hodate.to_date).to_i / 365) >= 3
   end
@@ -68,15 +64,15 @@
     value < sale_range.soft_min ? sale_range.soft_min : sale_range.soft_max
   end
 
+  def grant_outside_common_range?
+    return unless grant
+
+    !grant.between?(9_000, 16_000)
+  end
+
 private
 
   def sale_range
     LaSaleRange.find_by(start_year: collection_start_year, la:, bedrooms: beds)
   end
-
-  def grant_outside_common_range?
-    return unless grant
-
-    !grant.between?(9_000, 16_000)
-  end
 end