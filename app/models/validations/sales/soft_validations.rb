--- conflicted
+++ resolved
@@ -94,17 +94,16 @@
     !grant.between?(9_000, 16_000)
   end
 
-<<<<<<< HEAD
-private
-
-  def sale_range
-    LaSaleRange.find_by(start_year: collection_start_year, la:, bedrooms: beds)
-=======
   def monthly_charges_over_soft_max?
     return unless type && mscharge && proptype
 
     soft_max = old_persons_shared_ownership? ? 550 : 300
     mscharge > soft_max
->>>>>>> c41acd44
+  end
+
+private
+
+  def sale_range
+    LaSaleRange.find_by(start_year: collection_start_year, la:, bedrooms: beds)
   end
 end