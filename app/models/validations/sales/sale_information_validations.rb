module Validations::Sales::SaleInformationValidations
  def validate_deposit_range(record)
    return if record.deposit.blank?

<<<<<<< HEAD
    unless record.deposit >= 0 && record.deposit <= 999_999
      record.errors.add :deposit, "Cash deposit must be £0 - £999,999"
    end
  end

  def validate_practical_completion_date_before_exdate(record)
    return if record.exdate.blank? || record.hodate.blank?

    unless record.exdate > record.hodate
      record.errors.add :exdate, I18n.t("validations.sale_information.handover_exchange.exchange_after_handover")
      record.errors.add :hodate, I18n.t("validations.sale_information.handover_exchange.exchange_after_handover")
=======
    unless record.saledate > record.hodate
      record.errors.add :hodate, I18n.t("validations.sale_information.hodate.must_be_before_exdate")
>>>>>>> c41acd44
    end
  end

  def validate_years_living_in_property_before_purchase(record)
    return unless record.proplen && record.proplen.nonzero?

    case record.type
    when 18
      record.errors.add :type, I18n.t("validations.sale_information.proplen.social_homebuy")
      record.errors.add :proplen, I18n.t("validations.sale_information.proplen.social_homebuy")
    when 28, 29
      record.errors.add :type, I18n.t("validations.sale_information.proplen.rent_to_buy")
      record.errors.add :proplen, I18n.t("validations.sale_information.proplen.rent_to_buy")
    end
  end

  def validate_exchange_date(record)
    return unless record.exdate && record.saledate

    if record.exdate > record.saledate
      record.errors.add :exdate, I18n.t("validations.sale_information.exdate.must_be_before_saledate")
      record.errors.add :saledate, I18n.t("validations.sale_information.saledate.must_be_after_exdate")
    end

    if record.saledate - record.exdate >= 1.year
      record.errors.add :exdate, I18n.t("validations.sale_information.exdate.must_be_less_than_1_year_from_saledate")
      record.errors.add :saledate, I18n.t("validations.sale_information.saledate.must_be_less_than_1_year_from_exdate")
    end
  end

  def validate_previous_property_unit_type(record)
    return unless record.fromprop && record.frombeds

    if record.frombeds != 1 && record.fromprop == 2
      record.errors.add :frombeds, I18n.t("validations.sale_information.previous_property_beds.property_type_bedsit")
      record.errors.add :fromprop, I18n.t("validations.sale_information.previous_property_type.property_type_bedsit")
    end
  end

  def validate_discounted_ownership_value(record)
    return unless record.value && record.deposit && record.ownershipsch
    return unless record.mortgage || record.mortgageused == 2
    return unless record.discount || record.grant || record.type == 29

    discount_amount = record.discount ? record.value * record.discount / 100 : 0
    grant_amount = record.grant || 0
    mortgage_amount = record.mortgage || 0
    value_with_discount = (record.value - discount_amount)
    if mortgage_amount + record.deposit + grant_amount != value_with_discount && record.discounted_ownership_sale?
      %i[mortgage deposit grant value discount ownershipsch].each do |field|
        record.errors.add field, I18n.t("validations.sale_information.discounted_ownership_value", value_with_discount: sprintf("%.2f", value_with_discount))
      end
    end
  end

  def validate_basic_monthly_rent(record)
    return unless record.mrent && record.ownershipsch && record.type

    if record.shared_ownership_scheme? && !record.old_persons_shared_ownership? && record.mrent > 9999
      record.errors.add :mrent, I18n.t("validations.sale_information.monthly_rent.higher_than_expected")
      record.errors.add :type, I18n.t("validations.sale_information.monthly_rent.higher_than_expected")
    end
  end
end<|MERGE_RESOLUTION|>--- conflicted
+++ resolved
@@ -1,23 +1,11 @@
 module Validations::Sales::SaleInformationValidations
-  def validate_deposit_range(record)
-    return if record.deposit.blank?
 
-<<<<<<< HEAD
-    unless record.deposit >= 0 && record.deposit <= 999_999
-      record.errors.add :deposit, "Cash deposit must be £0 - £999,999"
-    end
-  end
+  def validate_practical_completion_date_before_saledate(record)
+    return if record.saledate.blank? || record.hodate.blank?
 
-  def validate_practical_completion_date_before_exdate(record)
-    return if record.exdate.blank? || record.hodate.blank?
-
-    unless record.exdate > record.hodate
-      record.errors.add :exdate, I18n.t("validations.sale_information.handover_exchange.exchange_after_handover")
-      record.errors.add :hodate, I18n.t("validations.sale_information.handover_exchange.exchange_after_handover")
-=======
     unless record.saledate > record.hodate
-      record.errors.add :hodate, I18n.t("validations.sale_information.hodate.must_be_before_exdate")
->>>>>>> c41acd44
+      record.errors.add :hodate, I18n.t("validations.sale_information.hodate.must_be_before_saledate")
+      record.errors.add :saledate, I18n.t("validations.sale_information.saledate.must_be_after_hodate")
     end
   end
 
