module Validations::Sales::SaleInformationValidations
  def validate_pratical_completion_date_before_saledate(record)
    return if record.saledate.blank? || record.hodate.blank?

    unless record.saledate > record.hodate
      record.errors.add :hodate, "Practical completion or handover date must be before exchange date"
    end
  end

<<<<<<< HEAD
  def validate_exchange_and_completion_date(record)
    return unless record.exdate && record.saledate

    if record.exdate > record.saledate
      record.errors.add :exdate, I18n.t("validations.sale_information.completion_exchange.exchange_before_completion")
      record.errors.add :saledate, I18n.t("validations.sale_information.completion_exchange.completion_after_exchange")
    end

    if record.exdate < record.saledate - 1.year
      record.errors.add :exdate, I18n.t("validations.sale_information.completion_exchange.exchange_after_one_year_before_completion")
      record.errors.add :saledate, I18n.t("validations.sale_information.completion_exchange.completion_before_one_year_after_exchange")
    end
=======
  def validate_exchange_date(record)
    return unless record.exdate && record.saledate

    record.errors.add(:exdate, I18n.t("validations.sale_information.exdate.must_be_before_saledate")) if record.exdate > record.saledate

    return if (record.saledate.to_date - record.exdate.to_date).to_i / 365 < 1

    record.errors.add(:exdate, I18n.t("validations.sale_information.exdate.must_be_less_than_1_year_from_saledate"))
>>>>>>> c2c1b4db
  end

  def validate_previous_property_unit_type(record)
    return unless record.fromprop && record.frombeds

    if record.frombeds != 1 && record.fromprop == 2
      record.errors.add :frombeds, I18n.t("validations.sale_information.previous_property_beds.property_type_bedsit")
      record.errors.add :fromprop, I18n.t("validations.sale_information.previous_property_type.property_type_bedsit")
    end
  end
end<|MERGE_RESOLUTION|>--- conflicted
+++ resolved
@@ -7,20 +7,6 @@
     end
   end
 
-<<<<<<< HEAD
-  def validate_exchange_and_completion_date(record)
-    return unless record.exdate && record.saledate
-
-    if record.exdate > record.saledate
-      record.errors.add :exdate, I18n.t("validations.sale_information.completion_exchange.exchange_before_completion")
-      record.errors.add :saledate, I18n.t("validations.sale_information.completion_exchange.completion_after_exchange")
-    end
-
-    if record.exdate < record.saledate - 1.year
-      record.errors.add :exdate, I18n.t("validations.sale_information.completion_exchange.exchange_after_one_year_before_completion")
-      record.errors.add :saledate, I18n.t("validations.sale_information.completion_exchange.completion_before_one_year_after_exchange")
-    end
-=======
   def validate_exchange_date(record)
     return unless record.exdate && record.saledate
 
@@ -29,7 +15,6 @@
     return if (record.saledate.to_date - record.exdate.to_date).to_i / 365 < 1
 
     record.errors.add(:exdate, I18n.t("validations.sale_information.exdate.must_be_less_than_1_year_from_saledate"))
->>>>>>> c2c1b4db
   end
 
   def validate_previous_property_unit_type(record)
