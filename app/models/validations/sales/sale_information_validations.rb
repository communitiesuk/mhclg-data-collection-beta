module Validations::Sales::SaleInformationValidations
  def validate_practical_completion_date_before_saledate(record)
    return if record.saledate.blank? || record.hodate.blank?

<<<<<<< HEAD
    unless record.saledate > record.hodate
=======
    if record.hodate > record.saledate
>>>>>>> f356ef38
      record.errors.add :hodate, I18n.t("validations.sale_information.hodate.must_be_before_saledate")
      record.errors.add :saledate, I18n.t("validations.sale_information.saledate.must_be_after_hodate")
    end
  end

  def validate_years_living_in_property_before_purchase(record)
    return unless record.proplen && record.proplen.nonzero?

    case record.type
    when 18
      record.errors.add :type, I18n.t("validations.sale_information.proplen.social_homebuy")
      record.errors.add :proplen, I18n.t("validations.sale_information.proplen.social_homebuy")
    when 28, 29
      record.errors.add :type, I18n.t("validations.sale_information.proplen.rent_to_buy")
      record.errors.add :proplen, I18n.t("validations.sale_information.proplen.rent_to_buy")
    end
  end

  def validate_exchange_date(record)
    return unless record.exdate && record.saledate

    if record.exdate > record.saledate
      record.errors.add :exdate, I18n.t("validations.sale_information.exdate.must_be_before_saledate")
      record.errors.add :saledate, I18n.t("validations.sale_information.saledate.must_be_after_exdate")
    end

    if record.saledate - record.exdate >= 1.year
      record.errors.add :exdate, I18n.t("validations.sale_information.exdate.must_be_less_than_1_year_from_saledate")
      record.errors.add :saledate, I18n.t("validations.sale_information.saledate.must_be_less_than_1_year_from_exdate")
    end
  end

  def validate_previous_property_unit_type(record)
    return unless record.fromprop && record.frombeds

    if record.frombeds != 1 && record.fromprop == 2
      record.errors.add :frombeds, I18n.t("validations.sale_information.previous_property_beds.property_type_bedsit")
      record.errors.add :fromprop, I18n.t("validations.sale_information.previous_property_type.property_type_bedsit")
    end
  end

  def validate_discounted_ownership_value(record)
    return unless record.value && record.deposit && record.ownershipsch
    return unless record.mortgage || record.mortgageused == 2
    return unless record.discount || record.grant || record.type == 29

    discount_amount = record.discount ? record.value * record.discount / 100 : 0
    grant_amount = record.grant || 0
    mortgage_amount = record.mortgage || 0
    value_with_discount = (record.value - discount_amount)
    if mortgage_amount + record.deposit + grant_amount != value_with_discount && record.discounted_ownership_sale?
      %i[mortgage deposit grant value discount ownershipsch].each do |field|
        record.errors.add field, I18n.t("validations.sale_information.discounted_ownership_value", value_with_discount: sprintf("%.2f", value_with_discount))
      end
    end
  end

  def validate_basic_monthly_rent(record)
    return unless record.mrent && record.ownershipsch && record.type

    if record.shared_ownership_scheme? && !record.old_persons_shared_ownership? && record.mrent > 9999
      record.errors.add :mrent, I18n.t("validations.sale_information.monthly_rent.higher_than_expected")
      record.errors.add :type, I18n.t("validations.sale_information.monthly_rent.higher_than_expected")
    end
  end
end<|MERGE_RESOLUTION|>--- conflicted
+++ resolved
@@ -2,11 +2,7 @@
   def validate_practical_completion_date_before_saledate(record)
     return if record.saledate.blank? || record.hodate.blank?
 
-<<<<<<< HEAD
-    unless record.saledate > record.hodate
-=======
     if record.hodate > record.saledate
->>>>>>> f356ef38
       record.errors.add :hodate, I18n.t("validations.sale_information.hodate.must_be_before_saledate")
       record.errors.add :saledate, I18n.t("validations.sale_information.saledate.must_be_after_hodate")
     end
