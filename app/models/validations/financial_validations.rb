module Validations::FinancialValidations
  # Validations methods need to be called 'validate_<page_name>' to run on model save
  # or 'validate_' to run on submit as well
  def validate_outstanding_rent_amount(record)
    if record.hbrentshortfall == "Yes" && record.tshortfall.blank?
      record.errors.add :tshortfall, I18n.t("validations.financial.tshortfall.outstanding_amount_required")
    end
    if record.hbrentshortfall == "No" && record.tshortfall.present?
      record.errors.add :tshortfall, I18n.t("validations.financial.tshortfall.outstanding_amount_not_required")
    end
  end

  EMPLOYED_STATUSES = ["Full-time - 30 hours or more", "Part-time - Less than 30 hours"].freeze
  def validate_net_income_uc_proportion(record)
    (1..8).any? do |n|
      economic_status = record["ecstat#{n}"]
      is_employed = EMPLOYED_STATUSES.include?(economic_status)
      relationship = record["relat#{n}"]
      is_partner_or_main = relationship == "Partner" || (relationship.nil? && economic_status.present?)
      if is_employed && is_partner_or_main && record.benefits == "All"
        record.errors.add :benefits, I18n.t("validations.financial.benefits.part_or_full_time")
      end
    end
  end

  def validate_net_income(record)
    return unless record.ecstat1 && record.weekly_net_income

    if record.weekly_net_income > record.applicable_income_range.hard_max
      record.errors.add :earnings, I18n.t("validations.financial.earnings.under_hard_max", hard_max: record.applicable_income_range.hard_max)
    end

    if record.weekly_net_income < record.applicable_income_range.hard_min
      record.errors.add :earnings, I18n.t("validations.financial.earnings.over_hard_min", hard_min: record.applicable_income_range.hard_min)
    end
  end

  def validate_hbrentshortfall(record)
    is_present = record.hbrentshortfall.present?
    is_yes = record.hbrentshortfall == "Yes"
    hb_donotknow = record.hb == "Don't know"
    hb_none = record.hb == "None"
    hb_uc_no_hb = record.hb == "Universal Credit (without housing element)"
    hb_no_uc = record.hb == "Housing benefit"
    hb_uc_no_he_hb = record.hb == "Universal Credit with housing element (excluding housing benefit)"
    hb_and_uc = record.hb == "Housing benefit and Universal Credit (without housing element)"

    conditions = [
<<<<<<< HEAD
      { condition: is_yes && (hb_donotknow || hb_no_hb_or_uc || hb_uc_no_hb), error: I18n.t("validations.financial.hbrentshortfall.outstanding_no_benefits") },
      { condition: (hb_no_uc || hb_uc_no_he_hb || hb_and_uc) && !is_present, error: I18n.t("validations.financial.hbrentshortfall.amount_required") },
=======
      { condition: is_yes && (hb_donotknow || hb_none || hb_uc_no_hb), error: "Outstanding amount for basic rent and/or benefit eligible charges can not be 'Yes' if tenant is not in receipt of housing benefit or universal benefit or if benefit is unknown" },
      { condition: (hb_no_uc || hb_uc_no_he_hb || hb_and_uc) && !is_present, error: "Must be completed if Universal credit and/or Housing Benefit received" },
>>>>>>> 873d7385
    ]

    conditions.each { |condition| condition[:condition] ? (record.errors.add :hbrentshortfall, condition[:error]) : nil }
  end
end<|MERGE_RESOLUTION|>--- conflicted
+++ resolved
@@ -46,13 +46,8 @@
     hb_and_uc = record.hb == "Housing benefit and Universal Credit (without housing element)"
 
     conditions = [
-<<<<<<< HEAD
-      { condition: is_yes && (hb_donotknow || hb_no_hb_or_uc || hb_uc_no_hb), error: I18n.t("validations.financial.hbrentshortfall.outstanding_no_benefits") },
+      { condition: is_yes && (hb_donotknow || hb_none || hb_uc_no_hb), error: I18n.t("validations.financial.hbrentshortfall.outstanding_no_benefits") },
       { condition: (hb_no_uc || hb_uc_no_he_hb || hb_and_uc) && !is_present, error: I18n.t("validations.financial.hbrentshortfall.amount_required") },
-=======
-      { condition: is_yes && (hb_donotknow || hb_none || hb_uc_no_hb), error: "Outstanding amount for basic rent and/or benefit eligible charges can not be 'Yes' if tenant is not in receipt of housing benefit or universal benefit or if benefit is unknown" },
-      { condition: (hb_no_uc || hb_uc_no_he_hb || hb_and_uc) && !is_present, error: "Must be completed if Universal credit and/or Housing Benefit received" },
->>>>>>> 873d7385
     ]
 
     conditions.each { |condition| condition[:condition] ? (record.errors.add :hbrentshortfall, condition[:error]) : nil }
