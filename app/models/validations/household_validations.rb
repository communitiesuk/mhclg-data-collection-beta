--- conflicted
+++ resolved
@@ -81,15 +81,10 @@
       economic_status = record.public_send("ecstat#{person_num}")
       next unless age && economic_status
 
-<<<<<<< HEAD
-      if age < 16 && !economic_status_is_child_other_or_refused?(economic_status) && !record.form.start_year_after_2024?
-        record.errors.add "ecstat#{person_num}", I18n.t("validations.lettings.household.ecstat.child_under_16", person_num:)
-        record.errors.add "age#{person_num}", I18n.t("validations.lettings.household.age.child_under_16_ecstat", person_num:)
-=======
       if age < 16 && !economic_status_is_child_other_or_refused?(economic_status) && !record.form.start_year_2024_or_later?
         record.errors.add "ecstat#{person_num}", I18n.t("validations.household.ecstat.child_under_16", person_num:)
         record.errors.add "age#{person_num}", I18n.t("validations.household.age.child_under_16_ecstat", person_num:)
->>>>>>> e87c3f40
+
       end
       if tenant_is_economic_child?(economic_status) && age > 16
         record.errors.add "ecstat#{person_num}", I18n.t("validations.lettings.household.ecstat.child_over_16", person_num:)
