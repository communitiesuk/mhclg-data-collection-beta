class LogsController < ApplicationController
  include Pagy::Backend
  include Modules::LogsFilter
  include Modules::SearchFilter

  skip_before_action :verify_authenticity_token, if: :json_api_request?
  before_action :authenticate, if: :json_api_request?
  before_action :authenticate_user!, unless: :json_api_request?

private

  def create
    log = yield
    raise "Caller must pass a block that implements model creation" if log.blank?

    respond_to do |format|
      format.html do
        log.save!
        redirect_to post_create_redirect_url(log)
      end
      format.json do
        if log.save
          render json: log, status: :created
        else
          render json: { errors: log.errors.messages }, status: :unprocessable_entity
        end
      end
    end
  end

  def post_create_redirect_url
    raise "implement in sub class"
  end

  API_ACTIONS = %w[create show update destroy].freeze

  def json_api_request?
    API_ACTIONS.include?(request["action"]) && request.format.json?
  end

  def authenticate
    http_basic_authenticate_or_request_with name: ENV["API_USER"], password: ENV["API_KEY"]
  end

  def log_params
    if current_user && !current_user.support?
      org_params.merge(api_log_params)
    else
      api_log_params
    end
  end

  def api_log_params
    return {} unless params[:lettings_log] || params[:sales_log]

    permitted = permitted_log_params
    owning_id = permitted["owning_organisation_id"]
    permitted["owning_organisation"] = Organisation.find(owning_id) if owning_id
    permitted
  end

<<<<<<< HEAD
=======
  def org_params
    owning_organisation_id = current_user.organisation.holds_own_stock? ? current_user.organisation.id : nil
    {
      "owning_organisation_id" => owning_organisation_id,
      "managing_organisation_id" => current_user.organisation.id,
      "created_by_id" => current_user.id,
    }
  end

>>>>>>> a4fbb99a
  def search_term
    params["search"]
  end
end<|MERGE_RESOLUTION|>--- conflicted
+++ resolved
@@ -59,8 +59,6 @@
     permitted
   end
 
-<<<<<<< HEAD
-=======
   def org_params
     owning_organisation_id = current_user.organisation.holds_own_stock? ? current_user.organisation.id : nil
     {
@@ -70,7 +68,6 @@
     }
   end
 
->>>>>>> a4fbb99a
   def search_term
     params["search"]
   end
