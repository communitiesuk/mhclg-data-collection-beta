--- conflicted
+++ resolved
@@ -53,22 +53,11 @@
 
     case page
     when "absorbing_organisation"
-<<<<<<< HEAD
-      organisations_merge_request_path(@merge_request)
-    when "organisations"
-      if create_new_organisation?
-        new_organisation_name_merge_request_path(@merge_request)
-      else
-        confirm_telephone_number_merge_request_path(@merge_request)
-      end
+      merging_organisations_merge_request_path(@merge_request)
+    when "merging_organisations"
+      merge_date_merge_request_path(@merge_request)
     when "helpdesk_ticket"
       merge_request_path(@merge_request)
-    when "confirm_telephone_number"
-=======
-      merging_organisations_merge_request_path(@merge_request)
-    when "merging_organisations"
->>>>>>> b7bb79e7
-      merge_date_merge_request_path(@merge_request)
     when "merge_date"
       helpdesk_ticket_merge_request_path(@merge_request)
     end
@@ -93,11 +82,7 @@
   def merge_request_params
     merge_params = params.fetch(:merge_request, {}).permit(
       :requesting_organisation_id,
-<<<<<<< HEAD
-      :other_merging_organisations,
       :helpdesk_ticket,
-=======
->>>>>>> b7bb79e7
       :status,
       :absorbing_organisation_id,
       :merge_date,
