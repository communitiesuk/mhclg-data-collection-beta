class MergeRequestsController < ApplicationController
<<<<<<< HEAD
  before_action :find_resource, only: %i[
    update
    organisations
    update_organisations
    remove_merging_organisation
    absorbing_organisation
    confirm_telephone_number
    new_organisation_name
    new_organisation_address
    new_organisation_telephone_number
    new_organisation_type
    merge_date
    details
  ]
=======
  before_action :find_resource, exclude: %i[create new]
>>>>>>> 428700a3
  before_action :authenticate_user!
  before_action :authenticate_scope!
  before_action :set_organisations_answer_options, only: %i[organisations absorbing_organisation update_organisations remove_merging_organisation update]

  def absorbing_organisation; end
  def organisations; end
  def confirm_telephone_number; end
  def new_organisation_name; end
  def new_organisation_address; end
  def new_organisation_telephone_number; end
  def new_organisation_type; end
  def merge_date; end

  def create
    ActiveRecord::Base.transaction do
      @merge_request = MergeRequest.create!(merge_request_params.merge(status: :incomplete))
    end
    redirect_to absorbing_organisation_merge_request_path(@merge_request)
  rescue ActiveRecord::RecordInvalid
    render_not_found
  end

  def update
    validate_response

    if @merge_request.errors.blank? && @merge_request.update(merge_request_params)
      redirect_to next_page_path
    else
      render previous_template, status: :unprocessable_entity
    end
  end

  def details
    @merge_request = MergeRequest.find(params[:id])
    render :details
  end

  def update_organisations
    merge_request_organisation = MergeRequestOrganisation.new(merge_request_organisation_params)
    if merge_request_organisation.save
      render :organisations
    else
      render :organisations, status: :unprocessable_entity
    end
  end

  def remove_merging_organisation
    MergeRequestOrganisation.find_by(merge_request_organisation_params)&.destroy!
    render :organisations
  end

private

  def page
    params.dig(:merge_request, :page)
  end

  def next_page_path
    case page
    when "absorbing_organisation"
      organisations_merge_request_path(@merge_request)
    when "organisations"
      if create_new_organisation?
        new_organisation_name_merge_request_path(@merge_request)
      else
        confirm_telephone_number_merge_request_path(@merge_request)
      end
    when "confirm_telephone_number"
      merge_date_merge_request_path(@merge_request)
    when "new_organisation_name"
      new_organisation_address_merge_request_path(@merge_request)
    when "new_organisation_address"
      new_organisation_telephone_number_merge_request_path(@merge_request)
    when "new_organisation_telephone_number"
      new_organisation_type_merge_request_path(@merge_request)
    end
  end

  def previous_template
    page
  end

  def create_new_organisation?
    params.dig(:merge_request, :absorbing_organisation_id) == "other"
  end

  def set_organisations_answer_options
    answer_options = { "" => "Select an option" }

    if current_user.support?
      Organisation.all.pluck(:id, :name).each do |organisation|
        answer_options[organisation[0]] = organisation[1]
      end
    end

    @answer_options = answer_options
  end

  def merge_request_params
    merge_params = params.fetch(:merge_request, {}).permit(
      :requesting_organisation_id,
      :other_merging_organisations,
      :status,
      :absorbing_organisation_id,
      :telephone_number_correct,
      :new_telephone_number,
      :new_organisation_name,
      :new_organisation_address_line1,
      :new_organisation_address_line2,
      :new_organisation_postcode,
      :new_organisation_telephone_number,
    )

    merge_params[:requesting_organisation_id] = current_user.organisation.id

    if merge_params[:absorbing_organisation_id].present?
      if create_new_organisation?
        merge_params[:new_absorbing_organisation] = true
        merge_params[:absorbing_organisation_id] = nil
      else
        merge_params[:new_absorbing_organisation] = false
      end
    end

    if merge_params[:telephone_number_correct] == "true"
      merge_params[:new_telephone_number] = nil
    end

    merge_params
  end

  def validate_response
    case page
    when "absorbing_organisation"
      if merge_request_params[:absorbing_organisation_id].blank? && merge_request_params[:new_absorbing_organisation].blank?
        @merge_request.errors.add(:absorbing_organisation_id, :blank)
      end
    when "confirm_telephone_number"
      if merge_request_params[:telephone_number_correct].blank?
        @merge_request.errors.add(:telephone_number_correct, :blank) if @merge_request.absorbing_organisation.phone.present?
        @merge_request.errors.add(:new_telephone_number, :blank) if @merge_request.absorbing_organisation.phone.blank?
      end
    when "new_organisation_name"
      @merge_request.errors.add(:new_organisation_name, :blank) if merge_request_params[:new_organisation_name].blank?
    when "new_organisation_telephone_number"
      @merge_request.errors.add(:new_organisation_telephone_number, :blank) if merge_request_params[:new_organisation_telephone_number].blank?
    end
  end

  def merge_request_organisation_params
    {
      merge_request: @merge_request,
      merging_organisation_id: params.dig(:merge_request, :merging_organisation),
    }
  end

  def find_resource
    return if params[:id].blank?

    @merge_request = MergeRequest.find(params[:id])
  end

  def authenticate_scope!
    unless current_user.support?
      render_not_found
    end
  end
end<|MERGE_RESOLUTION|>--- conflicted
+++ resolved
@@ -1,22 +1,5 @@
 class MergeRequestsController < ApplicationController
-<<<<<<< HEAD
-  before_action :find_resource, only: %i[
-    update
-    organisations
-    update_organisations
-    remove_merging_organisation
-    absorbing_organisation
-    confirm_telephone_number
-    new_organisation_name
-    new_organisation_address
-    new_organisation_telephone_number
-    new_organisation_type
-    merge_date
-    details
-  ]
-=======
   before_action :find_resource, exclude: %i[create new]
->>>>>>> 428700a3
   before_action :authenticate_user!
   before_action :authenticate_scope!
   before_action :set_organisations_answer_options, only: %i[organisations absorbing_organisation update_organisations remove_merging_organisation update]
