--- conflicted
+++ resolved
@@ -119,13 +119,8 @@
   end
 
   def extract_bulk_upload_from_session_filters
-<<<<<<< HEAD
-    id = (@session_filters["bulk_upload_id"] || []).reject(&:blank?)[0]
-    @bulk_upload = current_user.bulk_uploads.find_by(id:)
-=======
     filter_service = FilterService.new(current_user:, session:)
     @bulk_upload = filter_service.bulk_upload
->>>>>>> f356ef38
   end
 
   def permitted_log_params
