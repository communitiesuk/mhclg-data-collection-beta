class OrganisationRelationshipsController < ApplicationController
  include Pagy::Backend
  include Modules::SearchFilter

  before_action :authenticate_user!
  before_action :authenticate_scope!

  def housing_providers
    housing_providers = organisation.housing_providers
    unpaginated_filtered_housing_providers = filtered_collection(housing_providers, search_term)
    organisations = Organisation.where.not(id: @organisation.id).pluck(:id, :name)
    respond_to do |format|
      format.html do
        @pagy, @housing_providers = pagy(unpaginated_filtered_housing_providers)
        @organisations = organisations
        @searched = search_term.presence
        @total_count = housing_providers.size
        render "organisation_relationships/housing_providers", layout: "application"
      end
    end
  end

  def managing_agents
    managing_agents = organisation.managing_agents
    unpaginated_filtered_managing_agents = filtered_collection(managing_agents, search_term)
    organisations = Organisation.where.not(id: @organisation.id).pluck(:id, :name)
    respond_to do |format|
      format.html do
        @pagy, @managing_agents = pagy(unpaginated_filtered_managing_agents)
        @organisations = organisations
        @searched = search_term.presence
        @total_count = managing_agents.size
        render "organisation_relationships/managing_agents", layout: "application"
      end
    end
  end

  def add_housing_provider
    @organisations = Organisation.where.not(id: @organisation.id).pluck(:id, :name)
    respond_to do |format|
      format.html do
        render "organisation_relationships/add_housing_provider", layout: "application"
      end
    end
  end

  def add_managing_agent
    @organisations = Organisation.where.not(id: @organisation.id).pluck(:id, :name)
    respond_to do |format|
      format.html do
        render "organisation_relationships/add_managing_agent", layout: "application"
      end
    end
  end

  def create_housing_provider
    child_organisation_id = @organisation.id
    parent_organisation_id = related_organisation_id
    relationship_type = OrganisationRelationship::OWNING
    if related_organisation_id.empty?
      @organisation.errors.add :related_organisation_id, "You must choose a housing provider"
      @organisations = Organisation.where.not(id: child_organisation_id).pluck(:id, :name)
      render "organisation_relationships/add_housing_provider"
      return
    elsif OrganisationRelationship.exists?(child_organisation_id:, parent_organisation_id:, relationship_type:)
      @organisation.errors.add :related_organisation_id, "You have already added this housing provider"
      @organisations = Organisation.where.not(id: child_organisation_id).pluck(:id, :name)
      render "organisation_relationships/add_housing_provider"
      return
    end
    create!(child_organisation_id:, parent_organisation_id:, relationship_type:)
    redirect_to housing_providers_organisation_path(related_organisation_id:)
  end

  def create_managing_agent
    parent_organisation_id = @organisation.id
    child_organisation_id = related_organisation_id
    relationship_type = OrganisationRelationship::MANAGING

    if related_organisation_id.empty?
      @organisation.errors.add :related_organisation_id, "You must choose a managing agent"
      @organisations = Organisation.where.not(id: parent_organisation_id).pluck(:id, :name)
      render "organisation_relationships/add_managing_agent"
      return
    elsif OrganisationRelationship.exists?(child_organisation_id:, parent_organisation_id:, relationship_type:)
      @organisation.errors.add :related_organisation_id, "You have already added this managing agent"
      @organisations = Organisation.where.not(id: parent_organisation_id).pluck(:id, :name)
      render "organisation_relationships/add_managing_agent"
      return
    end

    create!(child_organisation_id:, parent_organisation_id:, relationship_type:)
    redirect_to managing_agents_organisation_path(related_organisation_id:)
  end

private

  def create!(child_organisation_id:, parent_organisation_id:, relationship_type:)
    @resource = OrganisationRelationship.new(child_organisation_id:, parent_organisation_id:, relationship_type:)
    @resource.save!
  end

<<<<<<< HEAD
  def remove_housing_provider
    render "organisation_relationships/remove_housing_provider", layout: "application"
  end

  def delete_housing_provider
    organisation_relationship_to_remove_id = OrganisationRelationship.find_by(child_organisation_id: @organisation.id, parent_organisation_id: organisation_to_remove_id, relationship_type: OrganisationRelationship::OWNING).id
    delete(organisation_relationship_to_remove_id)
    redirect_to housing_providers_organisation_path(removed_organisation_id: organisation_to_remove_id)
  end

  def delete(organisation_relationship_to_remove_id)
    OrganisationRelationship.destroy(organisation_relationship_to_remove_id)
  end

private

  def organisation
    @organisation ||= Organisation.find(params[:id])
=======
  def create(child_organisation_id, parent_organisation_id, relationship_type)
    @resource = OrganisationRelationship.new(child_organisation_id:, parent_organisation_id:, relationship_type:)
    @resource.save!
>>>>>>> 38f1cada
  end

  def related_organisation_id
    params["organisation"]["related_organisation_id"]
  end

<<<<<<< HEAD
  def organisation_to_remove_id
    params["organisation_to_remove_id"]
=======
  def organisation
    @organisation ||= Organisation.find(params[:id])
>>>>>>> 38f1cada
  end

  def search_term
    params["search"]
  end

  def authenticate_scope!
    if current_user.organisation != organisation && !current_user.support?
      render_not_found
    end
  end
end<|MERGE_RESOLUTION|>--- conflicted
+++ resolved
@@ -93,14 +93,6 @@
     redirect_to managing_agents_organisation_path(related_organisation_id:)
   end
 
-private
-
-  def create!(child_organisation_id:, parent_organisation_id:, relationship_type:)
-    @resource = OrganisationRelationship.new(child_organisation_id:, parent_organisation_id:, relationship_type:)
-    @resource.save!
-  end
-
-<<<<<<< HEAD
   def remove_housing_provider
     render "organisation_relationships/remove_housing_provider", layout: "application"
   end
@@ -117,26 +109,21 @@
 
 private
 
+  def create!(child_organisation_id:, parent_organisation_id:, relationship_type:)
+    @resource = OrganisationRelationship.new(child_organisation_id:, parent_organisation_id:, relationship_type:)
+    @resource.save!
+  end
+
   def organisation
     @organisation ||= Organisation.find(params[:id])
-=======
-  def create(child_organisation_id, parent_organisation_id, relationship_type)
-    @resource = OrganisationRelationship.new(child_organisation_id:, parent_organisation_id:, relationship_type:)
-    @resource.save!
->>>>>>> 38f1cada
   end
 
   def related_organisation_id
     params["organisation"]["related_organisation_id"]
   end
 
-<<<<<<< HEAD
   def organisation_to_remove_id
     params["organisation_to_remove_id"]
-=======
-  def organisation
-    @organisation ||= Organisation.find(params[:id])
->>>>>>> 38f1cada
   end
 
   def search_term
