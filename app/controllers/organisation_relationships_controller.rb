--- conflicted
+++ resolved
@@ -49,29 +49,11 @@
     if related_organisation_id.empty?
       @organisation.errors.add :related_organisation_id, "You must choose a housing provider"
       @organisations = Organisation.where.not(id: child_organisation_id).pluck(:id, :name)
-<<<<<<< HEAD
-      render 'organisation_relationships/add_housing_provider'
-=======
       render "organisation_relationships/add_housing_provider"
->>>>>>> b45b9810
       return
     elsif OrganisationRelationship.exists?(child_organisation_id:, parent_organisation_id:, relationship_type:)
       @organisation.errors.add :related_organisation_id, "You have already added this housing provider"
       @organisations = Organisation.where.not(id: child_organisation_id).pluck(:id, :name)
-<<<<<<< HEAD
-      render 'organisation_relationships/add_housing_provider'
-      return
-    end
-    create(child_organisation_id:, parent_organisation_id:, relationship_type:)
-    redirect_to housing_providers_organisation_path(related_organisation_id:)
-  end
-
-  def create_managing_agent
-    create(child_organisation_id: related_organisation_id, parent_organisation_id: @organisation.id, relationship_type: 1)
-  end
-
-  def create(child_organisation_id:, parent_organisation_id:, relationship_type:)
-=======
       render "organisation_relationships/add_housing_provider"
       return
     end
@@ -80,7 +62,6 @@
   end
 
   def create!(child_organisation_id:, parent_organisation_id:, relationship_type:)
->>>>>>> b45b9810
     @resource = OrganisationRelationship.new(child_organisation_id:, parent_organisation_id:, relationship_type:)
     @resource.save!
   end
