--- conflicted
+++ resolved
@@ -22,29 +22,6 @@
 
   def submit_form
     form = Form.new(2021, 2022)
-<<<<<<< HEAD
-    @case_log = CaseLog.find(params[:case_log_id])
-    
-    previous_page = params[:previous_page]
-    questions_for_page = form.questions_for_page(previous_page).keys
-    answers_for_page = page_params(questions_for_page).select { |k, _v| questions_for_page.include?(k) }
-
-    @case_log_temp = CaseLog.new(answers_for_page)
-    if @case_log_temp.valid?
-      @case_log.update!(answers_for_page)
-      next_page = form.next_page(previous_page)
-      redirect_path = if next_page == :check_answers
-                        subsection = form.subsection_for_page(previous_page)
-                        "case_log_#{subsection}_check_answers_path"
-                      else
-                        "case_log_#{next_page}_path"
-                      end
-
-      redirect_to(send(redirect_path, @case_log))
-    else
-      @errors = @case_log_temp.errors.full_messages
-      redirect_to(send("case_log_#{previous_page}_path", @case_log, errors: @errors))
-=======
     @case_log = CaseLog.find(params[:id])
     previous_page = params[:case_log][:previous_page]
     questions_for_page = form.questions_for_page(previous_page).keys
@@ -55,7 +32,6 @@
     else
       page_info = form.all_pages[previous_page]
       render "form/page", locals: { form: form, page_key: previous_page, page_info: page_info }, status: :unprocessable_entity
->>>>>>> 0b47b5cc
     end
   end
 
@@ -72,11 +48,7 @@
   form.all_pages.map do |page_key, page_info|
     define_method(page_key) do |errors = {}|
       @case_log = CaseLog.find(params[:case_log_id])
-<<<<<<< HEAD
-      render "form/page", locals: { case_log_id: @case_log.id, form: form, page_key: page_key, page_info: page_info, errors: errors }
-=======
       render "form/page", locals: { form: form, page_key: page_key, page_info: page_info }
->>>>>>> 0b47b5cc
     end
   end
 
