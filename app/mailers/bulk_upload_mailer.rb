class BulkUploadMailer < NotifyMailer
  include ActionView::Helpers::TextHelper

  COMPLETE_TEMPLATE_ID = "83279578-c890-4168-838b-33c9cf0dc9f0".freeze
  FAILED_CSV_ERRORS_TEMPLATE_ID = "e27abcd4-5295-48c2-b127-e9ee4b781b75".freeze
  FAILED_FILE_SETUP_ERROR_TEMPLATE_ID = "24c9f4c7-96ad-470a-ba31-eb51b7cbafd9".freeze
  FAILED_SERVICE_ERROR_TEMPLATE_ID = "c3f6288c-7a74-4e77-99ee-6c4a0f6e125a".freeze
  HOW_TO_FIX_UPLOAD_TEMPLATE_ID = "21a07b26-f625-4846-9f4d-39e30937aa24".freeze
<<<<<<< HEAD
=======
  CHECK_SOFT_VALIDATIONS_TEMPLATE_ID = "21a07b26-f625-4846-9f4d-39e30937aa24".freeze
>>>>>>> 79c4f9b7

  def send_how_to_fix_upload_mail(bulk_upload:)
    title = "We found #{pluralize(bulk_upload.bulk_upload_errors.count, 'error')} in your bulk upload"
    description = "There was a problem with your #{bulk_upload.year_combo} #{bulk_upload.log_type} data. Check the error report below to fix these errors."
    cta_link = bulk_upload.sales? ? start_bulk_upload_sales_resume_url(bulk_upload) : start_bulk_upload_lettings_resume_url(bulk_upload)

    send_email(
      bulk_upload.user.email,
      HOW_TO_FIX_UPLOAD_TEMPLATE_ID,
<<<<<<< HEAD
=======
      {
        title:,
        filename: bulk_upload.filename,
        upload_timestamp: bulk_upload.created_at.to_fs(:govuk_date_and_time),
        description:,
        cta_link:,
      },
    )
  end

  def send_check_soft_validations_mail(bulk_upload:)
    title = "Check your file data"
    description = "Some of your #{bulk_upload.year_combo} #{bulk_upload.log_type} data might not be right. Click the link below to review the potential errors, and check your file to see if the data is correct."
    cta_link = if bulk_upload.lettings?
                 bulk_upload_lettings_soft_validations_check_url(bulk_upload, page: "confirm-soft-errors")
               else
                 bulk_upload_sales_soft_validations_check_url(bulk_upload, page: "confirm-soft-errors")
               end

    send_email(
      bulk_upload.user.email,
      CHECK_SOFT_VALIDATIONS_TEMPLATE_ID,
>>>>>>> 79c4f9b7
      {
        title:,
        filename: bulk_upload.filename,
        upload_timestamp: bulk_upload.created_at.to_fs(:govuk_date_and_time),
        description:,
        cta_link:,
      },
    )
  end

  def send_bulk_upload_complete_mail(user:, bulk_upload:)
    url = if bulk_upload.lettings?
            lettings_logs_url("[years][]" => "", "[status][]" => "", user: :all, organisation_select: :all)
          else
            sales_logs_url("[years][]" => "", "[status][]" => "", user: :all)
          end

    n_logs = pluralize(bulk_upload.logs.count, "log")

    title = "You’ve successfully uploaded #{n_logs}"

    success_description = "The #{bulk_upload.log_type} #{bulk_upload.year_combo} data you uploaded has been checked. The #{n_logs} you uploaded are now complete."

    send_email(
      user.email,
      COMPLETE_TEMPLATE_ID,
      {
        title:,
        filename: bulk_upload.filename,
        upload_timestamp: bulk_upload.created_at.to_fs(:govuk_date_and_time),
        success_description:,
        logs_link: url,
      },
    )
  end

  def send_correct_and_upload_again_mail(bulk_upload:)
    summary_report_link = if BulkUploadErrorSummaryTableComponent.new(bulk_upload:).errors?
                            bulk_upload.sales? ? summary_bulk_upload_sales_result_url(bulk_upload) : summary_bulk_upload_lettings_result_url(bulk_upload)
                          else
                            bulk_upload.sales? ? bulk_upload_sales_result_url(bulk_upload) : bulk_upload_lettings_result_url(bulk_upload)
                          end

    send_email(
      bulk_upload.user.email,
      FAILED_CSV_ERRORS_TEMPLATE_ID,
      {
        filename: bulk_upload.filename,
        upload_timestamp: bulk_upload.created_at.to_fs(:govuk_date_and_time),
        year_combo: bulk_upload.year_combo,
        lettings_or_sales: bulk_upload.log_type,
        summary_report_link:,
      },
    )
  end

  def send_bulk_upload_failed_file_setup_error_mail(bulk_upload:)
    bulk_upload_link = if BulkUploadErrorSummaryTableComponent.new(bulk_upload:).errors?
                         bulk_upload.sales? ? summary_bulk_upload_sales_result_url(bulk_upload) : summary_bulk_upload_lettings_result_url(bulk_upload)
                       else
                         bulk_upload.sales? ? bulk_upload_sales_result_url(bulk_upload) : bulk_upload_lettings_result_url(bulk_upload)
                       end

    send_email(
      bulk_upload.user.email,
      FAILED_FILE_SETUP_ERROR_TEMPLATE_ID,
      {
        filename: bulk_upload.filename,
        upload_timestamp: bulk_upload.created_at.to_fs(:govuk_date_and_time),
        lettings_or_sales: bulk_upload.log_type,
        year_combo: bulk_upload.year_combo,
        bulk_upload_link:,
      },
    )
  end

  def send_bulk_upload_failed_service_error_mail(bulk_upload:, errors: [])
    bulk_upload_link = if bulk_upload.lettings?
                         start_bulk_upload_lettings_logs_url
                       else
                         start_bulk_upload_sales_logs_url
                       end

    send_email(
      bulk_upload.user.email,
      FAILED_SERVICE_ERROR_TEMPLATE_ID,
      {
        filename: bulk_upload.filename,
        upload_timestamp: bulk_upload.created_at.to_fs(:govuk_date_and_time),
        lettings_or_sales: bulk_upload.log_type,
        year_combo: bulk_upload.year_combo,
        errors: errors.map { |e| "- #{e}" }.join("\n"),
        bulk_upload_link:,
      },
    )
  end
end<|MERGE_RESOLUTION|>--- conflicted
+++ resolved
@@ -6,10 +6,7 @@
   FAILED_FILE_SETUP_ERROR_TEMPLATE_ID = "24c9f4c7-96ad-470a-ba31-eb51b7cbafd9".freeze
   FAILED_SERVICE_ERROR_TEMPLATE_ID = "c3f6288c-7a74-4e77-99ee-6c4a0f6e125a".freeze
   HOW_TO_FIX_UPLOAD_TEMPLATE_ID = "21a07b26-f625-4846-9f4d-39e30937aa24".freeze
-<<<<<<< HEAD
-=======
   CHECK_SOFT_VALIDATIONS_TEMPLATE_ID = "21a07b26-f625-4846-9f4d-39e30937aa24".freeze
->>>>>>> 79c4f9b7
 
   def send_how_to_fix_upload_mail(bulk_upload:)
     title = "We found #{pluralize(bulk_upload.bulk_upload_errors.count, 'error')} in your bulk upload"
@@ -19,8 +16,6 @@
     send_email(
       bulk_upload.user.email,
       HOW_TO_FIX_UPLOAD_TEMPLATE_ID,
-<<<<<<< HEAD
-=======
       {
         title:,
         filename: bulk_upload.filename,
@@ -43,7 +38,6 @@
     send_email(
       bulk_upload.user.email,
       CHECK_SOFT_VALIDATIONS_TEMPLATE_ID,
->>>>>>> 79c4f9b7
       {
         title:,
         filename: bulk_upload.filename,
