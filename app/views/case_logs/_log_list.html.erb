--- conflicted
+++ resolved
@@ -1,14 +1,10 @@
 <section class="app-table-group" tabindex="0" aria-labelledby="<%= title.dasherize %>">
   <%= govuk_table do |table| %>
     <%= table.caption(classes: %w[govuk-!-font-size-19 govuk-!-font-weight-regular], id: title.dasherize) do |caption| %>
-<<<<<<< HEAD
-      <span class="govuk-!-margin-right-4">
-=======
     <span class="govuk-!-margin-right-4">
       <% if defined?(searched) && searched.present? %>
         <strong><%= pagy.count %></strong> <%= item_label %> found matching ‘<%= searched %>’ of <strong><%= total_count %></strong> total <%= title.downcase %>. <%= govuk_link_to("Clear search", request.path) %>
       <% else %>
->>>>>>> 40b751b9
         <strong><%= pagy.count %></strong> total <%= title.downcase %>
       <% end %>
       </span>
