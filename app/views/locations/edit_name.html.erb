--- conflicted
+++ resolved
@@ -12,11 +12,8 @@
     <div class="govuk-grid-column-two-thirds">
       <%= f.govuk_error_summary %>
 
-<<<<<<< HEAD
-<%= render partial: "organisations/headings", locals: { main: "Location name for #{@location.postcode}", sub: @scheme.service_name } %>
-=======
+
       <%= render partial: "organisations/headings", locals: { main: "Location name for #{@location.postcode}", sub: @scheme.service_name } %>
->>>>>>> bf7c8159
 
       <%= f.govuk_text_field :name,
                              label: { hidden: true },
