--- conflicted
+++ resolved
@@ -27,47 +27,6 @@
   </div>
 <% end %>
 
-<<<<<<< HEAD
-<%= govuk_table do |table| %>
-  <%= table.caption(classes: %w[govuk-!-font-size-19 govuk-!-font-weight-regular]) do |caption| %>
-    <%= render(SearchResultCaptionComponent.new(searched: @searched, count: @pagy.count, item_label:, total_count: @total_count, item: "locations", path: request.path)) %>
-  <% end %>
-  <%= table.head do |head| %>
-    <%= head.row do |row| %>
-      <% row.cell(header: true, text: "Code", html_attributes: {
-        scope: "col",
-      }) %>
-      <% row.cell(header: true, text: "Postcode", html_attributes: {
-        scope: "col",
-      }) %>
-      <% row.cell(header: true, text: "Units", html_attributes: {
-        scope: "col",
-      }) %>
-      <% row.cell(header: true, text: "Common unit type", html_attributes: {
-        scope: "col",
-      }) %>
-      <% row.cell(header: true, text: "Mobility type", html_attributes: {
-        scope: "col",
-      }) %>
-      <% row.cell(header: true, text: "Local authority", html_attributes: {
-        scope: "col",
-      }) %>
-      <% row.cell(header: true, text: "Available from", html_attributes: {
-        scope: "col",
-      }) %>
-    <% end %>
-  <% end %>
-  <% @locations.each do |location| %>
-    <%= table.body do |body| %>
-      <%= body.row do |row| %>
-        <% row.cell(text: location.id) %>
-        <% row.cell(text: simple_format(location_cell_postcode(location, location.confirmed ? scheme_location_path(@scheme, location) : location.postcode.present? ? scheme_location_check_answers_path(@scheme, location, route: "locations") : scheme_location_postcode_path(@scheme, location)), { class: "govuk-!-font-weight-bold" }, wrapper_tag: "div")) %>
-        <% row.cell(text: location.units) %>
-        <% row.cell(text: simple_format("<span>#{location.type_of_unit}</span>")) %>
-        <% row.cell(text: location.mobility_type) %>
-        <% row.cell(text: location.location_admin_district) %>
-        <% row.cell(text: location.startdate&.to_formatted_s(:govuk_date)) %>
-=======
 <% if FeatureToggle.location_toggle_enabled? %>
   <div class="govuk-grid-row">
     <div class="govuk-grid-column-two-thirds-from-desktop">
@@ -87,12 +46,11 @@
               scope: "col",
             }) %>
           <% end %>
->>>>>>> d52d45b9
         <% end %>
         <% @locations.each do |location| %>
           <%= table.body do |body| %>
             <%= body.row do |row| %>
-              <% row.cell(text: simple_format(location_cell_postcode(location, scheme_location_path(@scheme, location)), { class: "govuk-!-font-weight-bold" }, wrapper_tag: "div")) %>
+              <% row.cell(text: simple_format(location_cell_postcode(location, location.confirmed ? scheme_location_path(@scheme, location) : location.postcode.present? ? scheme_location_check_answers_path(@scheme, location, route: "locations") : scheme_location_postcode_path(@scheme, location)), { class: "govuk-!-font-weight-bold" }, wrapper_tag: "div")) %>
               <% row.cell(text: location.id) %>
               <% row.cell(text: status_tag(location.status)) %>
               <% end %>
@@ -137,13 +95,13 @@
       <%= table.body do |body| %>
         <%= body.row do |row| %>
           <% row.cell(text: location.id) %>
-          <% row.cell(text: simple_format(location_cell_postcode(location, scheme_location_path(@scheme, location)), { class: "govuk-!-font-weight-bold" }, wrapper_tag: "div")) %>
+          <% row.cell(text: simple_format(location_cell_postcode(location, location.confirmed ? scheme_location_path(@scheme, location) : location.postcode.present? ? scheme_location_check_answers_path(@scheme, location, route: "locations") : scheme_location_postcode_path(@scheme, location)), { class: "govuk-!-font-weight-bold" }, wrapper_tag: "div")) %>
           <% row.cell(text: location.units) %>
           <% row.cell do %>
             <span><%= simple_format(location.type_of_unit) %></span>
           <% end %>
           <% row.cell(text: location.mobility_type) %>
-          <% row.cell(text: simple_format(location_cell_location_admin_district(location, scheme_location_edit_local_authority_path(@scheme, location)), wrapper_tag: "div")) %>
+          <% row.cell(text: location.location_admin_district) %>
           <% row.cell(text: location.startdate&.to_formatted_s(:govuk_date)) %>
           <% end %>
       <% end %>
@@ -152,9 +110,5 @@
   <%= govuk_button_link_to "Add a location", new_scheme_location_path(@scheme), secondary: true %>
 
 <% end %>
-<<<<<<< HEAD
-<%= govuk_button_link_to "Add a location", new_scheme_location_path(@scheme), secondary: true %>
-=======
->>>>>>> d52d45b9
 
 <%== render partial: "pagy/nav", locals: { pagy: @pagy, item_name: "locations" } %>