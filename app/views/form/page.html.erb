<% content_for :before_content do %>
  <%= link_to 'Back', 'javascript:history.back()', class: "govuk-back-link" %>
<% end %>

<%= turbo_frame_tag "case_log_form", target: "_top" do %>
  <div class="govuk-grid-row">
    <div class="govuk-grid-column-two-thirds">
      <% if page_info["header"].present? %>
        <h1 class="govuk-heading-xl">
          <%= page_info["header"] %>
        </h1>
      <% end %>
      <%= form_with model: @case_log, method: "submit_form", builder: GOVUKDesignSystemFormBuilder::FormBuilder do |f| %>
        <%= f.govuk_error_summary %>
        <% page_info["questions"].map do |question_key, question| %>
          <div id=<%= question_key + "_div " %><%= display_question_key_div(page_info, question_key) %> >
            <%= render partial: "form/#{question["type"]}_question", locals: { question_key: question_key.to_sym, question: question, f: f } %>
          </div>
        <% end %>

<<<<<<< HEAD
  <% if page_info["header"].present? %>
    <h1 class="govuk-heading-xl">
      <%= page_info["header"] %>
    </h1>
  <% end %>
  <%= form_with model: @case_log, url: form_case_log_path(@case_log), method: "post", builder: GOVUKDesignSystemFormBuilder::FormBuilder do |f| %>
    <%= f.govuk_error_summary %>
    <% page_info["questions"].map do |question_key, question| %>
      <div id=<%= question_key + "_div " %><%= display_question_key_div(page_info, question_key) %> >
        <%= render partial: "form/#{question["type"]}_question", locals: { question_key: question_key.to_sym, question: question, f: f } %>
      </div>
    <% end %>
=======
        <% if page_info["soft_validations"]&.keys&.first %>
          <%= render partial: "form/validation_override_question", locals: { f: f, page_key: page_key, page_info: page_info } %>
        <% end %>
>>>>>>> 6c4bb79b

        <%= f.hidden_field :page, value: page_key %>
        <%= f.govuk_submit "Save and continue"  %>
      <% end %>
    </div>
  </div>
<% end %><|MERGE_RESOLUTION|>--- conflicted
+++ resolved
@@ -18,24 +18,9 @@
           </div>
         <% end %>
 
-<<<<<<< HEAD
-  <% if page_info["header"].present? %>
-    <h1 class="govuk-heading-xl">
-      <%= page_info["header"] %>
-    </h1>
-  <% end %>
-  <%= form_with model: @case_log, url: form_case_log_path(@case_log), method: "post", builder: GOVUKDesignSystemFormBuilder::FormBuilder do |f| %>
-    <%= f.govuk_error_summary %>
-    <% page_info["questions"].map do |question_key, question| %>
-      <div id=<%= question_key + "_div " %><%= display_question_key_div(page_info, question_key) %> >
-        <%= render partial: "form/#{question["type"]}_question", locals: { question_key: question_key.to_sym, question: question, f: f } %>
-      </div>
-    <% end %>
-=======
         <% if page_info["soft_validations"]&.keys&.first %>
           <%= render partial: "form/validation_override_question", locals: { f: f, page_key: page_key, page_info: page_info } %>
         <% end %>
->>>>>>> 6c4bb79b
 
         <%= f.hidden_field :page, value: page_key %>
         <%= f.govuk_submit "Save and continue"  %>
