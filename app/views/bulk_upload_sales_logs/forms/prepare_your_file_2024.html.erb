--- conflicted
+++ resolved
@@ -13,17 +13,9 @@
 
       <h2 class="govuk-heading-s">Download template</h2>
 
-<<<<<<< HEAD
-      <p class="govuk-body govuk-!-margin-bottom-2">Use this template to upload logs for 2024/25:</p>
-      <ul class="govuk-list govuk-list--bullet">
-        <li><%= govuk_link_to "Download the template", @form.template_path %>: In this template, the questions are in the same order as the 2024/25 paper form and web form.</li>
-      </ul>
-      <p class="govuk-body govuk-!-margin-bottom-2">There are 7 or 8 rows of content in the templates. These rows are called the ‘headers’. They contain the CORE form questions and guidance about which questions are required and how to format your answers.</p>
-=======
       <p class="govuk-body govuk-!-margin-bottom-2">Use one of these templates to upload logs for 2024/25:</p>
       <p class="govuk-body govuk-!-margin-bottom-2"><%= govuk_link_to "Download the sales bulk upload template (2024 to 2025)", @form.template_path %>: In this template, the questions are in the same order as the 2024/25 paper form and web form.</p>
       <p class="govuk-body govuk-!-margin-bottom-2">There are 8 rows of content in the templates. These rows are called the ‘headers’. They contain the CORE form questions and guidance about which questions are required and how to format your answers.</p>
->>>>>>> 39b6c4dd
 
       <h2 class="govuk-heading-s">Create your file</h2>
       <ul class="govuk-list govuk-list--bullet">
