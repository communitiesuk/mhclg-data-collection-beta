--- conflicted
+++ resolved
@@ -14,12 +14,8 @@
 <div class="govuk-grid-row">
   <div class="govuk-grid-column-two-thirds-from-desktop">
     <%= govuk_summary_list do |summary_list| %>
-<<<<<<< HEAD
+      <%= organisation_name_row(user: current_user, organisation: @organisation, summary_list:) %>
       <% display_organisation_attributes(@organisation).each do |attr| %>
-=======
-      <%= organisation_name_row(user: current_user, organisation: @organisation, summary_list:) %>
-      <% @organisation.display_organisation_attributes.each do |attr| %>
->>>>>>> d87d6a7f
         <% if can_edit_org?(current_user) && attr[:editable] %>
           <%= summary_list.row do |row| %>
             <% row.key { attr[:name] } %>
