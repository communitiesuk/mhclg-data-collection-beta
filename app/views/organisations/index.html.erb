--- conflicted
+++ resolved
@@ -15,13 +15,8 @@
       <%== render partial: "pagy/nav", locals: { pagy: @pagy, item_name: "organisations" } %>
     <% end %>
     <% c.with_tab(label: "Merge requests") do %>
-<<<<<<< HEAD
-      <%= govuk_button_link_to "Create new merge request", "/organisations/#{current_user.organisation_id}/merge-request", html: { method: :get } %>
+      <%= govuk_button_to "Create new merge request", merge_requests_path, html: { method: :post } %>
       <%= render partial: "merge_requests/merge_request_list", locals: { merge_requests: @merge_requests, title: "Merge requests", pagy: @pagy, searched: @searched, item_label:, total_count: @total_count } %>
-=======
-      <%= govuk_button_to "Create new merge request", merge_requests_path, html: { method: :post } %>
-      <%= render partial: "merge_request_list", locals: { merge_requests: @merge_requests, title: "Merge requests", pagy: @pagy, searched: @searched, item_label:, total_count: @total_count } %>
->>>>>>> 428700a3
     <% end %>
   <% end %>
 </div>