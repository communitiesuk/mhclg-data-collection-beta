<% content_for :content do %>
  <h1 class="govuk-heading-l">
<<<<<<< HEAD
    <%= organisation_header(request.path, current_user, @organisation) %>
=======
    <% if current_user.support? && request.path != "/organisations" %>
      <span class="govuk-caption-l"><%= @organisation.name %></span>
    <% end %>
    <%= content_for(:title) %>
>>>>>>> 40b751b9
  </h1>

  <% items = tab_items(current_user) %>

  <h2 class="govuk-visually-hidden"><%= content_for(:tab_title) %></h2>

  <%= content_for?(:organisations_content) ? yield(:organisations_content) : yield %>
<% end %>

<%= render template: "layouts/application" %><|MERGE_RESOLUTION|>--- conflicted
+++ resolved
@@ -1,13 +1,9 @@
 <% content_for :content do %>
   <h1 class="govuk-heading-l">
-<<<<<<< HEAD
-    <%= organisation_header(request.path, current_user, @organisation) %>
-=======
     <% if current_user.support? && request.path != "/organisations" %>
       <span class="govuk-caption-l"><%= @organisation.name %></span>
     <% end %>
     <%= content_for(:title) %>
->>>>>>> 40b751b9
   </h1>
 
   <% items = tab_items(current_user) %>
