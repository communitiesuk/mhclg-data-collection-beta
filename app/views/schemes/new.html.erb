<%= form_for(@scheme, as: :scheme, method: :post) do |f| %>
  <div class="govuk-grid-row">
    <div class="govuk-grid-column-two-thirds">
      <%= f.govuk_error_summary %>

<<<<<<< HEAD
<% content_for :title, "Create a new supported housing scheme" %>

<% content_for :before_content do %>
  <%= govuk_back_link(
        text: "Back",
        href: "javascript:history.go(-1);",
      ) %>
<% end %>
=======
      <% content_for :title, "Create a new supported housing scheme" %>

      <% content_for :before_content do %>
        <%= govuk_back_link(
              text: "Back",
              href: "javascript:history.go(-1);",
            ) %>
      <% end %>
>>>>>>> bf7c8159

      <h1 class="govuk-heading-l">
        <%= content_for(:title) %>
      </h1>

      <%= f.govuk_text_field :service_name,
                             label: { text: "Scheme name", size: "m" },
                             hint: { text: "This is how you refer to this supported housing scheme within your organisation. For example, the name could relate to the address or location. You’ll be able to see the client group when selecting it." } %>

      <%= f.govuk_check_boxes_fieldset :sensitive,
                                       legend: nil do %>
        <%= f.govuk_check_box :sensitive,
                              1,
                              0,
                              multiple: false,
                              label: { text: "This scheme contains confidential information" } %>
      <% end %>

      <% null_option = [OpenStruct.new(id: "", name: "Select an option")] %>
      <% organisations = Organisation.all.map { |org| OpenStruct.new(id: org.id, name: org.name) } %>
      <% answer_options = null_option + organisations %>

      <% if current_user.data_coordinator? %>
        <%= f.hidden_field :owning_organisation_id, value: current_user.organisation.id %>
      <% end %>

      <% scheme_types_selection = Scheme.scheme_types.keys.excluding("Missing").map { |key, _| OpenStruct.new(id: key, name: key.to_s.humanize) } %>
      <%= f.govuk_collection_radio_buttons :scheme_type,
                                           scheme_types_selection,
                                           :id,
                                           :name,
                                           legend: { text: "What is this type of scheme?", size: "m" } %>

      <% care_acts_options_hints = { "Yes – part registered as a care home": "A proportion of units are registered as being a care home." } %>

      <% care_acts_options_with_hints = Scheme.registered_under_care_acts.keys.map { |key, _| OpenStruct.new(id: key, name: key.to_s.humanize, description: care_acts_options_hints[key.to_sym]) } %>

      <%= f.govuk_collection_radio_buttons :registered_under_care_act,
                                           care_acts_options_with_hints,
                                           :id,
                                           :name,
                                           :description,
                                           legend: { text: "Is this scheme registered under the Care Standards Act 2000?", size: "m" } %>

      <% if current_user.support? %>
        <%= f.govuk_collection_select :owning_organisation_id,
                                      answer_options,
                                      :id,
                                      :name,
                                      label: { text: "Which organisation owns the housing stock for this scheme?", size: "m" },
                                      "data-controller": %w[accessible-autocomplete conditional-filter] %>
      <% end %>

      <% mantype_selection = Scheme.arrangement_types.keys.excluding("Missing").map { |key, _| OpenStruct.new(id: key, name: key.to_s.humanize) } %>

      <%= f.govuk_collection_radio_buttons :arrangement_type,
                                           mantype_selection,
                                           :id,
                                           lambda { |option|
                                             if Scheme::ARRANGEMENT_TYPE[option.id] == "D" && !current_user.support?
                                               "Your organisation"
                                             else
                                               option.name
                                             end
                                           },
                                           legend: { text: "Who provides the support services used by this scheme?", size: "m" } %>

      <%= f.govuk_submit "Save and continue" %>
    </div>
  </div>
<% end %><|MERGE_RESOLUTION|>--- conflicted
+++ resolved
@@ -3,16 +3,6 @@
     <div class="govuk-grid-column-two-thirds">
       <%= f.govuk_error_summary %>
 
-<<<<<<< HEAD
-<% content_for :title, "Create a new supported housing scheme" %>
-
-<% content_for :before_content do %>
-  <%= govuk_back_link(
-        text: "Back",
-        href: "javascript:history.go(-1);",
-      ) %>
-<% end %>
-=======
       <% content_for :title, "Create a new supported housing scheme" %>
 
       <% content_for :before_content do %>
@@ -21,7 +11,6 @@
               href: "javascript:history.go(-1);",
             ) %>
       <% end %>
->>>>>>> bf7c8159
 
       <h1 class="govuk-heading-l">
         <%= content_for(:title) %>
