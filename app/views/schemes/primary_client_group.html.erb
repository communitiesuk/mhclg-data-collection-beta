--- conflicted
+++ resolved
@@ -20,11 +20,7 @@
     <div class="govuk-grid-column-two-thirds">
       <%= f.govuk_error_summary %>
 
-<<<<<<< HEAD
-<%= render partial: "organisations/headings", locals: { main: "What client group is this scheme intended for?", sub: @scheme.service_name } %>
-=======
       <%= render partial: "organisations/headings", locals: { main: "What client group is this scheme intended for?", sub: @scheme.service_name } %>
->>>>>>> bf7c8159
 
       <% primary_client_group_selection = Scheme.primary_client_groups.keys.excluding("Missing").map { |key, _| OpenStruct.new(id: key, name: key) } %>
       <%= f.govuk_collection_radio_buttons :primary_client_group,
