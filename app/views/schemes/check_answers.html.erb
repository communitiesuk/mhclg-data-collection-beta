--- conflicted
+++ resolved
@@ -87,13 +87,8 @@
             <%= table.body do |body| %>
               <%= body.row do |row| %>
                 <% row.cell(text: location.id) %>
-<<<<<<< HEAD
-                <% row.cell(text: simple_format(location_cell(location), { class: "govuk-!-font-weight-bold" }, wrapper_tag: "div")) %>
+                <% row.cell(text: simple_format(location_cell(location, "/schemes/#{@scheme.id}/locations/#{location.id}/edit"), { class: "govuk-!-font-weight-bold" }, wrapper_tag: "div")) %>
                 <% row.cell(text: location.units) %>
-=======
-                <% row.cell(text: simple_format(location_cell(location, "/schemes/#{@scheme.id}/locations/#{location.id}/edit"), { class: "govuk-!-font-weight-bold" }, wrapper_tag: "div")) %>
-                <% row.cell(text: location.total_units) %>
->>>>>>> 2ef45f49
                 <% row.cell(text: simple_format("<span>#{location.type_of_unit}</span>#{location.wheelchair_adaptation == 'Yes' ? "\n<span class=\"govuk-!-font-weight-regular app-!-colour-muted\">With wheelchair adaptations</span>" : ''}")) %>
               <% end %>
             <% end %>
