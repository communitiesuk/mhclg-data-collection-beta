--- conflicted
+++ resolved
@@ -12,15 +12,10 @@
     <div class="govuk-grid-column-two-thirds">
       <%= f.govuk_error_summary %>
 
-<<<<<<< HEAD
-<%= render partial: "organisations/headings", locals: { main: "What is the other client group?", sub: @scheme.service_name } %>
-
-      <% secondary_client_group_selection = Scheme.secondary_client_groups.keys.excluding("Missing").map { |key, _| OpenStruct.new(id: key, name: key) } %>
-=======
       <%= render partial: "organisations/headings", locals: { main: "What is the other client group?", sub: @scheme.service_name } %>
 
       <% secondary_client_group_selection = Scheme.secondary_client_groups.keys.excluding("Missing", @scheme.primary_client_group).map { |key, _| OpenStruct.new(id: key, name: key) } %>
->>>>>>> bf7c8159
+
       <%= f.govuk_collection_radio_buttons :secondary_client_group,
         secondary_client_group_selection,
         :id,
