# This file is auto-generated from the current state of the database. Instead
# of editing this file, please use the migrations feature of Active Record to
# incrementally modify your database, and then regenerate this schema definition.
#
# This file is the source Rails uses to define your schema when running `bin/rails
# db:schema:load`. When creating a new database, `bin/rails db:schema:load` tends to
# be faster and is potentially less error prone than running all of your
# migrations from scratch. Old migrations may fail to apply correctly if those
# migrations use external dependencies or application code.
#
# It's strongly recommended that you check this file into your version control system.

ActiveRecord::Schema[7.0].define(version: 2023_01_18_170602) do
  # These are extensions that must be enabled in order to support this database
  enable_extension "plpgsql"

  create_table "bulk_upload_errors", force: :cascade do |t|
    t.bigint "bulk_upload_id"
    t.text "cell"
    t.text "row"
    t.text "tenant_code"
    t.text "property_ref"
    t.text "purchaser_code"
    t.text "field"
    t.text "error"
    t.datetime "created_at", null: false
    t.datetime "updated_at", null: false
    t.index ["bulk_upload_id"], name: "index_bulk_upload_errors_on_bulk_upload_id"
  end

  create_table "bulk_uploads", force: :cascade do |t|
    t.bigint "user_id"
    t.text "log_type", null: false
    t.integer "year", null: false
    t.uuid "identifier", null: false
    t.datetime "created_at", null: false
    t.datetime "updated_at", null: false
    t.text "filename"
    t.integer "needstype"
    t.index ["identifier"], name: "index_bulk_uploads_on_identifier", unique: true
    t.index ["user_id"], name: "index_bulk_uploads_on_user_id"
  end

  create_table "data_protection_confirmations", force: :cascade do |t|
    t.bigint "organisation_id"
    t.bigint "data_protection_officer_id"
    t.boolean "confirmed"
    t.string "old_id"
    t.string "old_org_id"
    t.datetime "created_at", null: false
    t.datetime "updated_at", null: false
    t.index ["data_protection_officer_id"], name: "dpo_user_id"
    t.index ["organisation_id", "data_protection_officer_id", "confirmed"], name: "data_protection_confirmations_unique", unique: true
    t.index ["organisation_id"], name: "index_data_protection_confirmations_on_organisation_id"
  end

  create_table "la_rent_ranges", force: :cascade do |t|
    t.integer "ranges_rent_id"
    t.integer "lettype"
    t.string "la"
    t.integer "beds"
    t.decimal "soft_min", precision: 10, scale: 2
    t.decimal "soft_max", precision: 10, scale: 2
    t.decimal "hard_min", precision: 10, scale: 2
    t.decimal "hard_max", precision: 10, scale: 2
    t.integer "start_year"
    t.datetime "created_at", null: false
    t.datetime "updated_at", null: false
    t.index ["start_year", "lettype", "beds", "la"], name: "index_la_rent_ranges_on_start_year_and_lettype_and_beds_and_la", unique: true
  end

  create_table "legacy_users", force: :cascade do |t|
    t.string "old_user_id"
    t.integer "user_id"
    t.datetime "created_at", null: false
    t.datetime "updated_at", null: false
    t.index ["old_user_id"], name: "index_legacy_users_on_old_user_id", unique: true
  end

  create_table "lettings_logs", force: :cascade do |t|
    t.integer "status", default: 0
    t.datetime "created_at", null: false
    t.datetime "updated_at", null: false
    t.string "tenancycode"
    t.integer "age1"
    t.string "sex1"
    t.integer "ethnic"
    t.integer "national"
    t.integer "prevten"
    t.integer "ecstat1"
    t.integer "hhmemb"
    t.integer "age2"
    t.string "sex2"
    t.integer "ecstat2"
    t.integer "age3"
    t.string "sex3"
    t.integer "ecstat3"
    t.integer "age4"
    t.string "sex4"
    t.integer "ecstat4"
    t.integer "age5"
    t.string "sex5"
    t.integer "ecstat5"
    t.integer "age6"
    t.string "sex6"
    t.integer "ecstat6"
    t.integer "age7"
    t.string "sex7"
    t.integer "ecstat7"
    t.integer "age8"
    t.string "sex8"
    t.integer "ecstat8"
    t.integer "homeless"
    t.integer "underoccupation_benefitcap"
    t.integer "leftreg"
    t.integer "reservist"
    t.integer "illness"
    t.integer "preg_occ"
    t.integer "startertenancy"
    t.integer "tenancylength"
    t.integer "tenancy"
    t.string "ppostcode_full"
    t.integer "rsnvac"
    t.integer "unittype_gn"
    t.integer "beds"
    t.integer "offered"
    t.integer "wchair"
    t.integer "earnings"
    t.integer "incfreq"
    t.integer "benefits"
    t.integer "period"
    t.integer "layear"
    t.integer "waityear"
    t.string "postcode_full"
    t.integer "reasonpref"
    t.integer "cbl"
    t.integer "chr"
    t.integer "cap"
    t.string "reasonother"
    t.integer "housingneeds_a"
    t.integer "housingneeds_b"
    t.integer "housingneeds_c"
    t.integer "housingneeds_f"
    t.integer "housingneeds_g"
    t.integer "housingneeds_h"
    t.integer "illness_type_1"
    t.integer "illness_type_2"
    t.integer "illness_type_3"
    t.integer "illness_type_4"
    t.integer "illness_type_8"
    t.integer "illness_type_5"
    t.integer "illness_type_6"
    t.integer "illness_type_7"
    t.integer "illness_type_9"
    t.integer "illness_type_10"
    t.integer "rp_homeless"
    t.integer "rp_insan_unsat"
    t.integer "rp_medwel"
    t.integer "rp_hardship"
    t.integer "rp_dontknow"
    t.string "tenancyother"
    t.integer "net_income_value_check"
    t.string "property_owner_organisation"
    t.string "property_manager_organisation"
    t.string "irproduct_other"
    t.string "purchaser_code"
    t.integer "reason"
    t.string "propcode"
    t.integer "majorrepairs"
    t.string "la"
    t.string "prevloc"
    t.integer "hb"
    t.integer "hbrentshortfall"
    t.integer "property_relet"
    t.datetime "mrcdate", precision: nil
    t.integer "incref"
    t.datetime "startdate", precision: nil
    t.integer "armedforces"
    t.integer "first_time_property_let_as_social_housing"
    t.integer "unitletas"
    t.integer "builtype"
    t.datetime "voiddate", precision: nil
    t.bigint "owning_organisation_id"
    t.bigint "managing_organisation_id"
    t.integer "renttype"
    t.integer "needstype"
    t.integer "lettype"
    t.integer "postcode_known"
    t.boolean "is_la_inferred"
    t.integer "totchild"
    t.integer "totelder"
    t.integer "totadult"
    t.integer "net_income_known"
    t.integer "nocharge"
    t.integer "is_carehome"
    t.integer "household_charge"
    t.integer "referral"
    t.decimal "brent", precision: 10, scale: 2
    t.decimal "scharge", precision: 10, scale: 2
    t.decimal "pscharge", precision: 10, scale: 2
    t.decimal "supcharg", precision: 10, scale: 2
    t.decimal "tcharge", precision: 10, scale: 2
    t.decimal "tshortfall", precision: 10, scale: 2
    t.decimal "chcharge", precision: 10, scale: 2
    t.integer "declaration"
    t.integer "ppcodenk"
    t.integer "previous_la_known"
    t.boolean "is_previous_la_inferred"
    t.integer "age1_known"
    t.integer "age2_known"
    t.integer "age3_known"
    t.integer "age4_known"
    t.integer "age5_known"
    t.integer "age6_known"
    t.integer "age7_known"
    t.integer "age8_known"
    t.integer "ethnic_group"
    t.integer "letting_allocation_unknown"
    t.integer "details_known_2"
    t.integer "details_known_3"
    t.integer "details_known_4"
    t.integer "details_known_5"
    t.integer "details_known_6"
    t.integer "details_known_7"
    t.integer "details_known_8"
    t.integer "rent_type"
    t.integer "has_benefits"
    t.integer "renewal"
    t.decimal "wrent", precision: 10, scale: 2
    t.decimal "wscharge", precision: 10, scale: 2
    t.decimal "wpschrge", precision: 10, scale: 2
    t.decimal "wsupchrg", precision: 10, scale: 2
    t.decimal "wtcharge", precision: 10, scale: 2
    t.decimal "wtshortfall", precision: 10, scale: 2
    t.integer "refused"
    t.integer "housingneeds"
    t.decimal "wchchrg", precision: 10, scale: 2
    t.integer "newprop"
    t.string "relat2"
    t.string "relat3"
    t.string "relat4"
    t.string "relat5"
    t.string "relat6"
    t.string "relat7"
    t.string "relat8"
    t.integer "rent_value_check"
    t.integer "old_form_id"
    t.integer "lar"
    t.integer "irproduct"
    t.string "old_id"
    t.integer "joint"
    t.bigint "created_by_id"
    t.integer "retirement_value_check"
    t.integer "tshortfall_known"
    t.integer "sheltered"
    t.integer "pregnancy_value_check"
    t.integer "hhtype"
    t.integer "new_old"
    t.integer "vacdays"
    t.bigint "scheme_id"
    t.bigint "location_id"
    t.integer "major_repairs_date_value_check"
    t.integer "void_date_value_check"
    t.integer "housingneeds_type"
    t.integer "housingneeds_other"
    t.boolean "unresolved"
    t.bigint "updated_by_id"
    t.bigint "bulk_upload_id"
    t.index ["bulk_upload_id"], name: "index_lettings_logs_on_bulk_upload_id"
    t.index ["created_by_id"], name: "index_lettings_logs_on_created_by_id"
    t.index ["location_id"], name: "index_lettings_logs_on_location_id"
    t.index ["managing_organisation_id"], name: "index_lettings_logs_on_managing_organisation_id"
    t.index ["old_id"], name: "index_lettings_logs_on_old_id", unique: true
    t.index ["owning_organisation_id"], name: "index_lettings_logs_on_owning_organisation_id"
    t.index ["scheme_id"], name: "index_lettings_logs_on_scheme_id"
    t.index ["updated_by_id"], name: "index_lettings_logs_on_updated_by_id"
  end

  create_table "location_deactivation_periods", force: :cascade do |t|
    t.datetime "deactivation_date"
    t.datetime "reactivation_date"
    t.bigint "location_id"
    t.datetime "created_at", null: false
    t.datetime "updated_at", null: false
    t.index ["location_id"], name: "index_location_deactivation_periods_on_location_id"
  end

  create_table "locations", force: :cascade do |t|
    t.string "location_code"
    t.string "postcode"
    t.bigint "scheme_id", null: false
    t.string "name"
    t.datetime "created_at", null: false
    t.datetime "updated_at", null: false
    t.integer "units"
    t.integer "type_of_unit"
    t.string "old_id"
    t.string "old_visible_id"
    t.string "mobility_type"
    t.datetime "startdate", precision: nil
    t.string "location_admin_district"
    t.boolean "confirmed"
    t.index ["old_id"], name: "index_locations_on_old_id", unique: true
    t.index ["scheme_id"], name: "index_locations_on_scheme_id"
  end

  create_table "logs_exports", force: :cascade do |t|
    t.datetime "created_at", default: -> { "CURRENT_TIMESTAMP" }
    t.datetime "started_at", null: false
    t.integer "base_number", default: 1, null: false
    t.integer "increment_number", default: 1, null: false
    t.boolean "empty_export", default: false, null: false
  end

  create_table "organisation_relationships", force: :cascade do |t|
    t.integer "child_organisation_id"
    t.integer "parent_organisation_id"
    t.datetime "created_at", null: false
    t.datetime "updated_at", null: false
    t.index ["child_organisation_id"], name: "index_organisation_relationships_on_child_organisation_id"
    t.index ["parent_organisation_id", "child_organisation_id"], name: "index_org_rel_parent_child_uniq", unique: true
    t.index ["parent_organisation_id"], name: "index_organisation_relationships_on_parent_organisation_id"
  end

  create_table "organisation_rent_periods", force: :cascade do |t|
    t.bigint "organisation_id"
    t.integer "rent_period"
    t.datetime "created_at", null: false
    t.datetime "updated_at", null: false
    t.index ["organisation_id"], name: "index_organisation_rent_periods_on_organisation_id"
  end

  create_table "organisations", force: :cascade do |t|
    t.string "name"
    t.string "phone"
    t.integer "provider_type"
    t.string "address_line1"
    t.string "address_line2"
    t.string "postcode"
    t.boolean "holds_own_stock"
    t.string "other_stock_owners"
    t.string "managing_agents_label"
    t.datetime "created_at", null: false
    t.datetime "updated_at", null: false
    t.boolean "active"
    t.integer "old_association_type"
    t.string "software_supplier_id"
    t.string "housing_management_system"
    t.boolean "choice_based_lettings"
    t.boolean "common_housing_register"
    t.boolean "choice_allocation_policy"
    t.integer "cbl_proportion_percentage"
    t.boolean "enter_affordable_logs"
    t.boolean "owns_affordable_logs"
    t.string "housing_registration_no"
    t.integer "general_needs_units"
    t.integer "supported_housing_units"
    t.integer "unspecified_units"
    t.string "old_org_id"
    t.string "old_visible_id"
    t.index ["old_visible_id"], name: "index_organisations_on_old_visible_id", unique: true
  end

  create_table "sales_logs", force: :cascade do |t|
    t.integer "status", default: 0
    t.datetime "saledate"
    t.datetime "created_at", null: false
    t.datetime "updated_at", null: false
    t.bigint "owning_organisation_id"
    t.bigint "created_by_id"
    t.string "purchid"
    t.integer "type"
    t.integer "ownershipsch"
    t.string "othtype"
    t.integer "jointmore"
    t.integer "jointpur"
    t.integer "beds"
    t.integer "companybuy"
    t.integer "age1"
    t.integer "age1_known"
    t.string "sex1"
    t.integer "national"
    t.string "othernational"
    t.integer "ethnic"
    t.integer "ethnic_group"
    t.integer "buy1livein"
    t.integer "buylivein"
    t.integer "builtype"
    t.integer "proptype"
    t.integer "age2"
    t.integer "age2_known"
    t.string "relat2"
    t.string "sex2"
    t.integer "noint"
    t.integer "buy2livein"
    t.integer "ecstat2"
    t.integer "privacynotice"
    t.integer "ecstat1"
    t.integer "wheel"
    t.integer "hholdcount"
    t.integer "age3"
    t.integer "age3_known"
    t.string "la"
    t.integer "la_known"
    t.integer "income1"
    t.integer "income1nk"
    t.integer "details_known_2"
    t.integer "details_known_3"
    t.integer "details_known_4"
    t.integer "age4"
    t.integer "age4_known"
    t.integer "age5"
    t.integer "age5_known"
    t.integer "age6"
    t.integer "age6_known"
    t.integer "inc1mort"
    t.integer "income2"
    t.integer "income2nk"
    t.integer "savingsnk"
    t.integer "savings"
    t.integer "prevown"
    t.string "sex3"
    t.bigint "updated_by_id"
    t.integer "details_known_1"
    t.integer "income1_value_check"
    t.decimal "mortgage", precision: 10, scale: 2
    t.integer "inc2mort"
    t.integer "mortgage_value_check"
    t.integer "ecstat3"
    t.integer "ecstat4"
    t.integer "ecstat5"
    t.integer "ecstat6"
    t.string "relat3"
    t.string "relat4"
    t.string "relat5"
    t.string "relat6"
    t.integer "hb"
    t.string "sex4"
    t.string "sex5"
    t.string "sex6"
    t.integer "savings_value_check"
    t.integer "deposit_value_check"
    t.integer "frombeds"
    t.integer "staircase"
    t.integer "stairbought"
    t.integer "stairowned"
    t.decimal "mrent", precision: 10, scale: 2
    t.datetime "exdate", precision: nil
    t.integer "exday"
    t.integer "exmonth"
    t.integer "exyear"
    t.integer "resale"
    t.decimal "deposit", precision: 10, scale: 2
    t.decimal "cashdis", precision: 10, scale: 2
    t.integer "disabled"
    t.integer "lanomagr"
    t.integer "wheel_value_check"
    t.integer "soctenant"
    t.decimal "value", precision: 10, scale: 2
    t.decimal "equity", precision: 10, scale: 2
    t.decimal "discount", precision: 10, scale: 2
    t.decimal "grant", precision: 10, scale: 2
    t.integer "pregyrha"
    t.integer "pregla"
    t.integer "pregghb"
    t.integer "pregother"
    t.string "ppostcode_full"
    t.boolean "is_previous_la_inferred"
    t.integer "ppcodenk"
    t.string "ppostc1"
    t.string "ppostc2"
    t.string "prevloc"
    t.integer "previous_la_known"
    t.integer "hhregres"
    t.integer "hhregresstill"
    t.integer "proplen"
    t.integer "mscharge_known"
    t.decimal "mscharge", precision: 10, scale: 2
    t.integer "prevten"
    t.integer "mortgageused"
    t.integer "wchair"
    t.integer "armedforcesspouse"
    t.datetime "hodate", precision: nil
    t.integer "hoday"
    t.integer "homonth"
    t.integer "hoyear"
    t.integer "fromprop"
    t.integer "socprevten"
    t.integer "mortgagelender"
    t.string "mortgagelenderother"
    t.integer "mortlen"
    t.integer "extrabor"
    t.integer "hhmemb"
    t.integer "totadult"
    t.integer "totchild"
    t.integer "hhtype"
    t.string "pcode1"
    t.string "pcode2"
    t.integer "pcodenk"
    t.string "postcode_full"
    t.boolean "is_la_inferred"
    t.bigint "bulk_upload_id"
    t.integer "retirement_value_check"
    t.integer "hodate_check"
<<<<<<< HEAD
=======
    t.integer "extrabor_value_check"
>>>>>>> 4e15a119
    t.index ["bulk_upload_id"], name: "index_sales_logs_on_bulk_upload_id"
    t.index ["created_by_id"], name: "index_sales_logs_on_created_by_id"
    t.index ["owning_organisation_id"], name: "index_sales_logs_on_owning_organisation_id"
    t.index ["updated_by_id"], name: "index_sales_logs_on_updated_by_id"
  end

  create_table "scheme_deactivation_periods", force: :cascade do |t|
    t.datetime "deactivation_date"
    t.datetime "reactivation_date"
    t.bigint "scheme_id"
    t.datetime "created_at", null: false
    t.datetime "updated_at", null: false
    t.index ["scheme_id"], name: "index_scheme_deactivation_periods_on_scheme_id"
  end

  create_table "schemes", force: :cascade do |t|
    t.string "service_name"
    t.bigint "owning_organisation_id", null: false
    t.datetime "created_at", null: false
    t.datetime "updated_at", null: false
    t.string "primary_client_group"
    t.string "secondary_client_group"
    t.integer "sensitive"
    t.integer "scheme_type"
    t.integer "registered_under_care_act"
    t.integer "support_type"
    t.string "intended_stay"
    t.datetime "end_date"
    t.integer "has_other_client_group"
    t.string "arrangement_type"
    t.string "old_id"
    t.string "old_visible_id"
    t.integer "total_units"
    t.boolean "confirmed"
    t.index ["owning_organisation_id"], name: "index_schemes_on_owning_organisation_id"
  end

  create_table "users", force: :cascade do |t|
    t.string "email", default: "", null: false
    t.string "encrypted_password", default: "", null: false
    t.string "reset_password_token"
    t.datetime "reset_password_sent_at", precision: nil
    t.datetime "remember_created_at", precision: nil
    t.datetime "created_at", null: false
    t.datetime "updated_at", null: false
    t.string "name"
    t.bigint "organisation_id"
    t.integer "sign_in_count", default: 0, null: false
    t.datetime "current_sign_in_at", precision: nil
    t.datetime "last_sign_in_at", precision: nil
    t.string "current_sign_in_ip"
    t.string "last_sign_in_ip"
    t.integer "role"
    t.string "old_user_id"
    t.string "phone"
    t.integer "failed_attempts", default: 0
    t.string "unlock_token"
    t.datetime "locked_at", precision: nil
    t.boolean "is_dpo", default: false
    t.boolean "is_key_contact", default: false
    t.integer "second_factor_attempts_count", default: 0
    t.string "encrypted_otp_secret_key"
    t.string "encrypted_otp_secret_key_iv"
    t.string "encrypted_otp_secret_key_salt"
    t.string "direct_otp"
    t.datetime "direct_otp_sent_at", precision: nil
    t.datetime "totp_timestamp", precision: nil
    t.boolean "active", default: true
    t.string "confirmation_token"
    t.datetime "confirmed_at", precision: nil
    t.datetime "confirmation_sent_at", precision: nil
    t.string "unconfirmed_email"
    t.index ["confirmation_token"], name: "index_users_on_confirmation_token", unique: true
    t.index ["email"], name: "index_users_on_email", unique: true
    t.index ["encrypted_otp_secret_key"], name: "index_users_on_encrypted_otp_secret_key", unique: true
    t.index ["organisation_id"], name: "index_users_on_organisation_id"
    t.index ["reset_password_token"], name: "index_users_on_reset_password_token", unique: true
    t.index ["unlock_token"], name: "index_users_on_unlock_token", unique: true
  end

  create_table "versions", force: :cascade do |t|
    t.string "item_type", limit: 191, null: false
    t.bigint "item_id", null: false
    t.string "event", null: false
    t.string "whodunnit"
    t.text "object"
    t.datetime "created_at"
    t.text "object_changes"
    t.index ["item_type", "item_id"], name: "index_versions_on_item_type_and_item_id"
  end

  add_foreign_key "lettings_logs", "locations"
  add_foreign_key "lettings_logs", "organisations", column: "owning_organisation_id", on_delete: :cascade
  add_foreign_key "lettings_logs", "schemes"
  add_foreign_key "locations", "schemes"
  add_foreign_key "organisation_relationships", "organisations", column: "child_organisation_id"
  add_foreign_key "organisation_relationships", "organisations", column: "parent_organisation_id"
  add_foreign_key "sales_logs", "organisations", column: "owning_organisation_id", on_delete: :cascade
  add_foreign_key "schemes", "organisations", column: "owning_organisation_id", on_delete: :cascade
  add_foreign_key "users", "organisations", on_delete: :cascade
end<|MERGE_RESOLUTION|>--- conflicted
+++ resolved
@@ -502,10 +502,7 @@
     t.bigint "bulk_upload_id"
     t.integer "retirement_value_check"
     t.integer "hodate_check"
-<<<<<<< HEAD
-=======
     t.integer "extrabor_value_check"
->>>>>>> 4e15a119
     t.index ["bulk_upload_id"], name: "index_sales_logs_on_bulk_upload_id"
     t.index ["created_by_id"], name: "index_sales_logs_on_created_by_id"
     t.index ["owning_organisation_id"], name: "index_sales_logs_on_owning_organisation_id"
