--- conflicted
+++ resolved
@@ -10,11 +10,7 @@
 #
 # It's strongly recommended that you check this file into your version control system.
 
-<<<<<<< HEAD
-ActiveRecord::Schema[7.0].define(version: 2024_03_19_115447) do
-=======
-ActiveRecord::Schema[7.0].define(version: 2024_03_19_122706) do
->>>>>>> 5907502f
+ActiveRecord::Schema[7.0].define(version: 2024_03_11_102706) do
   # These are extensions that must be enabled in order to support this database
   enable_extension "plpgsql"
 
@@ -316,17 +312,6 @@
     t.string "postcode_full_input"
     t.integer "address_search_value_check"
     t.string "uprn_selection"
-<<<<<<< HEAD
-    t.string "address_line1_as_entered"
-    t.string "address_line2_as_entered"
-    t.string "town_or_city_as_entered"
-    t.string "county_as_entered"
-    t.string "postcode_full_as_entered"
-    t.string "la_as_entered"
-=======
-    t.integer "partner_under_16_value_check"
-    t.integer "multiple_partners_value_check"
->>>>>>> 5907502f
     t.index ["bulk_upload_id"], name: "index_lettings_logs_on_bulk_upload_id"
     t.index ["created_by_id"], name: "index_lettings_logs_on_created_by_id"
     t.index ["location_id"], name: "index_lettings_logs_on_location_id"
@@ -684,17 +669,6 @@
     t.string "postcode_full_input"
     t.integer "address_search_value_check"
     t.string "uprn_selection"
-<<<<<<< HEAD
-    t.string "address_line1_as_entered"
-    t.string "address_line2_as_entered"
-    t.string "town_or_city_as_entered"
-    t.string "county_as_entered"
-    t.string "postcode_full_as_entered"
-    t.string "la_as_entered"
-=======
-    t.integer "partner_under_16_value_check"
-    t.integer "multiple_partners_value_check"
->>>>>>> 5907502f
     t.index ["bulk_upload_id"], name: "index_sales_logs_on_bulk_upload_id"
     t.index ["created_by_id"], name: "index_sales_logs_on_created_by_id"
     t.index ["managing_organisation_id"], name: "index_sales_logs_on_managing_organisation_id"
