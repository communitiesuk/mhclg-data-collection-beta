# This file is auto-generated from the current state of the database. Instead
# of editing this file, please use the migrations feature of Active Record to
# incrementally modify your database, and then regenerate this schema definition.
#
# This file is the source Rails uses to define your schema when running `bin/rails
# db:schema:load`. When creating a new database, `bin/rails db:schema:load` tends to
# be faster and is potentially less error prone than running all of your
# migrations from scratch. Old migrations may fail to apply correctly if those
# migrations use external dependencies or application code.
#
# It's strongly recommended that you check this file into your version control system.

ActiveRecord::Schema[7.0].define(version: 2023_03_01_144555) do
  # These are extensions that must be enabled in order to support this database
  enable_extension "plpgsql"

  create_table "bulk_upload_errors", force: :cascade do |t|
    t.bigint "bulk_upload_id"
    t.text "cell"
    t.text "row"
    t.text "tenant_code"
    t.text "property_ref"
    t.text "purchaser_code"
    t.text "field"
    t.text "error"
    t.datetime "created_at", null: false
    t.datetime "updated_at", null: false
    t.text "col"
    t.index ["bulk_upload_id"], name: "index_bulk_upload_errors_on_bulk_upload_id"
  end

  create_table "bulk_uploads", force: :cascade do |t|
    t.bigint "user_id"
    t.text "log_type", null: false
    t.integer "year", null: false
    t.uuid "identifier", null: false
    t.datetime "created_at", null: false
    t.datetime "updated_at", null: false
    t.text "filename"
    t.integer "needstype"
    t.index ["identifier"], name: "index_bulk_uploads_on_identifier", unique: true
    t.index ["user_id"], name: "index_bulk_uploads_on_user_id"
  end

  create_table "data_protection_confirmations", force: :cascade do |t|
    t.bigint "organisation_id"
    t.bigint "data_protection_officer_id"
    t.boolean "confirmed"
    t.string "old_id"
    t.string "old_org_id"
    t.datetime "created_at", null: false
    t.datetime "updated_at", null: false
    t.index ["data_protection_officer_id"], name: "dpo_user_id"
    t.index ["organisation_id", "data_protection_officer_id", "confirmed"], name: "data_protection_confirmations_unique", unique: true
    t.index ["organisation_id"], name: "index_data_protection_confirmations_on_organisation_id"
  end

  create_table "la_rent_ranges", force: :cascade do |t|
    t.integer "ranges_rent_id"
    t.integer "lettype"
    t.string "la"
    t.integer "beds"
    t.decimal "soft_min", precision: 10, scale: 2
    t.decimal "soft_max", precision: 10, scale: 2
    t.decimal "hard_min", precision: 10, scale: 2
    t.decimal "hard_max", precision: 10, scale: 2
    t.integer "start_year"
    t.datetime "created_at", null: false
    t.datetime "updated_at", null: false
    t.index ["start_year", "lettype", "beds", "la"], name: "index_la_rent_ranges_on_start_year_and_lettype_and_beds_and_la", unique: true
  end

  create_table "la_sale_ranges", force: :cascade do |t|
    t.string "la"
    t.integer "bedrooms"
    t.decimal "soft_min", precision: 10, scale: 2
    t.decimal "soft_max", precision: 10, scale: 2
    t.integer "start_year"
    t.datetime "created_at", null: false
    t.datetime "updated_at", null: false
    t.index ["start_year", "bedrooms", "la"], name: "index_la_sale_ranges_on_start_year_bedrooms_la", unique: true
  end

  create_table "legacy_users", force: :cascade do |t|
    t.string "old_user_id"
    t.integer "user_id"
    t.datetime "created_at", null: false
    t.datetime "updated_at", null: false
    t.index ["old_user_id"], name: "index_legacy_users_on_old_user_id", unique: true
  end

  create_table "lettings_logs", force: :cascade do |t|
    t.integer "status", default: 0
    t.datetime "created_at", null: false
    t.datetime "updated_at", null: false
    t.string "tenancycode"
    t.integer "age1"
    t.string "sex1"
    t.integer "ethnic"
    t.integer "national"
    t.integer "prevten"
    t.integer "ecstat1"
    t.integer "hhmemb"
    t.integer "age2"
    t.string "sex2"
    t.integer "ecstat2"
    t.integer "age3"
    t.string "sex3"
    t.integer "ecstat3"
    t.integer "age4"
    t.string "sex4"
    t.integer "ecstat4"
    t.integer "age5"
    t.string "sex5"
    t.integer "ecstat5"
    t.integer "age6"
    t.string "sex6"
    t.integer "ecstat6"
    t.integer "age7"
    t.string "sex7"
    t.integer "ecstat7"
    t.integer "age8"
    t.string "sex8"
    t.integer "ecstat8"
    t.integer "homeless"
    t.integer "underoccupation_benefitcap"
    t.integer "leftreg"
    t.integer "reservist"
    t.integer "illness"
    t.integer "preg_occ"
    t.integer "startertenancy"
    t.integer "tenancylength"
    t.integer "tenancy"
    t.string "ppostcode_full"
    t.integer "rsnvac"
    t.integer "unittype_gn"
    t.integer "beds"
    t.integer "offered"
    t.integer "wchair"
    t.integer "earnings"
    t.integer "incfreq"
    t.integer "benefits"
    t.integer "period"
    t.integer "layear"
    t.integer "waityear"
    t.string "postcode_full"
    t.integer "reasonpref"
    t.integer "cbl"
    t.integer "chr"
    t.integer "cap"
    t.string "reasonother"
    t.integer "housingneeds_a"
    t.integer "housingneeds_b"
    t.integer "housingneeds_c"
    t.integer "housingneeds_f"
    t.integer "housingneeds_g"
    t.integer "housingneeds_h"
    t.integer "illness_type_1"
    t.integer "illness_type_2"
    t.integer "illness_type_3"
    t.integer "illness_type_4"
    t.integer "illness_type_8"
    t.integer "illness_type_5"
    t.integer "illness_type_6"
    t.integer "illness_type_7"
    t.integer "illness_type_9"
    t.integer "illness_type_10"
    t.integer "rp_homeless"
    t.integer "rp_insan_unsat"
    t.integer "rp_medwel"
    t.integer "rp_hardship"
    t.integer "rp_dontknow"
    t.string "tenancyother"
    t.integer "net_income_value_check"
    t.string "property_owner_organisation"
    t.string "property_manager_organisation"
    t.string "irproduct_other"
    t.string "purchaser_code"
    t.integer "reason"
    t.string "propcode"
    t.integer "majorrepairs"
    t.string "la"
    t.string "prevloc"
    t.integer "hb"
    t.integer "hbrentshortfall"
    t.integer "property_relet"
    t.datetime "mrcdate", precision: nil
    t.integer "incref"
    t.datetime "startdate", precision: nil
    t.integer "armedforces"
    t.integer "first_time_property_let_as_social_housing"
    t.integer "unitletas"
    t.integer "builtype"
    t.datetime "voiddate", precision: nil
    t.bigint "owning_organisation_id"
    t.bigint "managing_organisation_id"
    t.integer "renttype"
    t.integer "needstype"
    t.integer "lettype"
    t.integer "postcode_known"
    t.boolean "is_la_inferred"
    t.integer "totchild"
    t.integer "totelder"
    t.integer "totadult"
    t.integer "net_income_known"
    t.integer "nocharge"
    t.integer "is_carehome"
    t.integer "household_charge"
    t.integer "referral"
    t.decimal "brent", precision: 10, scale: 2
    t.decimal "scharge", precision: 10, scale: 2
    t.decimal "pscharge", precision: 10, scale: 2
    t.decimal "supcharg", precision: 10, scale: 2
    t.decimal "tcharge", precision: 10, scale: 2
    t.decimal "tshortfall", precision: 10, scale: 2
    t.decimal "chcharge", precision: 10, scale: 2
    t.integer "declaration"
    t.integer "ppcodenk"
    t.integer "previous_la_known"
    t.boolean "is_previous_la_inferred"
    t.integer "age1_known"
    t.integer "age2_known"
    t.integer "age3_known"
    t.integer "age4_known"
    t.integer "age5_known"
    t.integer "age6_known"
    t.integer "age7_known"
    t.integer "age8_known"
    t.integer "ethnic_group"
    t.integer "letting_allocation_unknown"
    t.integer "details_known_2"
    t.integer "details_known_3"
    t.integer "details_known_4"
    t.integer "details_known_5"
    t.integer "details_known_6"
    t.integer "details_known_7"
    t.integer "details_known_8"
    t.integer "rent_type"
    t.integer "has_benefits"
    t.integer "renewal"
    t.decimal "wrent", precision: 10, scale: 2
    t.decimal "wscharge", precision: 10, scale: 2
    t.decimal "wpschrge", precision: 10, scale: 2
    t.decimal "wsupchrg", precision: 10, scale: 2
    t.decimal "wtcharge", precision: 10, scale: 2
    t.decimal "wtshortfall", precision: 10, scale: 2
    t.integer "refused"
    t.integer "housingneeds"
    t.decimal "wchchrg", precision: 10, scale: 2
    t.integer "newprop"
    t.string "relat2"
    t.string "relat3"
    t.string "relat4"
    t.string "relat5"
    t.string "relat6"
    t.string "relat7"
    t.string "relat8"
    t.integer "rent_value_check"
    t.integer "old_form_id"
    t.integer "lar"
    t.integer "irproduct"
    t.string "old_id"
    t.integer "joint"
    t.bigint "created_by_id"
    t.integer "retirement_value_check"
    t.integer "tshortfall_known"
    t.integer "sheltered"
    t.integer "pregnancy_value_check"
    t.integer "hhtype"
    t.integer "new_old"
    t.integer "vacdays"
    t.bigint "scheme_id"
    t.bigint "location_id"
    t.integer "major_repairs_date_value_check"
    t.integer "void_date_value_check"
    t.integer "housingneeds_type"
    t.integer "housingneeds_other"
    t.boolean "unresolved"
    t.bigint "updated_by_id"
    t.bigint "bulk_upload_id"
    t.index ["bulk_upload_id"], name: "index_lettings_logs_on_bulk_upload_id"
    t.index ["created_by_id"], name: "index_lettings_logs_on_created_by_id"
    t.index ["location_id"], name: "index_lettings_logs_on_location_id"
    t.index ["managing_organisation_id"], name: "index_lettings_logs_on_managing_organisation_id"
    t.index ["old_id"], name: "index_lettings_logs_on_old_id", unique: true
    t.index ["owning_organisation_id"], name: "index_lettings_logs_on_owning_organisation_id"
    t.index ["scheme_id"], name: "index_lettings_logs_on_scheme_id"
    t.index ["updated_by_id"], name: "index_lettings_logs_on_updated_by_id"
  end

  create_table "location_deactivation_periods", force: :cascade do |t|
    t.datetime "deactivation_date"
    t.datetime "reactivation_date"
    t.bigint "location_id"
    t.datetime "created_at", null: false
    t.datetime "updated_at", null: false
    t.index ["location_id"], name: "index_location_deactivation_periods_on_location_id"
  end

  create_table "locations", force: :cascade do |t|
    t.string "location_code"
    t.string "postcode"
    t.bigint "scheme_id", null: false
    t.string "name"
    t.datetime "created_at", null: false
    t.datetime "updated_at", null: false
    t.integer "units"
    t.integer "type_of_unit"
    t.string "old_id"
    t.string "old_visible_id"
    t.string "mobility_type"
    t.datetime "startdate", precision: nil
    t.string "location_admin_district"
    t.boolean "confirmed"
    t.index ["old_id"], name: "index_locations_on_old_id", unique: true
    t.index ["scheme_id"], name: "index_locations_on_scheme_id"
  end

  create_table "logs_exports", force: :cascade do |t|
    t.datetime "created_at", default: -> { "CURRENT_TIMESTAMP" }
    t.datetime "started_at", null: false
    t.integer "base_number", default: 1, null: false
    t.integer "increment_number", default: 1, null: false
    t.boolean "empty_export", default: false, null: false
  end

  create_table "organisation_relationships", force: :cascade do |t|
    t.integer "child_organisation_id"
    t.integer "parent_organisation_id"
    t.datetime "created_at", null: false
    t.datetime "updated_at", null: false
    t.index ["child_organisation_id"], name: "index_organisation_relationships_on_child_organisation_id"
    t.index ["parent_organisation_id", "child_organisation_id"], name: "index_org_rel_parent_child_uniq", unique: true
    t.index ["parent_organisation_id"], name: "index_organisation_relationships_on_parent_organisation_id"
  end

  create_table "organisation_rent_periods", force: :cascade do |t|
    t.bigint "organisation_id"
    t.integer "rent_period"
    t.datetime "created_at", null: false
    t.datetime "updated_at", null: false
    t.index ["organisation_id"], name: "index_organisation_rent_periods_on_organisation_id"
  end

  create_table "organisations", force: :cascade do |t|
    t.string "name"
    t.string "phone"
    t.integer "provider_type"
    t.string "address_line1"
    t.string "address_line2"
    t.string "postcode"
    t.boolean "holds_own_stock"
    t.string "other_stock_owners"
    t.string "managing_agents_label"
    t.datetime "created_at", null: false
    t.datetime "updated_at", null: false
    t.boolean "active"
    t.integer "old_association_type"
    t.string "software_supplier_id"
    t.string "housing_management_system"
    t.boolean "choice_based_lettings"
    t.boolean "common_housing_register"
    t.boolean "choice_allocation_policy"
    t.integer "cbl_proportion_percentage"
    t.boolean "enter_affordable_logs"
    t.boolean "owns_affordable_logs"
    t.string "housing_registration_no"
    t.integer "general_needs_units"
    t.integer "supported_housing_units"
    t.integer "unspecified_units"
    t.string "old_org_id"
    t.string "old_visible_id"
    t.index ["old_visible_id"], name: "index_organisations_on_old_visible_id", unique: true
  end

  create_table "sales_logs", force: :cascade do |t|
    t.integer "status", default: 0
    t.datetime "saledate"
    t.datetime "created_at", null: false
    t.datetime "updated_at", null: false
    t.bigint "owning_organisation_id"
    t.bigint "created_by_id"
    t.string "purchid"
    t.integer "type"
    t.integer "ownershipsch"
    t.string "othtype"
    t.integer "jointmore"
    t.integer "jointpur"
    t.integer "beds"
    t.integer "companybuy"
    t.integer "age1"
    t.integer "age1_known"
    t.string "sex1"
    t.integer "national"
    t.string "othernational"
    t.integer "ethnic"
    t.integer "ethnic_group"
    t.integer "buy1livein"
    t.integer "buylivein"
    t.integer "builtype"
    t.integer "proptype"
    t.integer "age2"
    t.integer "age2_known"
    t.string "relat2"
    t.string "sex2"
    t.integer "noint"
    t.integer "buy2livein"
    t.integer "ecstat2"
    t.integer "privacynotice"
    t.integer "ecstat1"
    t.integer "wheel"
    t.integer "hholdcount"
    t.integer "age3"
    t.integer "age3_known"
    t.string "la"
    t.integer "la_known"
    t.integer "income1"
    t.integer "income1nk"
    t.integer "details_known_2"
    t.integer "details_known_3"
    t.integer "details_known_4"
    t.integer "age4"
    t.integer "age4_known"
    t.integer "age5"
    t.integer "age5_known"
    t.integer "age6"
    t.integer "age6_known"
    t.integer "inc1mort"
    t.integer "income2"
    t.integer "income2nk"
    t.integer "savingsnk"
    t.integer "savings"
    t.integer "prevown"
    t.string "sex3"
    t.bigint "updated_by_id"
    t.integer "income1_value_check"
    t.decimal "mortgage", precision: 10, scale: 2
    t.integer "inc2mort"
    t.integer "mortgage_value_check"
    t.integer "ecstat3"
    t.integer "ecstat4"
    t.integer "ecstat5"
    t.integer "ecstat6"
    t.string "relat3"
    t.string "relat4"
    t.string "relat5"
    t.string "relat6"
    t.integer "hb"
    t.string "sex4"
    t.string "sex5"
    t.string "sex6"
    t.integer "savings_value_check"
    t.integer "deposit_value_check"
    t.integer "frombeds"
    t.integer "staircase"
    t.integer "stairbought"
    t.integer "stairowned"
    t.decimal "mrent", precision: 10, scale: 2
    t.datetime "exdate", precision: nil
    t.integer "exday"
    t.integer "exmonth"
    t.integer "exyear"
    t.integer "resale"
    t.decimal "deposit", precision: 10, scale: 2
    t.decimal "cashdis", precision: 10, scale: 2
    t.integer "disabled"
    t.integer "lanomagr"
    t.integer "wheel_value_check"
    t.integer "soctenant"
    t.decimal "value", precision: 10, scale: 2
    t.decimal "equity", precision: 10, scale: 2
    t.decimal "discount", precision: 10, scale: 2
    t.decimal "grant", precision: 10, scale: 2
    t.integer "pregyrha"
    t.integer "pregla"
    t.integer "pregghb"
    t.integer "pregother"
    t.string "ppostcode_full"
    t.boolean "is_previous_la_inferred"
    t.integer "ppcodenk"
    t.string "ppostc1"
    t.string "ppostc2"
    t.string "prevloc"
    t.integer "previous_la_known"
    t.integer "hhregres"
    t.integer "hhregresstill"
    t.integer "proplen"
    t.integer "mscharge_known"
    t.decimal "mscharge", precision: 10, scale: 2
    t.integer "prevten"
    t.integer "mortgageused"
    t.integer "wchair"
    t.integer "armedforcesspouse"
    t.datetime "hodate", precision: nil
    t.integer "hoday"
    t.integer "homonth"
    t.integer "hoyear"
    t.integer "fromprop"
    t.integer "socprevten"
    t.integer "mortgagelender"
    t.string "mortgagelenderother"
    t.integer "mortlen"
    t.integer "extrabor"
    t.integer "hhmemb"
    t.integer "totadult"
    t.integer "totchild"
    t.integer "hhtype"
    t.string "pcode1"
    t.string "pcode2"
    t.integer "pcodenk"
    t.string "postcode_full"
    t.boolean "is_la_inferred"
    t.bigint "bulk_upload_id"
    t.integer "retirement_value_check"
    t.integer "hodate_check"
    t.integer "extrabor_value_check"
    t.integer "grant_value_check"
    t.integer "staircase_bought_value_check"
    t.integer "deposit_and_mortgage_value_check"
    t.integer "shared_ownership_deposit_value_check"
    t.integer "old_persons_shared_ownership_value_check"
    t.integer "income2_value_check"
    t.integer "monthly_charges_value_check"
<<<<<<< HEAD
    t.integer "value_value_check"
    t.integer "saledate_check"
=======
>>>>>>> 7b43250c
    t.integer "details_known_5"
    t.integer "details_known_6"
    t.integer "saledate_check"
    t.integer "prevshared"
    t.integer "staircasesale"
    t.integer "ethnic_group2"
    t.integer "ethnicbuy2"
    t.integer "proplen_asked"
    t.string "old_id"
    t.integer "pregblank"
    t.index ["bulk_upload_id"], name: "index_sales_logs_on_bulk_upload_id"
    t.index ["created_by_id"], name: "index_sales_logs_on_created_by_id"
    t.index ["old_id"], name: "index_sales_logs_on_old_id", unique: true
    t.index ["owning_organisation_id"], name: "index_sales_logs_on_owning_organisation_id"
    t.index ["updated_by_id"], name: "index_sales_logs_on_updated_by_id"
  end

  create_table "scheme_deactivation_periods", force: :cascade do |t|
    t.datetime "deactivation_date"
    t.datetime "reactivation_date"
    t.bigint "scheme_id"
    t.datetime "created_at", null: false
    t.datetime "updated_at", null: false
    t.index ["scheme_id"], name: "index_scheme_deactivation_periods_on_scheme_id"
  end

  create_table "schemes", force: :cascade do |t|
    t.string "service_name"
    t.bigint "owning_organisation_id", null: false
    t.datetime "created_at", null: false
    t.datetime "updated_at", null: false
    t.string "primary_client_group"
    t.string "secondary_client_group"
    t.integer "sensitive"
    t.integer "scheme_type"
    t.integer "registered_under_care_act"
    t.integer "support_type"
    t.string "intended_stay"
    t.datetime "end_date"
    t.integer "has_other_client_group"
    t.string "arrangement_type"
    t.string "old_id"
    t.string "old_visible_id"
    t.integer "total_units"
    t.boolean "confirmed"
    t.index ["owning_organisation_id"], name: "index_schemes_on_owning_organisation_id"
  end

  create_table "users", force: :cascade do |t|
    t.string "email", default: "", null: false
    t.string "encrypted_password", default: "", null: false
    t.string "reset_password_token"
    t.datetime "reset_password_sent_at", precision: nil
    t.datetime "remember_created_at", precision: nil
    t.datetime "created_at", null: false
    t.datetime "updated_at", null: false
    t.string "name"
    t.bigint "organisation_id"
    t.integer "sign_in_count", default: 0, null: false
    t.datetime "current_sign_in_at", precision: nil
    t.datetime "last_sign_in_at", precision: nil
    t.string "current_sign_in_ip"
    t.string "last_sign_in_ip"
    t.integer "role"
    t.string "old_user_id"
    t.string "phone"
    t.integer "failed_attempts", default: 0
    t.string "unlock_token"
    t.datetime "locked_at", precision: nil
    t.boolean "is_dpo", default: false
    t.boolean "is_key_contact", default: false
    t.integer "second_factor_attempts_count", default: 0
    t.string "encrypted_otp_secret_key"
    t.string "encrypted_otp_secret_key_iv"
    t.string "encrypted_otp_secret_key_salt"
    t.string "direct_otp"
    t.datetime "direct_otp_sent_at", precision: nil
    t.datetime "totp_timestamp", precision: nil
    t.boolean "active", default: true
    t.string "confirmation_token"
    t.datetime "confirmed_at", precision: nil
    t.datetime "confirmation_sent_at", precision: nil
    t.string "unconfirmed_email"
    t.boolean "initial_confirmation_sent"
    t.index ["confirmation_token"], name: "index_users_on_confirmation_token", unique: true
    t.index ["email"], name: "index_users_on_email", unique: true
    t.index ["encrypted_otp_secret_key"], name: "index_users_on_encrypted_otp_secret_key", unique: true
    t.index ["organisation_id"], name: "index_users_on_organisation_id"
    t.index ["reset_password_token"], name: "index_users_on_reset_password_token", unique: true
    t.index ["unlock_token"], name: "index_users_on_unlock_token", unique: true
  end

  create_table "versions", force: :cascade do |t|
    t.string "item_type", limit: 191, null: false
    t.bigint "item_id", null: false
    t.string "event", null: false
    t.string "whodunnit"
    t.text "object"
    t.datetime "created_at"
    t.text "object_changes"
    t.index ["item_type", "item_id"], name: "index_versions_on_item_type_and_item_id"
  end

  add_foreign_key "lettings_logs", "locations"
  add_foreign_key "lettings_logs", "organisations", column: "owning_organisation_id", on_delete: :cascade
  add_foreign_key "lettings_logs", "schemes"
  add_foreign_key "locations", "schemes"
  add_foreign_key "organisation_relationships", "organisations", column: "child_organisation_id"
  add_foreign_key "organisation_relationships", "organisations", column: "parent_organisation_id"
  add_foreign_key "sales_logs", "organisations", column: "owning_organisation_id", on_delete: :cascade
  add_foreign_key "schemes", "organisations", column: "owning_organisation_id", on_delete: :cascade
  add_foreign_key "users", "organisations", on_delete: :cascade
end<|MERGE_RESOLUTION|>--- conflicted
+++ resolved
@@ -521,11 +521,7 @@
     t.integer "old_persons_shared_ownership_value_check"
     t.integer "income2_value_check"
     t.integer "monthly_charges_value_check"
-<<<<<<< HEAD
     t.integer "value_value_check"
-    t.integer "saledate_check"
-=======
->>>>>>> 7b43250c
     t.integer "details_known_5"
     t.integer "details_known_6"
     t.integer "saledate_check"
