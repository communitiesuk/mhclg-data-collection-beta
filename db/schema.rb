--- conflicted
+++ resolved
@@ -192,14 +192,14 @@
     t.integer "hb"
     t.integer "hbrentshortfall"
     t.integer "property_relet"
-    t.datetime "mrcdate", precision: nil
+    t.datetime "mrcdate"
     t.integer "incref"
-    t.datetime "startdate", precision: nil
+    t.datetime "startdate"
     t.integer "armedforces"
     t.integer "first_time_property_let_as_social_housing"
     t.integer "unitletas"
     t.integer "builtype"
-    t.datetime "voiddate", precision: nil
+    t.datetime "voiddate"
     t.bigint "owning_organisation_id"
     t.bigint "managing_organisation_id"
     t.integer "renttype"
@@ -305,11 +305,8 @@
     t.integer "duplicate_set_id"
     t.integer "nationality_all"
     t.integer "nationality_all_group"
-<<<<<<< HEAD
     t.integer "reasonother_value_check"
-=======
     t.integer "accessible_register"
->>>>>>> d6eb053f
     t.index ["bulk_upload_id"], name: "index_lettings_logs_on_bulk_upload_id"
     t.index ["created_by_id"], name: "index_lettings_logs_on_created_by_id"
     t.index ["location_id"], name: "index_lettings_logs_on_location_id"
@@ -360,7 +357,7 @@
     t.string "old_id"
     t.string "old_visible_id"
     t.string "mobility_type"
-    t.datetime "startdate", precision: nil
+    t.datetime "startdate"
     t.string "location_admin_district"
     t.boolean "confirmed"
     t.boolean "is_la_inferred"
@@ -560,7 +557,7 @@
     t.integer "stairbought"
     t.integer "stairowned"
     t.decimal "mrent", precision: 10, scale: 2
-    t.datetime "exdate", precision: nil
+    t.datetime "exdate"
     t.integer "exday"
     t.integer "exmonth"
     t.integer "exyear"
@@ -596,7 +593,7 @@
     t.integer "wchair"
     t.integer "income2_value_check"
     t.integer "armedforcesspouse"
-    t.datetime "hodate", precision: nil
+    t.datetime "hodate"
     t.integer "hoday"
     t.integer "homonth"
     t.integer "hoyear"
@@ -714,8 +711,8 @@
     t.string "name"
     t.bigint "organisation_id"
     t.integer "sign_in_count", default: 0, null: false
-    t.datetime "current_sign_in_at", precision: nil
-    t.datetime "last_sign_in_at", precision: nil
+    t.datetime "current_sign_in_at"
+    t.datetime "last_sign_in_at"
     t.string "current_sign_in_ip"
     t.string "last_sign_in_ip"
     t.integer "role"
@@ -723,7 +720,7 @@
     t.string "phone"
     t.integer "failed_attempts", default: 0
     t.string "unlock_token"
-    t.datetime "locked_at", precision: nil
+    t.datetime "locked_at"
     t.boolean "is_dpo", default: false
     t.boolean "is_key_contact", default: false
     t.integer "second_factor_attempts_count", default: 0
@@ -731,12 +728,12 @@
     t.string "encrypted_otp_secret_key_iv"
     t.string "encrypted_otp_secret_key_salt"
     t.string "direct_otp"
-    t.datetime "direct_otp_sent_at", precision: nil
+    t.datetime "direct_otp_sent_at"
     t.datetime "totp_timestamp", precision: nil
     t.boolean "active", default: true
     t.string "confirmation_token"
-    t.datetime "confirmed_at", precision: nil
-    t.datetime "confirmation_sent_at", precision: nil
+    t.datetime "confirmed_at"
+    t.datetime "confirmation_sent_at"
     t.string "unconfirmed_email"
     t.boolean "initial_confirmation_sent"
     t.index ["confirmation_token"], name: "index_users_on_confirmation_token", unique: true
