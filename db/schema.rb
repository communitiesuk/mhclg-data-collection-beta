--- conflicted
+++ resolved
@@ -10,11 +10,7 @@
 #
 # It's strongly recommended that you check this file into your version control system.
 
-<<<<<<< HEAD
-ActiveRecord::Schema[7.0].define(version: 2022_10_10_153632) do
-=======
 ActiveRecord::Schema[7.0].define(version: 2022_10_11_094347) do
->>>>>>> 67435e9f
   # These are extensions that must be enabled in order to support this database
   enable_extension "plpgsql"
 
@@ -362,20 +358,12 @@
     t.integer "hholdcount"
     t.integer "age3"
     t.integer "age3_known"
-<<<<<<< HEAD
-    t.integer "details_known_2"
-    t.integer "details_known_3"
-    t.integer "details_known_4"
-    t.integer "age4"
-    t.integer "age4_known"
-=======
     t.integer "age4"
     t.integer "age4_known"
     t.integer "age5"
     t.integer "age5_known"
     t.integer "age6"
     t.integer "age6_known"
->>>>>>> 67435e9f
     t.index ["created_by_id"], name: "index_sales_logs_on_created_by_id"
     t.index ["managing_organisation_id"], name: "index_sales_logs_on_managing_organisation_id"
     t.index ["owning_organisation_id"], name: "index_sales_logs_on_owning_organisation_id"
