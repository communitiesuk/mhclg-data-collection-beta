# This file is auto-generated from the current state of the database. Instead
# of editing this file, please use the migrations feature of Active Record to
# incrementally modify your database, and then regenerate this schema definition.
#
# This file is the source Rails uses to define your schema when running `bin/rails
# db:schema:load`. When creating a new database, `bin/rails db:schema:load` tends to
# be faster and is potentially less error prone than running all of your
# migrations from scratch. Old migrations may fail to apply correctly if those
# migrations use external dependencies or application code.
#
# It's strongly recommended that you check this file into your version control system.

ActiveRecord::Schema[7.0].define(version: 2023_01_13_125117) do
  # These are extensions that must be enabled in order to support this database
  enable_extension "plpgsql"

  create_table "bulk_upload_errors", force: :cascade do |t|
    t.bigint "bulk_upload_id"
    t.text "cell"
    t.text "row"
    t.text "tenant_code"
    t.text "property_ref"
    t.text "purchaser_code"
    t.text "field"
    t.text "error"
    t.datetime "created_at", null: false
    t.datetime "updated_at", null: false
    t.index ["bulk_upload_id"], name: "index_bulk_upload_errors_on_bulk_upload_id"
  end

  create_table "bulk_uploads", force: :cascade do |t|
    t.bigint "user_id"
    t.text "log_type", null: false
    t.integer "year", null: false
    t.uuid "identifier", null: false
    t.datetime "created_at", null: false
    t.datetime "updated_at", null: false
    t.text "filename"
    t.integer "needstype"
    t.index ["identifier"], name: "index_bulk_uploads_on_identifier", unique: true
    t.index ["user_id"], name: "index_bulk_uploads_on_user_id"
  end

  create_table "data_protection_confirmations", force: :cascade do |t|
    t.bigint "organisation_id"
    t.bigint "data_protection_officer_id"
    t.boolean "confirmed"
    t.string "old_id"
    t.string "old_org_id"
    t.datetime "created_at", null: false
    t.datetime "updated_at", null: false
    t.index ["data_protection_officer_id"], name: "dpo_user_id"
    t.index ["organisation_id", "data_protection_officer_id", "confirmed"], name: "data_protection_confirmations_unique", unique: true
    t.index ["organisation_id"], name: "index_data_protection_confirmations_on_organisation_id"
  end

  create_table "la_rent_ranges", force: :cascade do |t|
    t.integer "ranges_rent_id"
    t.integer "lettype"
    t.string "la"
    t.integer "beds"
    t.decimal "soft_min", precision: 10, scale: 2
    t.decimal "soft_max", precision: 10, scale: 2
    t.decimal "hard_min", precision: 10, scale: 2
    t.decimal "hard_max", precision: 10, scale: 2
    t.integer "start_year"
    t.datetime "created_at", null: false
    t.datetime "updated_at", null: false
    t.index ["start_year", "lettype", "beds", "la"], name: "index_la_rent_ranges_on_start_year_and_lettype_and_beds_and_la", unique: true
  end

  create_table "legacy_users", force: :cascade do |t|
    t.string "old_user_id"
    t.integer "user_id"
    t.datetime "created_at", null: false
    t.datetime "updated_at", null: false
    t.index ["old_user_id"], name: "index_legacy_users_on_old_user_id", unique: true
  end

  create_table "lettings_logs", force: :cascade do |t|
    t.integer "status", default: 0
    t.datetime "created_at", null: false
    t.datetime "updated_at", null: false
    t.string "tenancycode"
    t.integer "age1"
    t.string "sex1"
    t.integer "ethnic"
    t.integer "national"
    t.integer "prevten"
    t.integer "ecstat1"
    t.integer "hhmemb"
    t.integer "age2"
    t.string "sex2"
    t.integer "ecstat2"
    t.integer "age3"
    t.string "sex3"
    t.integer "ecstat3"
    t.integer "age4"
    t.string "sex4"
    t.integer "ecstat4"
    t.integer "age5"
    t.string "sex5"
    t.integer "ecstat5"
    t.integer "age6"
    t.string "sex6"
    t.integer "ecstat6"
    t.integer "age7"
    t.string "sex7"
    t.integer "ecstat7"
    t.integer "age8"
    t.string "sex8"
    t.integer "ecstat8"
    t.integer "homeless"
    t.integer "underoccupation_benefitcap"
    t.integer "leftreg"
    t.integer "reservist"
    t.integer "illness"
    t.integer "preg_occ"
    t.integer "startertenancy"
    t.integer "tenancylength"
    t.integer "tenancy"
    t.string "ppostcode_full"
    t.integer "rsnvac"
    t.integer "unittype_gn"
    t.integer "beds"
    t.integer "offered"
    t.integer "wchair"
    t.integer "earnings"
    t.integer "incfreq"
    t.integer "benefits"
    t.integer "period"
    t.integer "layear"
    t.integer "waityear"
    t.string "postcode_full"
    t.integer "reasonpref"
    t.integer "cbl"
    t.integer "chr"
    t.integer "cap"
    t.string "reasonother"
    t.integer "housingneeds_a"
    t.integer "housingneeds_b"
    t.integer "housingneeds_c"
    t.integer "housingneeds_f"
    t.integer "housingneeds_g"
    t.integer "housingneeds_h"
    t.integer "illness_type_1"
    t.integer "illness_type_2"
    t.integer "illness_type_3"
    t.integer "illness_type_4"
    t.integer "illness_type_8"
    t.integer "illness_type_5"
    t.integer "illness_type_6"
    t.integer "illness_type_7"
    t.integer "illness_type_9"
    t.integer "illness_type_10"
    t.integer "rp_homeless"
    t.integer "rp_insan_unsat"
    t.integer "rp_medwel"
    t.integer "rp_hardship"
    t.integer "rp_dontknow"
    t.string "tenancyother"
    t.integer "net_income_value_check"
    t.string "property_owner_organisation"
    t.string "property_manager_organisation"
    t.string "irproduct_other"
    t.string "purchaser_code"
    t.integer "reason"
    t.string "propcode"
    t.integer "majorrepairs"
    t.string "la"
    t.string "prevloc"
    t.integer "hb"
    t.integer "hbrentshortfall"
    t.integer "property_relet"
    t.datetime "mrcdate", precision: nil
    t.integer "incref"
    t.datetime "startdate", precision: nil
    t.integer "armedforces"
    t.integer "first_time_property_let_as_social_housing"
    t.integer "unitletas"
    t.integer "builtype"
    t.datetime "voiddate", precision: nil
    t.bigint "owning_organisation_id"
    t.bigint "managing_organisation_id"
    t.integer "renttype"
    t.integer "needstype"
    t.integer "lettype"
    t.integer "postcode_known"
    t.boolean "is_la_inferred"
    t.integer "totchild"
    t.integer "totelder"
    t.integer "totadult"
    t.integer "net_income_known"
    t.integer "nocharge"
    t.integer "is_carehome"
    t.integer "household_charge"
    t.integer "referral"
    t.decimal "brent", precision: 10, scale: 2
    t.decimal "scharge", precision: 10, scale: 2
    t.decimal "pscharge", precision: 10, scale: 2
    t.decimal "supcharg", precision: 10, scale: 2
    t.decimal "tcharge", precision: 10, scale: 2
    t.decimal "tshortfall", precision: 10, scale: 2
    t.decimal "chcharge", precision: 10, scale: 2
    t.integer "declaration"
    t.integer "ppcodenk"
    t.integer "previous_la_known"
    t.boolean "is_previous_la_inferred"
    t.integer "age1_known"
    t.integer "age2_known"
    t.integer "age3_known"
    t.integer "age4_known"
    t.integer "age5_known"
    t.integer "age6_known"
    t.integer "age7_known"
    t.integer "age8_known"
    t.integer "ethnic_group"
    t.integer "letting_allocation_unknown"
    t.integer "details_known_2"
    t.integer "details_known_3"
    t.integer "details_known_4"
    t.integer "details_known_5"
    t.integer "details_known_6"
    t.integer "details_known_7"
    t.integer "details_known_8"
    t.integer "rent_type"
    t.integer "has_benefits"
    t.integer "renewal"
    t.decimal "wrent", precision: 10, scale: 2
    t.decimal "wscharge", precision: 10, scale: 2
    t.decimal "wpschrge", precision: 10, scale: 2
    t.decimal "wsupchrg", precision: 10, scale: 2
    t.decimal "wtcharge", precision: 10, scale: 2
    t.decimal "wtshortfall", precision: 10, scale: 2
    t.integer "refused"
    t.integer "housingneeds"
    t.decimal "wchchrg", precision: 10, scale: 2
    t.integer "newprop"
    t.string "relat2"
    t.string "relat3"
    t.string "relat4"
    t.string "relat5"
    t.string "relat6"
    t.string "relat7"
    t.string "relat8"
    t.integer "rent_value_check"
    t.integer "old_form_id"
    t.integer "lar"
    t.integer "irproduct"
    t.string "old_id"
    t.integer "joint"
    t.bigint "created_by_id"
    t.integer "retirement_value_check"
    t.integer "tshortfall_known"
    t.integer "sheltered"
    t.integer "pregnancy_value_check"
    t.integer "hhtype"
    t.integer "new_old"
    t.integer "vacdays"
    t.bigint "scheme_id"
    t.bigint "location_id"
    t.integer "major_repairs_date_value_check"
    t.integer "void_date_value_check"
    t.integer "housingneeds_type"
    t.integer "housingneeds_other"
    t.boolean "unresolved"
    t.bigint "updated_by_id"
    t.index ["created_by_id"], name: "index_lettings_logs_on_created_by_id"
    t.index ["location_id"], name: "index_lettings_logs_on_location_id"
    t.index ["managing_organisation_id"], name: "index_lettings_logs_on_managing_organisation_id"
    t.index ["old_id"], name: "index_lettings_logs_on_old_id", unique: true
    t.index ["owning_organisation_id"], name: "index_lettings_logs_on_owning_organisation_id"
    t.index ["scheme_id"], name: "index_lettings_logs_on_scheme_id"
    t.index ["updated_by_id"], name: "index_lettings_logs_on_updated_by_id"
  end

  create_table "location_deactivation_periods", force: :cascade do |t|
    t.datetime "deactivation_date"
    t.datetime "reactivation_date"
    t.bigint "location_id"
    t.datetime "created_at", null: false
    t.datetime "updated_at", null: false
    t.index ["location_id"], name: "index_location_deactivation_periods_on_location_id"
  end

  create_table "locations", force: :cascade do |t|
    t.string "location_code"
    t.string "postcode"
    t.bigint "scheme_id", null: false
    t.string "name"
    t.datetime "created_at", null: false
    t.datetime "updated_at", null: false
    t.integer "units"
    t.integer "type_of_unit"
    t.string "old_id"
    t.string "old_visible_id"
    t.string "mobility_type"
    t.datetime "startdate", precision: nil
    t.string "location_admin_district"
    t.boolean "confirmed"
    t.index ["old_id"], name: "index_locations_on_old_id", unique: true
    t.index ["scheme_id"], name: "index_locations_on_scheme_id"
  end

  create_table "logs_exports", force: :cascade do |t|
    t.datetime "created_at", default: -> { "CURRENT_TIMESTAMP" }
    t.datetime "started_at", null: false
    t.integer "base_number", default: 1, null: false
    t.integer "increment_number", default: 1, null: false
    t.boolean "empty_export", default: false, null: false
  end

  create_table "organisation_relationships", force: :cascade do |t|
    t.integer "child_organisation_id"
    t.integer "parent_organisation_id"
    t.datetime "created_at", null: false
    t.datetime "updated_at", null: false
    t.index ["child_organisation_id"], name: "index_organisation_relationships_on_child_organisation_id"
    t.index ["parent_organisation_id", "child_organisation_id"], name: "index_org_rel_parent_child_uniq", unique: true
    t.index ["parent_organisation_id"], name: "index_organisation_relationships_on_parent_organisation_id"
  end

  create_table "organisation_rent_periods", force: :cascade do |t|
    t.bigint "organisation_id"
    t.integer "rent_period"
    t.datetime "created_at", null: false
    t.datetime "updated_at", null: false
    t.index ["organisation_id"], name: "index_organisation_rent_periods_on_organisation_id"
  end

  create_table "organisations", force: :cascade do |t|
    t.string "name"
    t.string "phone"
    t.integer "provider_type"
    t.string "address_line1"
    t.string "address_line2"
    t.string "postcode"
    t.boolean "holds_own_stock"
    t.string "other_stock_owners"
    t.string "managing_agents_label"
    t.datetime "created_at", null: false
    t.datetime "updated_at", null: false
    t.boolean "active"
    t.integer "old_association_type"
    t.string "software_supplier_id"
    t.string "housing_management_system"
    t.boolean "choice_based_lettings"
    t.boolean "common_housing_register"
    t.boolean "choice_allocation_policy"
    t.integer "cbl_proportion_percentage"
    t.boolean "enter_affordable_logs"
    t.boolean "owns_affordable_logs"
    t.string "housing_registration_no"
    t.integer "general_needs_units"
    t.integer "supported_housing_units"
    t.integer "unspecified_units"
    t.string "old_org_id"
    t.string "old_visible_id"
    t.index ["old_visible_id"], name: "index_organisations_on_old_visible_id", unique: true
  end

  create_table "sales_logs", force: :cascade do |t|
    t.integer "status", default: 0
    t.datetime "saledate"
    t.datetime "created_at", null: false
    t.datetime "updated_at", null: false
    t.bigint "owning_organisation_id"
    t.bigint "managing_organisation_id"
    t.bigint "created_by_id"
    t.string "purchid"
    t.integer "type"
    t.integer "ownershipsch"
    t.string "othtype"
    t.integer "jointmore"
    t.integer "jointpur"
    t.integer "beds"
    t.integer "companybuy"
    t.integer "age1"
    t.integer "age1_known"
    t.string "sex1"
    t.integer "national"
    t.string "othernational"
    t.integer "ethnic"
    t.integer "ethnic_group"
    t.integer "buy1livein"
    t.integer "buylivein"
    t.integer "builtype"
    t.integer "proptype"
    t.integer "age2"
    t.integer "age2_known"
    t.string "relat2"
    t.string "sex2"
    t.integer "noint"
    t.integer "buy2livein"
    t.integer "ecstat2"
    t.integer "privacynotice"
    t.integer "ecstat1"
    t.integer "wheel"
    t.integer "hholdcount"
    t.integer "age3"
    t.integer "age3_known"
    t.string "la"
    t.integer "la_known"
    t.integer "income1"
    t.integer "income1nk"
    t.integer "details_known_2"
    t.integer "details_known_3"
    t.integer "details_known_4"
    t.integer "age4"
    t.integer "age4_known"
    t.integer "age5"
    t.integer "age5_known"
    t.integer "age6"
    t.integer "age6_known"
    t.integer "inc1mort"
    t.integer "income2"
    t.integer "income2nk"
    t.integer "savingsnk"
    t.integer "savings"
    t.integer "prevown"
    t.string "sex3"
    t.bigint "updated_by_id"
    t.integer "details_known_1"
    t.integer "income1_value_check"
    t.decimal "mortgage", precision: 10, scale: 2
    t.integer "inc2mort"
    t.integer "mortgage_value_check"
    t.integer "ecstat3"
    t.integer "ecstat4"
    t.integer "ecstat5"
    t.integer "ecstat6"
    t.string "relat3"
    t.string "relat4"
    t.string "relat5"
    t.string "relat6"
    t.integer "hb"
    t.string "sex4"
    t.string "sex5"
    t.string "sex6"
    t.integer "savings_value_check"
    t.integer "deposit_value_check"
    t.integer "frombeds"
    t.integer "staircase"
    t.integer "stairbought"
    t.integer "stairowned"
    t.decimal "mrent", precision: 10, scale: 2
    t.datetime "exdate", precision: nil
    t.integer "exday"
    t.integer "exmonth"
    t.integer "exyear"
    t.integer "resale"
    t.decimal "deposit", precision: 10, scale: 2
    t.decimal "cashdis", precision: 10, scale: 2
    t.integer "disabled"
    t.integer "lanomagr"
    t.integer "wheel_value_check"
    t.integer "soctenant"
    t.decimal "value", precision: 10, scale: 2
    t.decimal "equity", precision: 10, scale: 2
    t.decimal "discount", precision: 10, scale: 2
    t.decimal "grant", precision: 10, scale: 2
    t.integer "pregyrha"
    t.integer "pregla"
    t.integer "pregghb"
    t.integer "pregother"
    t.string "ppostcode_full"
    t.boolean "is_previous_la_inferred"
    t.integer "ppcodenk"
    t.string "ppostc1"
    t.string "ppostc2"
    t.string "prevloc"
    t.integer "previous_la_known"
    t.integer "hhregres"
    t.integer "hhregresstill"
    t.integer "proplen"
    t.integer "mscharge_known"
    t.decimal "mscharge", precision: 10, scale: 2
    t.integer "prevten"
    t.integer "mortgageused"
    t.integer "wchair"
    t.integer "armedforcesspouse"
    t.datetime "hodate", precision: nil
    t.integer "hoday"
    t.integer "homonth"
    t.integer "hoyear"
    t.integer "fromprop"
    t.integer "socprevten"
    t.integer "mortlen"
<<<<<<< HEAD
=======
    t.string "pcode1"
    t.string "pcode2"
    t.integer "pcodenk"
    t.string "postcode_full"
    t.boolean "is_la_inferred"
    t.integer "mortgagelender"
    t.string "mortgagelenderother"
>>>>>>> 24b82328
    t.index ["created_by_id"], name: "index_sales_logs_on_created_by_id"
    t.index ["managing_organisation_id"], name: "index_sales_logs_on_managing_organisation_id"
    t.index ["owning_organisation_id"], name: "index_sales_logs_on_owning_organisation_id"
    t.index ["updated_by_id"], name: "index_sales_logs_on_updated_by_id"
  end

  create_table "scheme_deactivation_periods", force: :cascade do |t|
    t.datetime "deactivation_date"
    t.datetime "reactivation_date"
    t.bigint "scheme_id"
    t.datetime "created_at", null: false
    t.datetime "updated_at", null: false
    t.index ["scheme_id"], name: "index_scheme_deactivation_periods_on_scheme_id"
  end

  create_table "schemes", force: :cascade do |t|
    t.string "service_name"
    t.bigint "owning_organisation_id", null: false
    t.datetime "created_at", null: false
    t.datetime "updated_at", null: false
    t.string "primary_client_group"
    t.string "secondary_client_group"
    t.integer "sensitive"
    t.integer "scheme_type"
    t.integer "registered_under_care_act"
    t.integer "support_type"
    t.string "intended_stay"
    t.datetime "end_date"
    t.integer "has_other_client_group"
    t.bigint "managing_organisation_id"
    t.string "arrangement_type"
    t.string "old_id"
    t.string "old_visible_id"
    t.integer "total_units"
    t.boolean "confirmed"
    t.index ["managing_organisation_id"], name: "index_schemes_on_managing_organisation_id"
    t.index ["owning_organisation_id"], name: "index_schemes_on_owning_organisation_id"
  end

  create_table "users", force: :cascade do |t|
    t.string "email", default: "", null: false
    t.string "encrypted_password", default: "", null: false
    t.string "reset_password_token"
    t.datetime "reset_password_sent_at", precision: nil
    t.datetime "remember_created_at", precision: nil
    t.datetime "created_at", null: false
    t.datetime "updated_at", null: false
    t.string "name"
    t.bigint "organisation_id"
    t.integer "sign_in_count", default: 0, null: false
    t.datetime "current_sign_in_at", precision: nil
    t.datetime "last_sign_in_at", precision: nil
    t.string "current_sign_in_ip"
    t.string "last_sign_in_ip"
    t.integer "role"
    t.string "old_user_id"
    t.string "phone"
    t.integer "failed_attempts", default: 0
    t.string "unlock_token"
    t.datetime "locked_at", precision: nil
    t.boolean "is_dpo", default: false
    t.boolean "is_key_contact", default: false
    t.integer "second_factor_attempts_count", default: 0
    t.string "encrypted_otp_secret_key"
    t.string "encrypted_otp_secret_key_iv"
    t.string "encrypted_otp_secret_key_salt"
    t.string "direct_otp"
    t.datetime "direct_otp_sent_at", precision: nil
    t.datetime "totp_timestamp", precision: nil
    t.boolean "active", default: true
    t.string "confirmation_token"
    t.datetime "confirmed_at", precision: nil
    t.datetime "confirmation_sent_at", precision: nil
    t.string "unconfirmed_email"
    t.index ["confirmation_token"], name: "index_users_on_confirmation_token", unique: true
    t.index ["email"], name: "index_users_on_email", unique: true
    t.index ["encrypted_otp_secret_key"], name: "index_users_on_encrypted_otp_secret_key", unique: true
    t.index ["organisation_id"], name: "index_users_on_organisation_id"
    t.index ["reset_password_token"], name: "index_users_on_reset_password_token", unique: true
    t.index ["unlock_token"], name: "index_users_on_unlock_token", unique: true
  end

  create_table "versions", force: :cascade do |t|
    t.string "item_type", limit: 191, null: false
    t.bigint "item_id", null: false
    t.string "event", null: false
    t.string "whodunnit"
    t.text "object"
    t.datetime "created_at"
    t.text "object_changes"
    t.index ["item_type", "item_id"], name: "index_versions_on_item_type_and_item_id"
  end

  add_foreign_key "lettings_logs", "locations"
  add_foreign_key "lettings_logs", "organisations", column: "owning_organisation_id", on_delete: :cascade
  add_foreign_key "lettings_logs", "schemes"
  add_foreign_key "locations", "schemes"
  add_foreign_key "organisation_relationships", "organisations", column: "child_organisation_id"
  add_foreign_key "organisation_relationships", "organisations", column: "parent_organisation_id"
  add_foreign_key "sales_logs", "organisations", column: "owning_organisation_id", on_delete: :cascade
  add_foreign_key "schemes", "organisations", column: "managing_organisation_id"
  add_foreign_key "schemes", "organisations", column: "owning_organisation_id", on_delete: :cascade
  add_foreign_key "users", "organisations", on_delete: :cascade
end<|MERGE_RESOLUTION|>--- conflicted
+++ resolved
@@ -486,8 +486,6 @@
     t.integer "fromprop"
     t.integer "socprevten"
     t.integer "mortlen"
-<<<<<<< HEAD
-=======
     t.string "pcode1"
     t.string "pcode2"
     t.integer "pcodenk"
@@ -495,7 +493,6 @@
     t.boolean "is_la_inferred"
     t.integer "mortgagelender"
     t.string "mortgagelenderother"
->>>>>>> 24b82328
     t.index ["created_by_id"], name: "index_sales_logs_on_created_by_id"
     t.index ["managing_organisation_id"], name: "index_sales_logs_on_managing_organisation_id"
     t.index ["owning_organisation_id"], name: "index_sales_logs_on_owning_organisation_id"
