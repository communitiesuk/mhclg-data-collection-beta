--- conflicted
+++ resolved
@@ -10,11 +10,7 @@
 #
 # It's strongly recommended that you check this file into your version control system.
 
-<<<<<<< HEAD
 ActiveRecord::Schema.define(version: 2021_09_22_103729) do
-=======
-ActiveRecord::Schema.define(version: 2021_09_21_121533) do
->>>>>>> bfc93c8e
 
   # These are extensions that must be enabled in order to support this database
   enable_extension "plpgsql"
@@ -31,7 +27,6 @@
     t.string "previous_housing_situation"
     t.integer "prior_homelessness"
     t.string "armed_forces"
-<<<<<<< HEAD
     t.string "economic_status"
     t.integer "number_of_other_members"
     t.string "person_2_relationship"
@@ -62,9 +57,7 @@
     t.integer "person_8_age"
     t.string "person_8_gender"
     t.string "person_8_economic"
-=======
     t.string "postcode"
->>>>>>> bfc93c8e
   end
 
 end