--- conflicted
+++ resolved
@@ -10,11 +10,7 @@
 #
 # It's strongly recommended that you check this file into your version control system.
 
-<<<<<<< HEAD
-ActiveRecord::Schema[7.0].define(version: 2022_09_29_125204) do
-=======
 ActiveRecord::Schema[7.0].define(version: 2022_09_29_105157) do
->>>>>>> ae349cd6
   # These are extensions that must be enabled in order to support this database
   enable_extension "plpgsql"
 
@@ -344,13 +340,8 @@
     t.integer "buy1livein"
     t.integer "buylivein"
     t.integer "proptype"
-<<<<<<< HEAD
-    t.string "relat2"
-    t.string "otherrelat2"
-=======
     t.integer "age2"
     t.integer "age2_known"
->>>>>>> ae349cd6
     t.index ["created_by_id"], name: "index_sales_logs_on_created_by_id"
     t.index ["managing_organisation_id"], name: "index_sales_logs_on_managing_organisation_id"
     t.index ["owning_organisation_id"], name: "index_sales_logs_on_owning_organisation_id"
