# This file is auto-generated from the current state of the database. Instead
# of editing this file, please use the migrations feature of Active Record to
# incrementally modify your database, and then regenerate this schema definition.
#
# This file is the source Rails uses to define your schema when running `bin/rails
# db:schema:load`. When creating a new database, `bin/rails db:schema:load` tends to
# be faster and is potentially less error prone than running all of your
# migrations from scratch. Old migrations may fail to apply correctly if those
# migrations use external dependencies or application code.
#
# It's strongly recommended that you check this file into your version control system.

<<<<<<< HEAD
ActiveRecord::Schema[7.0].define(version: 2022_06_13_123730) do
=======
ActiveRecord::Schema[7.0].define(version: 2022_06_14_124115) do
>>>>>>> f0b549c7
  # These are extensions that must be enabled in order to support this database
  enable_extension "plpgsql"

  create_table "case_logs", force: :cascade do |t|
    t.integer "status", default: 0
    t.datetime "created_at", null: false
    t.datetime "updated_at", null: false
    t.string "tenancycode"
    t.integer "age1"
    t.string "sex1"
    t.integer "ethnic"
    t.integer "national"
    t.integer "prevten"
    t.integer "ecstat1"
    t.integer "hhmemb"
    t.integer "age2"
    t.string "sex2"
    t.integer "ecstat2"
    t.integer "age3"
    t.string "sex3"
    t.integer "ecstat3"
    t.integer "age4"
    t.string "sex4"
    t.integer "ecstat4"
    t.integer "age5"
    t.string "sex5"
    t.integer "ecstat5"
    t.integer "age6"
    t.string "sex6"
    t.integer "ecstat6"
    t.integer "age7"
    t.string "sex7"
    t.integer "ecstat7"
    t.integer "age8"
    t.string "sex8"
    t.integer "ecstat8"
    t.integer "homeless"
    t.integer "underoccupation_benefitcap"
    t.integer "leftreg"
    t.integer "reservist"
    t.integer "illness"
    t.integer "preg_occ"
    t.integer "startertenancy"
    t.integer "tenancylength"
    t.integer "tenancy"
    t.string "ppostcode_full"
    t.integer "rsnvac"
    t.integer "unittype_gn"
    t.integer "beds"
    t.integer "offered"
    t.integer "wchair"
    t.integer "earnings"
    t.integer "incfreq"
    t.integer "benefits"
    t.integer "period"
    t.integer "layear"
    t.integer "waityear"
    t.string "postcode_full"
    t.integer "reasonpref"
    t.integer "cbl"
    t.integer "chr"
    t.integer "cap"
    t.string "reasonother"
    t.integer "housingneeds_a"
    t.integer "housingneeds_b"
    t.integer "housingneeds_c"
    t.integer "housingneeds_f"
    t.integer "housingneeds_g"
    t.integer "housingneeds_h"
    t.integer "illness_type_1"
    t.integer "illness_type_2"
    t.integer "illness_type_3"
    t.integer "illness_type_4"
    t.integer "illness_type_8"
    t.integer "illness_type_5"
    t.integer "illness_type_6"
    t.integer "illness_type_7"
    t.integer "illness_type_9"
    t.integer "illness_type_10"
    t.integer "rp_homeless"
    t.integer "rp_insan_unsat"
    t.integer "rp_medwel"
    t.integer "rp_hardship"
    t.integer "rp_dontknow"
    t.string "tenancyother"
    t.integer "net_income_value_check"
    t.string "property_owner_organisation"
    t.string "property_manager_organisation"
    t.string "sale_or_letting"
    t.string "irproduct_other"
    t.string "purchaser_code"
    t.integer "reason"
    t.string "propcode"
    t.integer "majorrepairs"
    t.string "la"
    t.string "prevloc"
    t.integer "hb"
    t.integer "hbrentshortfall"
    t.integer "property_relet"
    t.datetime "mrcdate", precision: nil
    t.integer "incref"
    t.datetime "sale_completion_date", precision: nil
    t.datetime "startdate", precision: nil
    t.integer "armedforces"
    t.integer "first_time_property_let_as_social_housing"
    t.integer "unitletas"
    t.integer "builtype"
    t.datetime "voiddate", precision: nil
    t.bigint "owning_organisation_id"
    t.bigint "managing_organisation_id"
    t.integer "renttype"
    t.integer "needstype"
    t.integer "lettype"
    t.integer "postcode_known"
    t.boolean "is_la_inferred"
    t.integer "totchild"
    t.integer "totelder"
    t.integer "totadult"
    t.integer "net_income_known"
    t.integer "nocharge"
    t.integer "is_carehome"
    t.integer "household_charge"
    t.integer "referral"
    t.decimal "brent", precision: 10, scale: 2
    t.decimal "scharge", precision: 10, scale: 2
    t.decimal "pscharge", precision: 10, scale: 2
    t.decimal "supcharg", precision: 10, scale: 2
    t.decimal "tcharge", precision: 10, scale: 2
    t.decimal "tshortfall", precision: 10, scale: 2
    t.decimal "chcharge", precision: 10, scale: 2
    t.integer "declaration"
    t.integer "ppcodenk"
    t.integer "previous_la_known"
    t.boolean "is_previous_la_inferred"
    t.integer "age1_known"
    t.integer "age2_known"
    t.integer "age3_known"
    t.integer "age4_known"
    t.integer "age5_known"
    t.integer "age6_known"
    t.integer "age7_known"
    t.integer "age8_known"
    t.integer "ethnic_group"
    t.string "ethnic_other"
    t.integer "letting_allocation_unknown"
    t.integer "details_known_2"
    t.integer "details_known_3"
    t.integer "details_known_4"
    t.integer "details_known_5"
    t.integer "details_known_6"
    t.integer "details_known_7"
    t.integer "details_known_8"
    t.integer "rent_type"
    t.integer "has_benefits"
    t.integer "renewal"
    t.decimal "wrent", precision: 10, scale: 2
    t.decimal "wscharge", precision: 10, scale: 2
    t.decimal "wpschrge", precision: 10, scale: 2
    t.decimal "wsupchrg", precision: 10, scale: 2
    t.decimal "wtcharge", precision: 10, scale: 2
    t.decimal "wtshortfall", precision: 10, scale: 2
    t.integer "refused"
    t.integer "housingneeds"
    t.decimal "wchchrg", precision: 10, scale: 2
    t.integer "newprop"
    t.string "relat2"
    t.string "relat3"
    t.string "relat4"
    t.string "relat5"
    t.string "relat6"
    t.string "relat7"
    t.string "relat8"
    t.integer "rent_value_check"
    t.integer "old_form_id"
    t.integer "lar"
    t.integer "irproduct"
    t.string "old_id"
    t.integer "joint"
    t.bigint "created_by_id"
    t.integer "illness_type_0"
    t.integer "retirement_value_check"
    t.integer "tshortfall_known"
    t.integer "sheltered"
    t.integer "pregnancy_value_check"
    t.integer "hhtype"
    t.integer "new_old"
    t.integer "vacdays"
    t.index ["created_by_id"], name: "index_case_logs_on_created_by_id"
    t.index ["managing_organisation_id"], name: "index_case_logs_on_managing_organisation_id"
    t.index ["old_id"], name: "index_case_logs_on_old_id", unique: true
    t.index ["owning_organisation_id"], name: "index_case_logs_on_owning_organisation_id"
  end

  create_table "data_protection_confirmations", force: :cascade do |t|
    t.bigint "organisation_id"
    t.bigint "data_protection_officer_id"
    t.boolean "confirmed"
    t.string "old_id"
    t.string "old_org_id"
    t.datetime "created_at", null: false
    t.datetime "updated_at", null: false
    t.index ["data_protection_officer_id"], name: "dpo_user_id"
    t.index ["organisation_id", "data_protection_officer_id", "confirmed"], name: "data_protection_confirmations_unique", unique: true
    t.index ["organisation_id"], name: "index_data_protection_confirmations_on_organisation_id"
  end

  create_table "la_rent_ranges", force: :cascade do |t|
    t.integer "ranges_rent_id"
    t.integer "lettype"
    t.string "la"
    t.integer "beds"
    t.decimal "soft_min", precision: 10, scale: 2
    t.decimal "soft_max", precision: 10, scale: 2
    t.decimal "hard_min", precision: 10, scale: 2
    t.decimal "hard_max", precision: 10, scale: 2
    t.integer "start_year"
    t.datetime "created_at", null: false
    t.datetime "updated_at", null: false
    t.index ["start_year", "lettype", "beds", "la"], name: "index_la_rent_ranges_on_start_year_and_lettype_and_beds_and_la", unique: true
  end

  create_table "locations", force: :cascade do |t|
    t.string "location_code"
    t.string "postcode"
    t.string "type_of_unit"
    t.string "type_of_building"
    t.integer "wheelchair_adaptation"
    t.bigint "scheme_id", null: false
    t.string "address_line1"
    t.string "address_line2"
    t.string "county"
    t.datetime "created_at", null: false
    t.datetime "updated_at", null: false
    t.index ["scheme_id"], name: "index_locations_on_scheme_id"
  end

  create_table "logs_exports", force: :cascade do |t|
    t.datetime "created_at", default: -> { "CURRENT_TIMESTAMP" }
    t.datetime "started_at", null: false
    t.integer "base_number", default: 1, null: false
    t.integer "increment_number", default: 1, null: false
    t.boolean "empty_export", default: false, null: false
  end

  create_table "organisation_rent_periods", force: :cascade do |t|
    t.bigint "organisation_id"
    t.integer "rent_period"
    t.datetime "created_at", null: false
    t.datetime "updated_at", null: false
    t.index ["organisation_id"], name: "index_organisation_rent_periods_on_organisation_id"
  end

  create_table "organisations", force: :cascade do |t|
    t.string "name"
    t.string "phone"
    t.integer "provider_type"
    t.string "address_line1"
    t.string "address_line2"
    t.string "postcode"
    t.boolean "holds_own_stock"
    t.string "other_stock_owners"
    t.string "managing_agents"
    t.datetime "created_at", null: false
    t.datetime "updated_at", null: false
    t.boolean "active"
    t.integer "old_association_type"
    t.string "software_supplier_id"
    t.string "housing_management_system"
    t.boolean "choice_based_lettings"
    t.boolean "common_housing_register"
    t.boolean "choice_allocation_policy"
    t.integer "cbl_proportion_percentage"
    t.boolean "enter_affordable_logs"
    t.boolean "owns_affordable_logs"
    t.string "housing_registration_no"
    t.integer "general_needs_units"
    t.integer "supported_housing_units"
    t.integer "unspecified_units"
    t.string "old_org_id"
    t.integer "old_visible_id"
    t.index ["old_visible_id"], name: "index_organisations_on_old_visible_id", unique: true
  end

  create_table "schemes", force: :cascade do |t|
    t.string "code"
    t.string "service_name"
    t.bigint "organisation_id", null: false
    t.datetime "created_at", null: false
    t.datetime "updated_at", null: false
    t.string "primary_client_group"
    t.string "secondary_client_group"
    t.integer "sensitive"
    t.integer "total_units"
    t.integer "scheme_type"
    t.integer "registered_under_care_act"
    t.integer "support_type"
    t.string "intended_stay"
    t.index ["organisation_id"], name: "index_schemes_on_organisation_id"
  end

  create_table "users", force: :cascade do |t|
    t.string "email", default: "", null: false
    t.string "encrypted_password", default: "", null: false
    t.string "reset_password_token"
    t.datetime "reset_password_sent_at", precision: nil
    t.datetime "remember_created_at", precision: nil
    t.datetime "created_at", null: false
    t.datetime "updated_at", null: false
    t.string "name"
    t.bigint "organisation_id"
    t.integer "sign_in_count", default: 0, null: false
    t.datetime "current_sign_in_at", precision: nil
    t.datetime "last_sign_in_at", precision: nil
    t.string "current_sign_in_ip"
    t.string "last_sign_in_ip"
    t.integer "role"
    t.string "old_user_id"
    t.string "phone"
    t.integer "failed_attempts", default: 0
    t.string "unlock_token"
    t.datetime "locked_at", precision: nil
    t.boolean "is_dpo", default: false
    t.boolean "is_key_contact", default: false
    t.integer "second_factor_attempts_count", default: 0
    t.string "encrypted_otp_secret_key"
    t.string "encrypted_otp_secret_key_iv"
    t.string "encrypted_otp_secret_key_salt"
    t.string "direct_otp"
    t.datetime "direct_otp_sent_at", precision: nil
    t.datetime "totp_timestamp", precision: nil
    t.boolean "active", default: true
    t.string "confirmation_token"
    t.datetime "confirmed_at", precision: nil
    t.datetime "confirmation_sent_at", precision: nil
    t.string "unconfirmed_email"
    t.index ["confirmation_token"], name: "index_users_on_confirmation_token", unique: true
    t.index ["email"], name: "index_users_on_email", unique: true
    t.index ["encrypted_otp_secret_key"], name: "index_users_on_encrypted_otp_secret_key", unique: true
    t.index ["organisation_id"], name: "index_users_on_organisation_id"
    t.index ["reset_password_token"], name: "index_users_on_reset_password_token", unique: true
    t.index ["unlock_token"], name: "index_users_on_unlock_token", unique: true
  end

  create_table "versions", force: :cascade do |t|
    t.string "item_type", limit: 191, null: false
    t.bigint "item_id", null: false
    t.string "event", null: false
    t.string "whodunnit"
    t.text "object"
    t.datetime "created_at"
    t.index ["item_type", "item_id"], name: "index_versions_on_item_type_and_item_id"
  end

  add_foreign_key "locations", "schemes"
  add_foreign_key "schemes", "organisations"
end<|MERGE_RESOLUTION|>--- conflicted
+++ resolved
@@ -10,11 +10,7 @@
 #
 # It's strongly recommended that you check this file into your version control system.
 
-<<<<<<< HEAD
-ActiveRecord::Schema[7.0].define(version: 2022_06_13_123730) do
-=======
 ActiveRecord::Schema[7.0].define(version: 2022_06_14_124115) do
->>>>>>> f0b549c7
   # These are extensions that must be enabled in order to support this database
   enable_extension "plpgsql"
 
