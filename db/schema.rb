# This file is auto-generated from the current state of the database. Instead
# of editing this file, please use the migrations feature of Active Record to
# incrementally modify your database, and then regenerate this schema definition.
#
# This file is the source Rails uses to define your schema when running `bin/rails
# db:schema:load`. When creating a new database, `bin/rails db:schema:load` tends to
# be faster and is potentially less error prone than running all of your
# migrations from scratch. Old migrations may fail to apply correctly if those
# migrations use external dependencies or application code.
#
# It's strongly recommended that you check this file into your version control system.

<<<<<<< HEAD
ActiveRecord::Schema[7.0].define(version: 2022_12_13_130736) do
=======
ActiveRecord::Schema[7.0].define(version: 2022_12_13_085819) do
>>>>>>> 51455293
  # These are extensions that must be enabled in order to support this database
  enable_extension "plpgsql"

  create_table "bulk_uploads", force: :cascade do |t|
    t.bigint "user_id"
    t.text "log_type", null: false
    t.integer "year", null: false
    t.uuid "identifier", null: false
    t.datetime "created_at", null: false
    t.datetime "updated_at", null: false
    t.text "filename"
    t.index ["identifier"], name: "index_bulk_uploads_on_identifier", unique: true
    t.index ["user_id"], name: "index_bulk_uploads_on_user_id"
  end

  create_table "data_protection_confirmations", force: :cascade do |t|
    t.bigint "organisation_id"
    t.bigint "data_protection_officer_id"
    t.boolean "confirmed"
    t.string "old_id"
    t.string "old_org_id"
    t.datetime "created_at", null: false
    t.datetime "updated_at", null: false
    t.index ["data_protection_officer_id"], name: "dpo_user_id"
    t.index ["organisation_id", "data_protection_officer_id", "confirmed"], name: "data_protection_confirmations_unique", unique: true
    t.index ["organisation_id"], name: "index_data_protection_confirmations_on_organisation_id"
  end

  create_table "la_rent_ranges", force: :cascade do |t|
    t.integer "ranges_rent_id"
    t.integer "lettype"
    t.string "la"
    t.integer "beds"
    t.decimal "soft_min", precision: 10, scale: 2
    t.decimal "soft_max", precision: 10, scale: 2
    t.decimal "hard_min", precision: 10, scale: 2
    t.decimal "hard_max", precision: 10, scale: 2
    t.integer "start_year"
    t.datetime "created_at", null: false
    t.datetime "updated_at", null: false
    t.index ["start_year", "lettype", "beds", "la"], name: "index_la_rent_ranges_on_start_year_and_lettype_and_beds_and_la", unique: true
  end

  create_table "legacy_users", force: :cascade do |t|
    t.string "old_user_id"
    t.integer "user_id"
    t.datetime "created_at", null: false
    t.datetime "updated_at", null: false
    t.index ["old_user_id"], name: "index_legacy_users_on_old_user_id", unique: true
  end

  create_table "lettings_logs", force: :cascade do |t|
    t.integer "status", default: 0
    t.datetime "created_at", null: false
    t.datetime "updated_at", null: false
    t.string "tenancycode"
    t.integer "age1"
    t.string "sex1"
    t.integer "ethnic"
    t.integer "national"
    t.integer "prevten"
    t.integer "ecstat1"
    t.integer "hhmemb"
    t.integer "age2"
    t.string "sex2"
    t.integer "ecstat2"
    t.integer "age3"
    t.string "sex3"
    t.integer "ecstat3"
    t.integer "age4"
    t.string "sex4"
    t.integer "ecstat4"
    t.integer "age5"
    t.string "sex5"
    t.integer "ecstat5"
    t.integer "age6"
    t.string "sex6"
    t.integer "ecstat6"
    t.integer "age7"
    t.string "sex7"
    t.integer "ecstat7"
    t.integer "age8"
    t.string "sex8"
    t.integer "ecstat8"
    t.integer "homeless"
    t.integer "underoccupation_benefitcap"
    t.integer "leftreg"
    t.integer "reservist"
    t.integer "illness"
    t.integer "preg_occ"
    t.integer "startertenancy"
    t.integer "tenancylength"
    t.integer "tenancy"
    t.string "ppostcode_full"
    t.integer "rsnvac"
    t.integer "unittype_gn"
    t.integer "beds"
    t.integer "offered"
    t.integer "wchair"
    t.integer "earnings"
    t.integer "incfreq"
    t.integer "benefits"
    t.integer "period"
    t.integer "layear"
    t.integer "waityear"
    t.string "postcode_full"
    t.integer "reasonpref"
    t.integer "cbl"
    t.integer "chr"
    t.integer "cap"
    t.string "reasonother"
    t.integer "housingneeds_a"
    t.integer "housingneeds_b"
    t.integer "housingneeds_c"
    t.integer "housingneeds_f"
    t.integer "housingneeds_g"
    t.integer "housingneeds_h"
    t.integer "illness_type_1"
    t.integer "illness_type_2"
    t.integer "illness_type_3"
    t.integer "illness_type_4"
    t.integer "illness_type_8"
    t.integer "illness_type_5"
    t.integer "illness_type_6"
    t.integer "illness_type_7"
    t.integer "illness_type_9"
    t.integer "illness_type_10"
    t.integer "rp_homeless"
    t.integer "rp_insan_unsat"
    t.integer "rp_medwel"
    t.integer "rp_hardship"
    t.integer "rp_dontknow"
    t.string "tenancyother"
    t.integer "net_income_value_check"
    t.string "property_owner_organisation"
    t.string "property_manager_organisation"
    t.string "irproduct_other"
    t.string "purchaser_code"
    t.integer "reason"
    t.string "propcode"
    t.integer "majorrepairs"
    t.string "la"
    t.string "prevloc"
    t.integer "hb"
    t.integer "hbrentshortfall"
    t.integer "property_relet"
    t.datetime "mrcdate", precision: nil
    t.integer "incref"
    t.datetime "startdate", precision: nil
    t.integer "armedforces"
    t.integer "first_time_property_let_as_social_housing"
    t.integer "unitletas"
    t.integer "builtype"
    t.datetime "voiddate", precision: nil
    t.bigint "owning_organisation_id"
    t.bigint "managing_organisation_id"
    t.integer "renttype"
    t.integer "needstype"
    t.integer "lettype"
    t.integer "postcode_known"
    t.boolean "is_la_inferred"
    t.integer "totchild"
    t.integer "totelder"
    t.integer "totadult"
    t.integer "net_income_known"
    t.integer "nocharge"
    t.integer "is_carehome"
    t.integer "household_charge"
    t.integer "referral"
    t.decimal "brent", precision: 10, scale: 2
    t.decimal "scharge", precision: 10, scale: 2
    t.decimal "pscharge", precision: 10, scale: 2
    t.decimal "supcharg", precision: 10, scale: 2
    t.decimal "tcharge", precision: 10, scale: 2
    t.decimal "tshortfall", precision: 10, scale: 2
    t.decimal "chcharge", precision: 10, scale: 2
    t.integer "declaration"
    t.integer "ppcodenk"
    t.integer "previous_la_known"
    t.boolean "is_previous_la_inferred"
    t.integer "age1_known"
    t.integer "age2_known"
    t.integer "age3_known"
    t.integer "age4_known"
    t.integer "age5_known"
    t.integer "age6_known"
    t.integer "age7_known"
    t.integer "age8_known"
    t.integer "ethnic_group"
    t.integer "letting_allocation_unknown"
    t.integer "details_known_2"
    t.integer "details_known_3"
    t.integer "details_known_4"
    t.integer "details_known_5"
    t.integer "details_known_6"
    t.integer "details_known_7"
    t.integer "details_known_8"
    t.integer "rent_type"
    t.integer "has_benefits"
    t.integer "renewal"
    t.decimal "wrent", precision: 10, scale: 2
    t.decimal "wscharge", precision: 10, scale: 2
    t.decimal "wpschrge", precision: 10, scale: 2
    t.decimal "wsupchrg", precision: 10, scale: 2
    t.decimal "wtcharge", precision: 10, scale: 2
    t.decimal "wtshortfall", precision: 10, scale: 2
    t.integer "refused"
    t.integer "housingneeds"
    t.decimal "wchchrg", precision: 10, scale: 2
    t.integer "newprop"
    t.string "relat2"
    t.string "relat3"
    t.string "relat4"
    t.string "relat5"
    t.string "relat6"
    t.string "relat7"
    t.string "relat8"
    t.integer "rent_value_check"
    t.integer "old_form_id"
    t.integer "lar"
    t.integer "irproduct"
    t.string "old_id"
    t.integer "joint"
    t.bigint "created_by_id"
    t.integer "illness_type_0"
    t.integer "retirement_value_check"
    t.integer "tshortfall_known"
    t.integer "sheltered"
    t.integer "pregnancy_value_check"
    t.integer "hhtype"
    t.integer "new_old"
    t.integer "vacdays"
    t.bigint "scheme_id"
    t.bigint "location_id"
    t.integer "major_repairs_date_value_check"
    t.integer "void_date_value_check"
    t.integer "housingneeds_type"
    t.integer "housingneeds_other"
    t.boolean "unresolved"
    t.index ["created_by_id"], name: "index_lettings_logs_on_created_by_id"
    t.index ["location_id"], name: "index_lettings_logs_on_location_id"
    t.index ["managing_organisation_id"], name: "index_lettings_logs_on_managing_organisation_id"
    t.index ["old_id"], name: "index_lettings_logs_on_old_id", unique: true
    t.index ["owning_organisation_id"], name: "index_lettings_logs_on_owning_organisation_id"
    t.index ["scheme_id"], name: "index_lettings_logs_on_scheme_id"
  end

  create_table "location_deactivation_periods", force: :cascade do |t|
    t.datetime "deactivation_date"
    t.datetime "reactivation_date"
    t.bigint "location_id"
    t.datetime "created_at", null: false
    t.datetime "updated_at", null: false
    t.index ["location_id"], name: "index_location_deactivation_periods_on_location_id"
  end

  create_table "locations", force: :cascade do |t|
    t.string "location_code"
    t.string "postcode"
    t.bigint "scheme_id", null: false
    t.string "name"
    t.datetime "created_at", null: false
    t.datetime "updated_at", null: false
    t.integer "units"
    t.integer "type_of_unit"
    t.string "old_id"
    t.string "old_visible_id"
    t.string "mobility_type"
    t.datetime "startdate", precision: nil
    t.string "location_admin_district"
    t.boolean "confirmed"
    t.index ["old_id"], name: "index_locations_on_old_id", unique: true
    t.index ["scheme_id"], name: "index_locations_on_scheme_id"
  end

  create_table "logs_exports", force: :cascade do |t|
    t.datetime "created_at", default: -> { "CURRENT_TIMESTAMP" }
    t.datetime "started_at", null: false
    t.integer "base_number", default: 1, null: false
    t.integer "increment_number", default: 1, null: false
    t.boolean "empty_export", default: false, null: false
  end

  create_table "organisation_relationships", force: :cascade do |t|
    t.integer "child_organisation_id"
    t.integer "parent_organisation_id"
    t.datetime "created_at", null: false
    t.datetime "updated_at", null: false
    t.index ["child_organisation_id"], name: "index_organisation_relationships_on_child_organisation_id"
    t.index ["parent_organisation_id", "child_organisation_id"], name: "index_org_rel_parent_child_uniq", unique: true
    t.index ["parent_organisation_id"], name: "index_organisation_relationships_on_parent_organisation_id"
  end

  create_table "organisation_rent_periods", force: :cascade do |t|
    t.bigint "organisation_id"
    t.integer "rent_period"
    t.datetime "created_at", null: false
    t.datetime "updated_at", null: false
    t.index ["organisation_id"], name: "index_organisation_rent_periods_on_organisation_id"
  end

  create_table "organisations", force: :cascade do |t|
    t.string "name"
    t.string "phone"
    t.integer "provider_type"
    t.string "address_line1"
    t.string "address_line2"
    t.string "postcode"
    t.boolean "holds_own_stock"
    t.string "other_stock_owners"
    t.string "managing_agents_label"
    t.datetime "created_at", null: false
    t.datetime "updated_at", null: false
    t.boolean "active"
    t.integer "old_association_type"
    t.string "software_supplier_id"
    t.string "housing_management_system"
    t.boolean "choice_based_lettings"
    t.boolean "common_housing_register"
    t.boolean "choice_allocation_policy"
    t.integer "cbl_proportion_percentage"
    t.boolean "enter_affordable_logs"
    t.boolean "owns_affordable_logs"
    t.string "housing_registration_no"
    t.integer "general_needs_units"
    t.integer "supported_housing_units"
    t.integer "unspecified_units"
    t.string "old_org_id"
    t.string "old_visible_id"
    t.index ["old_visible_id"], name: "index_organisations_on_old_visible_id", unique: true
  end

  create_table "sales_logs", force: :cascade do |t|
    t.integer "status", default: 0
    t.datetime "saledate"
    t.datetime "created_at", null: false
    t.datetime "updated_at", null: false
    t.bigint "owning_organisation_id"
    t.bigint "managing_organisation_id"
    t.bigint "created_by_id"
    t.string "purchid"
    t.integer "type"
    t.integer "ownershipsch"
    t.string "othtype"
    t.integer "jointmore"
    t.integer "jointpur"
    t.integer "beds"
    t.integer "companybuy"
    t.integer "age1"
    t.integer "age1_known"
    t.string "sex1"
    t.integer "national"
    t.string "othernational"
    t.integer "ethnic"
    t.integer "ethnic_group"
    t.integer "buy1livein"
    t.integer "buylivein"
    t.integer "builtype"
    t.integer "proptype"
    t.integer "age2"
    t.integer "age2_known"
    t.string "relat2"
    t.string "sex2"
    t.integer "noint"
    t.integer "buy2livein"
    t.integer "ecstat2"
    t.integer "privacynotice"
    t.integer "ecstat1"
    t.integer "wheel"
    t.integer "hholdcount"
    t.integer "age3"
    t.integer "age3_known"
    t.string "la"
    t.integer "la_known"
    t.integer "income1"
    t.integer "income1nk"
    t.integer "details_known_2"
    t.integer "details_known_3"
    t.integer "details_known_4"
    t.integer "age4"
    t.integer "age4_known"
    t.integer "age5"
    t.integer "age5_known"
    t.integer "age6"
    t.integer "age6_known"
    t.integer "inc1mort"
    t.integer "income2"
    t.integer "income2nk"
    t.integer "savingsnk"
    t.integer "savings"
    t.integer "prevown"
    t.string "sex3"
    t.integer "details_known_1"
<<<<<<< HEAD
    t.string "relat3"
=======
    t.integer "income1_value_check"
    t.integer "mortgage"
    t.integer "inc2mort"
    t.integer "mortgage_value_check"
>>>>>>> 51455293
    t.index ["created_by_id"], name: "index_sales_logs_on_created_by_id"
    t.index ["managing_organisation_id"], name: "index_sales_logs_on_managing_organisation_id"
    t.index ["owning_organisation_id"], name: "index_sales_logs_on_owning_organisation_id"
  end

  create_table "scheme_deactivation_periods", force: :cascade do |t|
    t.datetime "deactivation_date"
    t.datetime "reactivation_date"
    t.bigint "scheme_id"
    t.datetime "created_at", null: false
    t.datetime "updated_at", null: false
    t.index ["scheme_id"], name: "index_scheme_deactivation_periods_on_scheme_id"
  end

  create_table "schemes", force: :cascade do |t|
    t.string "service_name"
    t.bigint "owning_organisation_id", null: false
    t.datetime "created_at", null: false
    t.datetime "updated_at", null: false
    t.string "primary_client_group"
    t.string "secondary_client_group"
    t.integer "sensitive"
    t.integer "scheme_type"
    t.integer "registered_under_care_act"
    t.integer "support_type"
    t.string "intended_stay"
    t.datetime "end_date"
    t.integer "has_other_client_group"
    t.bigint "managing_organisation_id"
    t.string "arrangement_type"
    t.string "old_id"
    t.string "old_visible_id"
    t.integer "total_units"
    t.boolean "confirmed"
    t.index ["managing_organisation_id"], name: "index_schemes_on_managing_organisation_id"
    t.index ["owning_organisation_id"], name: "index_schemes_on_owning_organisation_id"
  end

  create_table "users", force: :cascade do |t|
    t.string "email", default: "", null: false
    t.string "encrypted_password", default: "", null: false
    t.string "reset_password_token"
    t.datetime "reset_password_sent_at", precision: nil
    t.datetime "remember_created_at", precision: nil
    t.datetime "created_at", null: false
    t.datetime "updated_at", null: false
    t.string "name"
    t.bigint "organisation_id"
    t.integer "sign_in_count", default: 0, null: false
    t.datetime "current_sign_in_at", precision: nil
    t.datetime "last_sign_in_at", precision: nil
    t.string "current_sign_in_ip"
    t.string "last_sign_in_ip"
    t.integer "role"
    t.string "old_user_id"
    t.string "phone"
    t.integer "failed_attempts", default: 0
    t.string "unlock_token"
    t.datetime "locked_at", precision: nil
    t.boolean "is_dpo", default: false
    t.boolean "is_key_contact", default: false
    t.integer "second_factor_attempts_count", default: 0
    t.string "encrypted_otp_secret_key"
    t.string "encrypted_otp_secret_key_iv"
    t.string "encrypted_otp_secret_key_salt"
    t.string "direct_otp"
    t.datetime "direct_otp_sent_at", precision: nil
    t.datetime "totp_timestamp", precision: nil
    t.boolean "active", default: true
    t.string "confirmation_token"
    t.datetime "confirmed_at", precision: nil
    t.datetime "confirmation_sent_at", precision: nil
    t.string "unconfirmed_email"
    t.index ["confirmation_token"], name: "index_users_on_confirmation_token", unique: true
    t.index ["email"], name: "index_users_on_email", unique: true
    t.index ["encrypted_otp_secret_key"], name: "index_users_on_encrypted_otp_secret_key", unique: true
    t.index ["organisation_id"], name: "index_users_on_organisation_id"
    t.index ["reset_password_token"], name: "index_users_on_reset_password_token", unique: true
    t.index ["unlock_token"], name: "index_users_on_unlock_token", unique: true
  end

  create_table "versions", force: :cascade do |t|
    t.string "item_type", limit: 191, null: false
    t.bigint "item_id", null: false
    t.string "event", null: false
    t.string "whodunnit"
    t.text "object"
    t.datetime "created_at"
    t.text "object_changes"
    t.index ["item_type", "item_id"], name: "index_versions_on_item_type_and_item_id"
  end

  add_foreign_key "lettings_logs", "locations"
  add_foreign_key "lettings_logs", "organisations", column: "owning_organisation_id", on_delete: :cascade
  add_foreign_key "lettings_logs", "schemes"
  add_foreign_key "locations", "schemes"
  add_foreign_key "organisation_relationships", "organisations", column: "child_organisation_id"
  add_foreign_key "organisation_relationships", "organisations", column: "parent_organisation_id"
  add_foreign_key "sales_logs", "organisations", column: "owning_organisation_id", on_delete: :cascade
  add_foreign_key "schemes", "organisations", column: "managing_organisation_id"
  add_foreign_key "schemes", "organisations", column: "owning_organisation_id", on_delete: :cascade
  add_foreign_key "users", "organisations", on_delete: :cascade
end<|MERGE_RESOLUTION|>--- conflicted
+++ resolved
@@ -10,11 +10,7 @@
 #
 # It's strongly recommended that you check this file into your version control system.
 
-<<<<<<< HEAD
-ActiveRecord::Schema[7.0].define(version: 2022_12_13_130736) do
-=======
 ActiveRecord::Schema[7.0].define(version: 2022_12_13_085819) do
->>>>>>> 51455293
   # These are extensions that must be enabled in order to support this database
   enable_extension "plpgsql"
 
@@ -408,14 +404,10 @@
     t.integer "prevown"
     t.string "sex3"
     t.integer "details_known_1"
-<<<<<<< HEAD
-    t.string "relat3"
-=======
     t.integer "income1_value_check"
     t.integer "mortgage"
     t.integer "inc2mort"
     t.integer "mortgage_value_check"
->>>>>>> 51455293
     t.index ["created_by_id"], name: "index_sales_logs_on_created_by_id"
     t.index ["managing_organisation_id"], name: "index_sales_logs_on_managing_organisation_id"
     t.index ["owning_organisation_id"], name: "index_sales_logs_on_owning_organisation_id"
