# This file is auto-generated from the current state of the database. Instead
# of editing this file, please use the migrations feature of Active Record to
# incrementally modify your database, and then regenerate this schema definition.
#
# This file is the source Rails uses to define your schema when running `bin/rails
# db:schema:load`. When creating a new database, `bin/rails db:schema:load` tends to
# be faster and is potentially less error prone than running all of your
# migrations from scratch. Old migrations may fail to apply correctly if those
# migrations use external dependencies or application code.
#
# It's strongly recommended that you check this file into your version control system.

ActiveRecord::Schema[7.0].define(version: 2023_01_13_125117) do
  # These are extensions that must be enabled in order to support this database
  enable_extension "plpgsql"

  create_table "bulk_upload_errors", force: :cascade do |t|
    t.bigint "bulk_upload_id"
    t.text "cell"
    t.text "row"
    t.text "tenant_code"
    t.text "property_ref"
    t.text "purchaser_code"
    t.text "field"
    t.text "error"
    t.datetime "created_at", null: false
    t.datetime "updated_at", null: false
    t.index ["bulk_upload_id"], name: "index_bulk_upload_errors_on_bulk_upload_id"
  end

  create_table "bulk_uploads", force: :cascade do |t|
    t.bigint "user_id"
    t.text "log_type", null: false
    t.integer "year", null: false
    t.uuid "identifier", null: false
    t.datetime "created_at", null: false
    t.datetime "updated_at", null: false
    t.text "filename"
    t.integer "needstype"
    t.index ["identifier"], name: "index_bulk_uploads_on_identifier", unique: true
    t.index ["user_id"], name: "index_bulk_uploads_on_user_id"
  end

  create_table "data_protection_confirmations", force: :cascade do |t|
    t.bigint "organisation_id"
    t.bigint "data_protection_officer_id"
    t.boolean "confirmed"
    t.string "old_id"
    t.string "old_org_id"
    t.datetime "created_at", null: false
    t.datetime "updated_at", null: false
    t.index ["data_protection_officer_id"], name: "dpo_user_id"
    t.index ["organisation_id", "data_protection_officer_id", "confirmed"], name: "data_protection_confirmations_unique", unique: true
    t.index ["organisation_id"], name: "index_data_protection_confirmations_on_organisation_id"
  end

  create_table "la_rent_ranges", force: :cascade do |t|
    t.integer "ranges_rent_id"
    t.integer "lettype"
    t.string "la"
    t.integer "beds"
    t.decimal "soft_min", precision: 10, scale: 2
    t.decimal "soft_max", precision: 10, scale: 2
    t.decimal "hard_min", precision: 10, scale: 2
    t.decimal "hard_max", precision: 10, scale: 2
    t.integer "start_year"
    t.datetime "created_at", null: false
    t.datetime "updated_at", null: false
    t.index ["start_year", "lettype", "beds", "la"], name: "index_la_rent_ranges_on_start_year_and_lettype_and_beds_and_la", unique: true
  end

  create_table "legacy_users", force: :cascade do |t|
    t.string "old_user_id"
    t.integer "user_id"
    t.datetime "created_at", null: false
    t.datetime "updated_at", null: false
    t.index ["old_user_id"], name: "index_legacy_users_on_old_user_id", unique: true
  end

  create_table "lettings_logs", force: :cascade do |t|
    t.integer "status", default: 0
    t.datetime "created_at", null: false
    t.datetime "updated_at", null: false
    t.string "tenancycode"
    t.integer "age1"
    t.string "sex1"
    t.integer "ethnic"
    t.integer "national"
    t.integer "prevten"
    t.integer "ecstat1"
    t.integer "hhmemb"
    t.integer "age2"
    t.string "sex2"
    t.integer "ecstat2"
    t.integer "age3"
    t.string "sex3"
    t.integer "ecstat3"
    t.integer "age4"
    t.string "sex4"
    t.integer "ecstat4"
    t.integer "age5"
    t.string "sex5"
    t.integer "ecstat5"
    t.integer "age6"
    t.string "sex6"
    t.integer "ecstat6"
    t.integer "age7"
    t.string "sex7"
    t.integer "ecstat7"
    t.integer "age8"
    t.string "sex8"
    t.integer "ecstat8"
    t.integer "homeless"
    t.integer "underoccupation_benefitcap"
    t.integer "leftreg"
    t.integer "reservist"
    t.integer "illness"
    t.integer "preg_occ"
    t.integer "startertenancy"
    t.integer "tenancylength"
    t.integer "tenancy"
    t.string "ppostcode_full"
    t.integer "rsnvac"
    t.integer "unittype_gn"
    t.integer "beds"
    t.integer "offered"
    t.integer "wchair"
    t.integer "earnings"
    t.integer "incfreq"
    t.integer "benefits"
    t.integer "period"
    t.integer "layear"
    t.integer "waityear"
    t.string "postcode_full"
    t.integer "reasonpref"
    t.integer "cbl"
    t.integer "chr"
    t.integer "cap"
    t.string "reasonother"
    t.integer "housingneeds_a"
    t.integer "housingneeds_b"
    t.integer "housingneeds_c"
    t.integer "housingneeds_f"
    t.integer "housingneeds_g"
    t.integer "housingneeds_h"
    t.integer "illness_type_1"
    t.integer "illness_type_2"
    t.integer "illness_type_3"
    t.integer "illness_type_4"
    t.integer "illness_type_8"
    t.integer "illness_type_5"
    t.integer "illness_type_6"
    t.integer "illness_type_7"
    t.integer "illness_type_9"
    t.integer "illness_type_10"
    t.integer "rp_homeless"
    t.integer "rp_insan_unsat"
    t.integer "rp_medwel"
    t.integer "rp_hardship"
    t.integer "rp_dontknow"
    t.string "tenancyother"
    t.integer "net_income_value_check"
    t.string "property_owner_organisation"
    t.string "property_manager_organisation"
    t.string "irproduct_other"
    t.string "purchaser_code"
    t.integer "reason"
    t.string "propcode"
    t.integer "majorrepairs"
    t.string "la"
    t.string "prevloc"
    t.integer "hb"
    t.integer "hbrentshortfall"
    t.integer "property_relet"
    t.datetime "mrcdate", precision: nil
    t.integer "incref"
    t.datetime "startdate", precision: nil
    t.integer "armedforces"
    t.integer "first_time_property_let_as_social_housing"
    t.integer "unitletas"
    t.integer "builtype"
    t.datetime "voiddate", precision: nil
    t.bigint "owning_organisation_id"
    t.bigint "managing_organisation_id"
    t.integer "renttype"
    t.integer "needstype"
    t.integer "lettype"
    t.integer "postcode_known"
    t.boolean "is_la_inferred"
    t.integer "totchild"
    t.integer "totelder"
    t.integer "totadult"
    t.integer "net_income_known"
    t.integer "nocharge"
    t.integer "is_carehome"
    t.integer "household_charge"
    t.integer "referral"
    t.decimal "brent", precision: 10, scale: 2
    t.decimal "scharge", precision: 10, scale: 2
    t.decimal "pscharge", precision: 10, scale: 2
    t.decimal "supcharg", precision: 10, scale: 2
    t.decimal "tcharge", precision: 10, scale: 2
    t.decimal "tshortfall", precision: 10, scale: 2
    t.decimal "chcharge", precision: 10, scale: 2
    t.integer "declaration"
    t.integer "ppcodenk"
    t.integer "previous_la_known"
    t.boolean "is_previous_la_inferred"
    t.integer "age1_known"
    t.integer "age2_known"
    t.integer "age3_known"
    t.integer "age4_known"
    t.integer "age5_known"
    t.integer "age6_known"
    t.integer "age7_known"
    t.integer "age8_known"
    t.integer "ethnic_group"
    t.integer "letting_allocation_unknown"
    t.integer "details_known_2"
    t.integer "details_known_3"
    t.integer "details_known_4"
    t.integer "details_known_5"
    t.integer "details_known_6"
    t.integer "details_known_7"
    t.integer "details_known_8"
    t.integer "rent_type"
    t.integer "has_benefits"
    t.integer "renewal"
    t.decimal "wrent", precision: 10, scale: 2
    t.decimal "wscharge", precision: 10, scale: 2
    t.decimal "wpschrge", precision: 10, scale: 2
    t.decimal "wsupchrg", precision: 10, scale: 2
    t.decimal "wtcharge", precision: 10, scale: 2
    t.decimal "wtshortfall", precision: 10, scale: 2
    t.integer "refused"
    t.integer "housingneeds"
    t.decimal "wchchrg", precision: 10, scale: 2
    t.integer "newprop"
    t.string "relat2"
    t.string "relat3"
    t.string "relat4"
    t.string "relat5"
    t.string "relat6"
    t.string "relat7"
    t.string "relat8"
    t.integer "rent_value_check"
    t.integer "old_form_id"
    t.integer "lar"
    t.integer "irproduct"
    t.string "old_id"
    t.integer "joint"
    t.bigint "created_by_id"
    t.integer "retirement_value_check"
    t.integer "tshortfall_known"
    t.integer "sheltered"
    t.integer "pregnancy_value_check"
    t.integer "hhtype"
    t.integer "new_old"
    t.integer "vacdays"
    t.bigint "scheme_id"
    t.bigint "location_id"
    t.integer "major_repairs_date_value_check"
    t.integer "void_date_value_check"
    t.integer "housingneeds_type"
    t.integer "housingneeds_other"
    t.boolean "unresolved"
    t.bigint "updated_by_id"
    t.index ["created_by_id"], name: "index_lettings_logs_on_created_by_id"
    t.index ["location_id"], name: "index_lettings_logs_on_location_id"
    t.index ["managing_organisation_id"], name: "index_lettings_logs_on_managing_organisation_id"
    t.index ["old_id"], name: "index_lettings_logs_on_old_id", unique: true
    t.index ["owning_organisation_id"], name: "index_lettings_logs_on_owning_organisation_id"
    t.index ["scheme_id"], name: "index_lettings_logs_on_scheme_id"
    t.index ["updated_by_id"], name: "index_lettings_logs_on_updated_by_id"
  end

  create_table "location_deactivation_periods", force: :cascade do |t|
    t.datetime "deactivation_date"
    t.datetime "reactivation_date"
    t.bigint "location_id"
    t.datetime "created_at", null: false
    t.datetime "updated_at", null: false
    t.index ["location_id"], name: "index_location_deactivation_periods_on_location_id"
  end

  create_table "locations", force: :cascade do |t|
    t.string "location_code"
    t.string "postcode"
    t.bigint "scheme_id", null: false
    t.string "name"
    t.datetime "created_at", null: false
    t.datetime "updated_at", null: false
    t.integer "units"
    t.integer "type_of_unit"
    t.string "old_id"
    t.string "old_visible_id"
    t.string "mobility_type"
    t.datetime "startdate", precision: nil
    t.string "location_admin_district"
    t.boolean "confirmed"
    t.index ["old_id"], name: "index_locations_on_old_id", unique: true
    t.index ["scheme_id"], name: "index_locations_on_scheme_id"
  end

  create_table "logs_exports", force: :cascade do |t|
    t.datetime "created_at", default: -> { "CURRENT_TIMESTAMP" }
    t.datetime "started_at", null: false
    t.integer "base_number", default: 1, null: false
    t.integer "increment_number", default: 1, null: false
    t.boolean "empty_export", default: false, null: false
  end

  create_table "organisation_relationships", force: :cascade do |t|
    t.integer "child_organisation_id"
    t.integer "parent_organisation_id"
    t.datetime "created_at", null: false
    t.datetime "updated_at", null: false
    t.index ["child_organisation_id"], name: "index_organisation_relationships_on_child_organisation_id"
    t.index ["parent_organisation_id", "child_organisation_id"], name: "index_org_rel_parent_child_uniq", unique: true
    t.index ["parent_organisation_id"], name: "index_organisation_relationships_on_parent_organisation_id"
  end

  create_table "organisation_rent_periods", force: :cascade do |t|
    t.bigint "organisation_id"
    t.integer "rent_period"
    t.datetime "created_at", null: false
    t.datetime "updated_at", null: false
    t.index ["organisation_id"], name: "index_organisation_rent_periods_on_organisation_id"
  end

  create_table "organisations", force: :cascade do |t|
    t.string "name"
    t.string "phone"
    t.integer "provider_type"
    t.string "address_line1"
    t.string "address_line2"
    t.string "postcode"
    t.boolean "holds_own_stock"
    t.string "other_stock_owners"
    t.string "managing_agents_label"
    t.datetime "created_at", null: false
    t.datetime "updated_at", null: false
    t.boolean "active"
    t.integer "old_association_type"
    t.string "software_supplier_id"
    t.string "housing_management_system"
    t.boolean "choice_based_lettings"
    t.boolean "common_housing_register"
    t.boolean "choice_allocation_policy"
    t.integer "cbl_proportion_percentage"
    t.boolean "enter_affordable_logs"
    t.boolean "owns_affordable_logs"
    t.string "housing_registration_no"
    t.integer "general_needs_units"
    t.integer "supported_housing_units"
    t.integer "unspecified_units"
    t.string "old_org_id"
    t.string "old_visible_id"
    t.index ["old_visible_id"], name: "index_organisations_on_old_visible_id", unique: true
  end

  create_table "sales_logs", force: :cascade do |t|
    t.integer "status", default: 0
    t.datetime "saledate"
    t.datetime "created_at", null: false
    t.datetime "updated_at", null: false
    t.bigint "owning_organisation_id"
    t.bigint "created_by_id"
    t.string "purchid"
    t.integer "type"
    t.integer "ownershipsch"
    t.string "othtype"
    t.integer "jointmore"
    t.integer "jointpur"
    t.integer "beds"
    t.integer "companybuy"
    t.integer "age1"
    t.integer "age1_known"
    t.string "sex1"
    t.integer "national"
    t.string "othernational"
    t.integer "ethnic"
    t.integer "ethnic_group"
    t.integer "buy1livein"
    t.integer "buylivein"
    t.integer "builtype"
    t.integer "proptype"
    t.integer "age2"
    t.integer "age2_known"
    t.string "relat2"
    t.string "sex2"
    t.integer "noint"
    t.integer "buy2livein"
    t.integer "ecstat2"
    t.integer "privacynotice"
    t.integer "ecstat1"
    t.integer "wheel"
    t.integer "hholdcount"
    t.integer "age3"
    t.integer "age3_known"
    t.string "la"
    t.integer "la_known"
    t.integer "income1"
    t.integer "income1nk"
    t.integer "details_known_2"
    t.integer "details_known_3"
    t.integer "details_known_4"
    t.integer "age4"
    t.integer "age4_known"
    t.integer "age5"
    t.integer "age5_known"
    t.integer "age6"
    t.integer "age6_known"
    t.integer "inc1mort"
    t.integer "income2"
    t.integer "income2nk"
    t.integer "savingsnk"
    t.integer "savings"
    t.integer "prevown"
    t.string "sex3"
    t.bigint "updated_by_id"
    t.integer "details_known_1"
    t.integer "income1_value_check"
    t.decimal "mortgage", precision: 10, scale: 2
    t.integer "inc2mort"
    t.integer "mortgage_value_check"
    t.integer "ecstat3"
    t.integer "ecstat4"
    t.integer "ecstat5"
    t.integer "ecstat6"
    t.string "relat3"
    t.string "relat4"
    t.string "relat5"
    t.string "relat6"
    t.integer "hb"
    t.string "sex4"
    t.string "sex5"
    t.string "sex6"
    t.integer "savings_value_check"
    t.integer "deposit_value_check"
    t.integer "frombeds"
    t.integer "staircase"
    t.integer "stairbought"
    t.integer "stairowned"
    t.decimal "mrent", precision: 10, scale: 2
    t.datetime "exdate", precision: nil
    t.integer "exday"
    t.integer "exmonth"
    t.integer "exyear"
    t.integer "resale"
    t.decimal "deposit", precision: 10, scale: 2
    t.decimal "cashdis", precision: 10, scale: 2
    t.integer "disabled"
    t.integer "lanomagr"
    t.integer "wheel_value_check"
    t.integer "soctenant"
    t.decimal "value", precision: 10, scale: 2
    t.decimal "equity", precision: 10, scale: 2
    t.decimal "discount", precision: 10, scale: 2
    t.decimal "grant", precision: 10, scale: 2
    t.integer "pregyrha"
    t.integer "pregla"
    t.integer "pregghb"
    t.integer "pregother"
    t.string "ppostcode_full"
    t.boolean "is_previous_la_inferred"
    t.integer "ppcodenk"
    t.string "ppostc1"
    t.string "ppostc2"
    t.string "prevloc"
    t.integer "previous_la_known"
    t.integer "hhregres"
    t.integer "hhregresstill"
    t.integer "proplen"
    t.integer "mscharge_known"
    t.decimal "mscharge", precision: 10, scale: 2
    t.integer "prevten"
    t.integer "mortgageused"
    t.integer "wchair"
    t.integer "armedforcesspouse"
    t.datetime "hodate", precision: nil
    t.integer "hoday"
    t.integer "homonth"
    t.integer "hoyear"
    t.integer "fromprop"
    t.integer "socprevten"
    t.integer "mortgagelender"
    t.string "mortgagelenderother"
    t.integer "mortlen"
<<<<<<< HEAD
    t.integer "extrabor"
    t.integer "hhmemb"
    t.integer "totadult"
    t.integer "totchild"
    t.integer "hhtype"
=======
>>>>>>> daed7965
    t.string "pcode1"
    t.string "pcode2"
    t.integer "pcodenk"
    t.string "postcode_full"
    t.boolean "is_la_inferred"
<<<<<<< HEAD
=======
    t.integer "extrabor"
    t.integer "hhmemb"
    t.integer "totadult"
    t.integer "totchild"
    t.integer "hhtype"
>>>>>>> daed7965
    t.index ["created_by_id"], name: "index_sales_logs_on_created_by_id"
    t.index ["owning_organisation_id"], name: "index_sales_logs_on_owning_organisation_id"
    t.index ["updated_by_id"], name: "index_sales_logs_on_updated_by_id"
  end

  create_table "scheme_deactivation_periods", force: :cascade do |t|
    t.datetime "deactivation_date"
    t.datetime "reactivation_date"
    t.bigint "scheme_id"
    t.datetime "created_at", null: false
    t.datetime "updated_at", null: false
    t.index ["scheme_id"], name: "index_scheme_deactivation_periods_on_scheme_id"
  end

  create_table "schemes", force: :cascade do |t|
    t.string "service_name"
    t.bigint "owning_organisation_id", null: false
    t.datetime "created_at", null: false
    t.datetime "updated_at", null: false
    t.string "primary_client_group"
    t.string "secondary_client_group"
    t.integer "sensitive"
    t.integer "scheme_type"
    t.integer "registered_under_care_act"
    t.integer "support_type"
    t.string "intended_stay"
    t.datetime "end_date"
    t.integer "has_other_client_group"
    t.string "arrangement_type"
    t.string "old_id"
    t.string "old_visible_id"
    t.integer "total_units"
    t.boolean "confirmed"
    t.index ["owning_organisation_id"], name: "index_schemes_on_owning_organisation_id"
  end

  create_table "users", force: :cascade do |t|
    t.string "email", default: "", null: false
    t.string "encrypted_password", default: "", null: false
    t.string "reset_password_token"
    t.datetime "reset_password_sent_at", precision: nil
    t.datetime "remember_created_at", precision: nil
    t.datetime "created_at", null: false
    t.datetime "updated_at", null: false
    t.string "name"
    t.bigint "organisation_id"
    t.integer "sign_in_count", default: 0, null: false
    t.datetime "current_sign_in_at", precision: nil
    t.datetime "last_sign_in_at", precision: nil
    t.string "current_sign_in_ip"
    t.string "last_sign_in_ip"
    t.integer "role"
    t.string "old_user_id"
    t.string "phone"
    t.integer "failed_attempts", default: 0
    t.string "unlock_token"
    t.datetime "locked_at", precision: nil
    t.boolean "is_dpo", default: false
    t.boolean "is_key_contact", default: false
    t.integer "second_factor_attempts_count", default: 0
    t.string "encrypted_otp_secret_key"
    t.string "encrypted_otp_secret_key_iv"
    t.string "encrypted_otp_secret_key_salt"
    t.string "direct_otp"
    t.datetime "direct_otp_sent_at", precision: nil
    t.datetime "totp_timestamp", precision: nil
    t.boolean "active", default: true
    t.string "confirmation_token"
    t.datetime "confirmed_at", precision: nil
    t.datetime "confirmation_sent_at", precision: nil
    t.string "unconfirmed_email"
    t.index ["confirmation_token"], name: "index_users_on_confirmation_token", unique: true
    t.index ["email"], name: "index_users_on_email", unique: true
    t.index ["encrypted_otp_secret_key"], name: "index_users_on_encrypted_otp_secret_key", unique: true
    t.index ["organisation_id"], name: "index_users_on_organisation_id"
    t.index ["reset_password_token"], name: "index_users_on_reset_password_token", unique: true
    t.index ["unlock_token"], name: "index_users_on_unlock_token", unique: true
  end

  create_table "versions", force: :cascade do |t|
    t.string "item_type", limit: 191, null: false
    t.bigint "item_id", null: false
    t.string "event", null: false
    t.string "whodunnit"
    t.text "object"
    t.datetime "created_at"
    t.text "object_changes"
    t.index ["item_type", "item_id"], name: "index_versions_on_item_type_and_item_id"
  end

  add_foreign_key "lettings_logs", "locations"
  add_foreign_key "lettings_logs", "organisations", column: "owning_organisation_id", on_delete: :cascade
  add_foreign_key "lettings_logs", "schemes"
  add_foreign_key "locations", "schemes"
  add_foreign_key "organisation_relationships", "organisations", column: "child_organisation_id"
  add_foreign_key "organisation_relationships", "organisations", column: "parent_organisation_id"
  add_foreign_key "sales_logs", "organisations", column: "owning_organisation_id", on_delete: :cascade
  add_foreign_key "schemes", "organisations", column: "owning_organisation_id", on_delete: :cascade
  add_foreign_key "users", "organisations", on_delete: :cascade
end<|MERGE_RESOLUTION|>--- conflicted
+++ resolved
@@ -365,6 +365,7 @@
     t.datetime "created_at", null: false
     t.datetime "updated_at", null: false
     t.bigint "owning_organisation_id"
+    t.bigint "managing_organisation_id"
     t.bigint "created_by_id"
     t.string "purchid"
     t.integer "type"
@@ -487,28 +488,18 @@
     t.integer "mortgagelender"
     t.string "mortgagelenderother"
     t.integer "mortlen"
-<<<<<<< HEAD
+    t.string "pcode1"
+    t.string "pcode2"
+    t.integer "pcodenk"
+    t.string "postcode_full"
+    t.boolean "is_la_inferred"
     t.integer "extrabor"
     t.integer "hhmemb"
     t.integer "totadult"
     t.integer "totchild"
     t.integer "hhtype"
-=======
->>>>>>> daed7965
-    t.string "pcode1"
-    t.string "pcode2"
-    t.integer "pcodenk"
-    t.string "postcode_full"
-    t.boolean "is_la_inferred"
-<<<<<<< HEAD
-=======
-    t.integer "extrabor"
-    t.integer "hhmemb"
-    t.integer "totadult"
-    t.integer "totchild"
-    t.integer "hhtype"
->>>>>>> daed7965
     t.index ["created_by_id"], name: "index_sales_logs_on_created_by_id"
+    t.index ["managing_organisation_id"], name: "index_sales_logs_on_managing_organisation_id"
     t.index ["owning_organisation_id"], name: "index_sales_logs_on_owning_organisation_id"
     t.index ["updated_by_id"], name: "index_sales_logs_on_updated_by_id"
   end
