# This file is auto-generated from the current state of the database. Instead
# of editing this file, please use the migrations feature of Active Record to
# incrementally modify your database, and then regenerate this schema definition.
#
# This file is the source Rails uses to define your schema when running `bin/rails
# db:schema:load`. When creating a new database, `bin/rails db:schema:load` tends to
# be faster and is potentially less error prone than running all of your
# migrations from scratch. Old migrations may fail to apply correctly if those
# migrations use external dependencies or application code.
#
# It's strongly recommended that you check this file into your version control system.

<<<<<<< HEAD
ActiveRecord::Schema[7.0].define(version: 2023_02_13_140932) do
=======
ActiveRecord::Schema[7.0].define(version: 2023_02_10_143120) do
>>>>>>> f1c7b818
  # These are extensions that must be enabled in order to support this database
  enable_extension "plpgsql"

  create_table "bulk_upload_errors", force: :cascade do |t|
    t.bigint "bulk_upload_id"
    t.text "cell"
    t.text "row"
    t.text "tenant_code"
    t.text "property_ref"
    t.text "purchaser_code"
    t.text "field"
    t.text "error"
    t.datetime "created_at", null: false
    t.datetime "updated_at", null: false
    t.text "col"
    t.index ["bulk_upload_id"], name: "index_bulk_upload_errors_on_bulk_upload_id"
  end

  create_table "bulk_uploads", force: :cascade do |t|
    t.bigint "user_id"
    t.text "log_type", null: false
    t.integer "year", null: false
    t.uuid "identifier", null: false
    t.datetime "created_at", null: false
    t.datetime "updated_at", null: false
    t.text "filename"
    t.integer "needstype"
    t.index ["identifier"], name: "index_bulk_uploads_on_identifier", unique: true
    t.index ["user_id"], name: "index_bulk_uploads_on_user_id"
  end

  create_table "data_protection_confirmations", force: :cascade do |t|
    t.bigint "organisation_id"
    t.bigint "data_protection_officer_id"
    t.boolean "confirmed"
    t.string "old_id"
    t.string "old_org_id"
    t.datetime "created_at", null: false
    t.datetime "updated_at", null: false
    t.index ["data_protection_officer_id"], name: "dpo_user_id"
    t.index ["organisation_id", "data_protection_officer_id", "confirmed"], name: "data_protection_confirmations_unique", unique: true
    t.index ["organisation_id"], name: "index_data_protection_confirmations_on_organisation_id"
  end

  create_table "la_rent_ranges", force: :cascade do |t|
    t.integer "ranges_rent_id"
    t.integer "lettype"
    t.string "la"
    t.integer "beds"
    t.decimal "soft_min", precision: 10, scale: 2
    t.decimal "soft_max", precision: 10, scale: 2
    t.decimal "hard_min", precision: 10, scale: 2
    t.decimal "hard_max", precision: 10, scale: 2
    t.integer "start_year"
    t.datetime "created_at", null: false
    t.datetime "updated_at", null: false
    t.index ["start_year", "lettype", "beds", "la"], name: "index_la_rent_ranges_on_start_year_and_lettype_and_beds_and_la", unique: true
  end

  create_table "la_sale_ranges", force: :cascade do |t|
    t.string "la"
    t.integer "bedrooms"
    t.decimal "soft_min", precision: 10, scale: 2
    t.decimal "soft_max", precision: 10, scale: 2
    t.integer "start_year"
    t.datetime "created_at", null: false
    t.datetime "updated_at", null: false
    t.index ["start_year", "bedrooms", "la"], name: "index_la_sale_ranges_on_start_year_bedrooms_la", unique: true
  end

  create_table "legacy_users", force: :cascade do |t|
    t.string "old_user_id"
    t.integer "user_id"
    t.datetime "created_at", null: false
    t.datetime "updated_at", null: false
    t.index ["old_user_id"], name: "index_legacy_users_on_old_user_id", unique: true
  end

  create_table "lettings_logs", force: :cascade do |t|
    t.integer "status", default: 0
    t.datetime "created_at", null: false
    t.datetime "updated_at", null: false
    t.string "tenancycode"
    t.integer "age1"
    t.string "sex1"
    t.integer "ethnic"
    t.integer "national"
    t.integer "prevten"
    t.integer "ecstat1"
    t.integer "hhmemb"
    t.integer "age2"
    t.string "sex2"
    t.integer "ecstat2"
    t.integer "age3"
    t.string "sex3"
    t.integer "ecstat3"
    t.integer "age4"
    t.string "sex4"
    t.integer "ecstat4"
    t.integer "age5"
    t.string "sex5"
    t.integer "ecstat5"
    t.integer "age6"
    t.string "sex6"
    t.integer "ecstat6"
    t.integer "age7"
    t.string "sex7"
    t.integer "ecstat7"
    t.integer "age8"
    t.string "sex8"
    t.integer "ecstat8"
    t.integer "homeless"
    t.integer "underoccupation_benefitcap"
    t.integer "leftreg"
    t.integer "reservist"
    t.integer "illness"
    t.integer "preg_occ"
    t.integer "startertenancy"
    t.integer "tenancylength"
    t.integer "tenancy"
    t.string "ppostcode_full"
    t.integer "rsnvac"
    t.integer "unittype_gn"
    t.integer "beds"
    t.integer "offered"
    t.integer "wchair"
    t.integer "earnings"
    t.integer "incfreq"
    t.integer "benefits"
    t.integer "period"
    t.integer "layear"
    t.integer "waityear"
    t.string "postcode_full"
    t.integer "reasonpref"
    t.integer "cbl"
    t.integer "chr"
    t.integer "cap"
    t.string "reasonother"
    t.integer "housingneeds_a"
    t.integer "housingneeds_b"
    t.integer "housingneeds_c"
    t.integer "housingneeds_f"
    t.integer "housingneeds_g"
    t.integer "housingneeds_h"
    t.integer "illness_type_1"
    t.integer "illness_type_2"
    t.integer "illness_type_3"
    t.integer "illness_type_4"
    t.integer "illness_type_8"
    t.integer "illness_type_5"
    t.integer "illness_type_6"
    t.integer "illness_type_7"
    t.integer "illness_type_9"
    t.integer "illness_type_10"
    t.integer "rp_homeless"
    t.integer "rp_insan_unsat"
    t.integer "rp_medwel"
    t.integer "rp_hardship"
    t.integer "rp_dontknow"
    t.string "tenancyother"
    t.integer "net_income_value_check"
    t.string "property_owner_organisation"
    t.string "property_manager_organisation"
    t.string "irproduct_other"
    t.string "purchaser_code"
    t.integer "reason"
    t.string "propcode"
    t.integer "majorrepairs"
    t.string "la"
    t.string "prevloc"
    t.integer "hb"
    t.integer "hbrentshortfall"
    t.integer "property_relet"
    t.datetime "mrcdate", precision: nil
    t.integer "incref"
    t.datetime "startdate", precision: nil
    t.integer "armedforces"
    t.integer "first_time_property_let_as_social_housing"
    t.integer "unitletas"
    t.integer "builtype"
    t.datetime "voiddate", precision: nil
    t.bigint "owning_organisation_id"
    t.bigint "managing_organisation_id"
    t.integer "renttype"
    t.integer "needstype"
    t.integer "lettype"
    t.integer "postcode_known"
    t.boolean "is_la_inferred"
    t.integer "totchild"
    t.integer "totelder"
    t.integer "totadult"
    t.integer "net_income_known"
    t.integer "nocharge"
    t.integer "is_carehome"
    t.integer "household_charge"
    t.integer "referral"
    t.decimal "brent", precision: 10, scale: 2
    t.decimal "scharge", precision: 10, scale: 2
    t.decimal "pscharge", precision: 10, scale: 2
    t.decimal "supcharg", precision: 10, scale: 2
    t.decimal "tcharge", precision: 10, scale: 2
    t.decimal "tshortfall", precision: 10, scale: 2
    t.decimal "chcharge", precision: 10, scale: 2
    t.integer "declaration"
    t.integer "ppcodenk"
    t.integer "previous_la_known"
    t.boolean "is_previous_la_inferred"
    t.integer "age1_known"
    t.integer "age2_known"
    t.integer "age3_known"
    t.integer "age4_known"
    t.integer "age5_known"
    t.integer "age6_known"
    t.integer "age7_known"
    t.integer "age8_known"
    t.integer "ethnic_group"
    t.integer "letting_allocation_unknown"
    t.integer "details_known_2"
    t.integer "details_known_3"
    t.integer "details_known_4"
    t.integer "details_known_5"
    t.integer "details_known_6"
    t.integer "details_known_7"
    t.integer "details_known_8"
    t.integer "rent_type"
    t.integer "has_benefits"
    t.integer "renewal"
    t.decimal "wrent", precision: 10, scale: 2
    t.decimal "wscharge", precision: 10, scale: 2
    t.decimal "wpschrge", precision: 10, scale: 2
    t.decimal "wsupchrg", precision: 10, scale: 2
    t.decimal "wtcharge", precision: 10, scale: 2
    t.decimal "wtshortfall", precision: 10, scale: 2
    t.integer "refused"
    t.integer "housingneeds"
    t.decimal "wchchrg", precision: 10, scale: 2
    t.integer "newprop"
    t.string "relat2"
    t.string "relat3"
    t.string "relat4"
    t.string "relat5"
    t.string "relat6"
    t.string "relat7"
    t.string "relat8"
    t.integer "rent_value_check"
    t.integer "old_form_id"
    t.integer "lar"
    t.integer "irproduct"
    t.string "old_id"
    t.integer "joint"
    t.bigint "created_by_id"
    t.integer "retirement_value_check"
    t.integer "tshortfall_known"
    t.integer "sheltered"
    t.integer "pregnancy_value_check"
    t.integer "hhtype"
    t.integer "new_old"
    t.integer "vacdays"
    t.bigint "scheme_id"
    t.bigint "location_id"
    t.integer "major_repairs_date_value_check"
    t.integer "void_date_value_check"
    t.integer "housingneeds_type"
    t.integer "housingneeds_other"
    t.boolean "unresolved"
    t.bigint "updated_by_id"
    t.bigint "bulk_upload_id"
    t.index ["bulk_upload_id"], name: "index_lettings_logs_on_bulk_upload_id"
    t.index ["created_by_id"], name: "index_lettings_logs_on_created_by_id"
    t.index ["location_id"], name: "index_lettings_logs_on_location_id"
    t.index ["managing_organisation_id"], name: "index_lettings_logs_on_managing_organisation_id"
    t.index ["old_id"], name: "index_lettings_logs_on_old_id", unique: true
    t.index ["owning_organisation_id"], name: "index_lettings_logs_on_owning_organisation_id"
    t.index ["scheme_id"], name: "index_lettings_logs_on_scheme_id"
    t.index ["updated_by_id"], name: "index_lettings_logs_on_updated_by_id"
  end

  create_table "location_deactivation_periods", force: :cascade do |t|
    t.datetime "deactivation_date"
    t.datetime "reactivation_date"
    t.bigint "location_id"
    t.datetime "created_at", null: false
    t.datetime "updated_at", null: false
    t.index ["location_id"], name: "index_location_deactivation_periods_on_location_id"
  end

  create_table "locations", force: :cascade do |t|
    t.string "location_code"
    t.string "postcode"
    t.bigint "scheme_id", null: false
    t.string "name"
    t.datetime "created_at", null: false
    t.datetime "updated_at", null: false
    t.integer "units"
    t.integer "type_of_unit"
    t.string "old_id"
    t.string "old_visible_id"
    t.string "mobility_type"
    t.datetime "startdate", precision: nil
    t.string "location_admin_district"
    t.boolean "confirmed"
    t.index ["old_id"], name: "index_locations_on_old_id", unique: true
    t.index ["scheme_id"], name: "index_locations_on_scheme_id"
  end

  create_table "logs_exports", force: :cascade do |t|
    t.datetime "created_at", default: -> { "CURRENT_TIMESTAMP" }
    t.datetime "started_at", null: false
    t.integer "base_number", default: 1, null: false
    t.integer "increment_number", default: 1, null: false
    t.boolean "empty_export", default: false, null: false
  end

  create_table "organisation_relationships", force: :cascade do |t|
    t.integer "child_organisation_id"
    t.integer "parent_organisation_id"
    t.datetime "created_at", null: false
    t.datetime "updated_at", null: false
    t.index ["child_organisation_id"], name: "index_organisation_relationships_on_child_organisation_id"
    t.index ["parent_organisation_id", "child_organisation_id"], name: "index_org_rel_parent_child_uniq", unique: true
    t.index ["parent_organisation_id"], name: "index_organisation_relationships_on_parent_organisation_id"
  end

  create_table "organisation_rent_periods", force: :cascade do |t|
    t.bigint "organisation_id"
    t.integer "rent_period"
    t.datetime "created_at", null: false
    t.datetime "updated_at", null: false
    t.index ["organisation_id"], name: "index_organisation_rent_periods_on_organisation_id"
  end

  create_table "organisations", force: :cascade do |t|
    t.string "name"
    t.string "phone"
    t.integer "provider_type"
    t.string "address_line1"
    t.string "address_line2"
    t.string "postcode"
    t.boolean "holds_own_stock"
    t.string "other_stock_owners"
    t.string "managing_agents_label"
    t.datetime "created_at", null: false
    t.datetime "updated_at", null: false
    t.boolean "active"
    t.integer "old_association_type"
    t.string "software_supplier_id"
    t.string "housing_management_system"
    t.boolean "choice_based_lettings"
    t.boolean "common_housing_register"
    t.boolean "choice_allocation_policy"
    t.integer "cbl_proportion_percentage"
    t.boolean "enter_affordable_logs"
    t.boolean "owns_affordable_logs"
    t.string "housing_registration_no"
    t.integer "general_needs_units"
    t.integer "supported_housing_units"
    t.integer "unspecified_units"
    t.string "old_org_id"
    t.string "old_visible_id"
    t.index ["old_visible_id"], name: "index_organisations_on_old_visible_id", unique: true
  end

  create_table "sales_logs", force: :cascade do |t|
    t.integer "status", default: 0
    t.datetime "saledate"
    t.datetime "created_at", null: false
    t.datetime "updated_at", null: false
    t.bigint "owning_organisation_id"
    t.bigint "created_by_id"
    t.string "purchid"
    t.integer "type"
    t.integer "ownershipsch"
    t.string "othtype"
    t.integer "jointmore"
    t.integer "jointpur"
    t.integer "beds"
    t.integer "companybuy"
    t.integer "age1"
    t.integer "age1_known"
    t.string "sex1"
    t.integer "national"
    t.string "othernational"
    t.integer "ethnic"
    t.integer "ethnic_group"
    t.integer "buy1livein"
    t.integer "buylivein"
    t.integer "builtype"
    t.integer "proptype"
    t.integer "age2"
    t.integer "age2_known"
    t.string "relat2"
    t.string "sex2"
    t.integer "noint"
    t.integer "buy2livein"
    t.integer "ecstat2"
    t.integer "privacynotice"
    t.integer "ecstat1"
    t.integer "wheel"
    t.integer "hholdcount"
    t.integer "age3"
    t.integer "age3_known"
    t.string "la"
    t.integer "la_known"
    t.integer "income1"
    t.integer "income1nk"
    t.integer "details_known_2"
    t.integer "details_known_3"
    t.integer "details_known_4"
    t.integer "age4"
    t.integer "age4_known"
    t.integer "age5"
    t.integer "age5_known"
    t.integer "age6"
    t.integer "age6_known"
    t.integer "inc1mort"
    t.integer "income2"
    t.integer "income2nk"
    t.integer "savingsnk"
    t.integer "savings"
    t.integer "prevown"
    t.string "sex3"
    t.bigint "updated_by_id"
    t.integer "income1_value_check"
    t.decimal "mortgage", precision: 10, scale: 2
    t.integer "inc2mort"
    t.integer "mortgage_value_check"
    t.integer "ecstat3"
    t.integer "ecstat4"
    t.integer "ecstat5"
    t.integer "ecstat6"
    t.string "relat3"
    t.string "relat4"
    t.string "relat5"
    t.string "relat6"
    t.integer "hb"
    t.string "sex4"
    t.string "sex5"
    t.string "sex6"
    t.integer "savings_value_check"
    t.integer "deposit_value_check"
    t.integer "frombeds"
    t.integer "staircase"
    t.integer "stairbought"
    t.integer "stairowned"
    t.decimal "mrent", precision: 10, scale: 2
    t.datetime "exdate", precision: nil
    t.integer "exday"
    t.integer "exmonth"
    t.integer "exyear"
    t.integer "resale"
    t.decimal "deposit", precision: 10, scale: 2
    t.decimal "cashdis", precision: 10, scale: 2
    t.integer "disabled"
    t.integer "lanomagr"
    t.integer "wheel_value_check"
    t.integer "soctenant"
    t.decimal "value", precision: 10, scale: 2
    t.decimal "equity", precision: 10, scale: 2
    t.decimal "discount", precision: 10, scale: 2
    t.decimal "grant", precision: 10, scale: 2
    t.integer "pregyrha"
    t.integer "pregla"
    t.integer "pregghb"
    t.integer "pregother"
    t.string "ppostcode_full"
    t.boolean "is_previous_la_inferred"
    t.integer "ppcodenk"
    t.string "ppostc1"
    t.string "ppostc2"
    t.string "prevloc"
    t.integer "previous_la_known"
    t.integer "hhregres"
    t.integer "hhregresstill"
    t.integer "proplen"
    t.integer "mscharge_known"
    t.decimal "mscharge", precision: 10, scale: 2
    t.integer "prevten"
    t.integer "mortgageused"
    t.integer "wchair"
    t.integer "armedforcesspouse"
    t.datetime "hodate", precision: nil
    t.integer "hoday"
    t.integer "homonth"
    t.integer "hoyear"
    t.integer "fromprop"
    t.integer "socprevten"
    t.integer "mortgagelender"
    t.string "mortgagelenderother"
    t.integer "mortlen"
    t.integer "extrabor"
    t.integer "hhmemb"
    t.integer "totadult"
    t.integer "totchild"
    t.integer "hhtype"
    t.string "pcode1"
    t.string "pcode2"
    t.integer "pcodenk"
    t.string "postcode_full"
    t.boolean "is_la_inferred"
    t.bigint "bulk_upload_id"
    t.integer "retirement_value_check"
    t.integer "hodate_check"
    t.integer "extrabor_value_check"
    t.integer "deposit_and_mortgage_value_check"
    t.integer "shared_ownership_deposit_value_check"
    t.integer "grant_value_check"
    t.integer "value_value_check"
    t.integer "old_persons_shared_ownership_value_check"
    t.integer "staircase_bought_value_check"
    t.integer "income2_value_check"
    t.integer "monthly_charges_value_check"
    t.integer "details_known_5"
    t.integer "details_known_6"
    t.integer "saledate_check"
    t.integer "prevshared"
<<<<<<< HEAD
    t.integer "proplen_asked"
=======
    t.integer "staircasesale"
    t.integer "ethnic_group2"
    t.integer "ethnicbuy2"
>>>>>>> f1c7b818
    t.index ["bulk_upload_id"], name: "index_sales_logs_on_bulk_upload_id"
    t.index ["created_by_id"], name: "index_sales_logs_on_created_by_id"
    t.index ["owning_organisation_id"], name: "index_sales_logs_on_owning_organisation_id"
    t.index ["updated_by_id"], name: "index_sales_logs_on_updated_by_id"
  end

  create_table "scheme_deactivation_periods", force: :cascade do |t|
    t.datetime "deactivation_date"
    t.datetime "reactivation_date"
    t.bigint "scheme_id"
    t.datetime "created_at", null: false
    t.datetime "updated_at", null: false
    t.index ["scheme_id"], name: "index_scheme_deactivation_periods_on_scheme_id"
  end

  create_table "schemes", force: :cascade do |t|
    t.string "service_name"
    t.bigint "owning_organisation_id", null: false
    t.datetime "created_at", null: false
    t.datetime "updated_at", null: false
    t.string "primary_client_group"
    t.string "secondary_client_group"
    t.integer "sensitive"
    t.integer "scheme_type"
    t.integer "registered_under_care_act"
    t.integer "support_type"
    t.string "intended_stay"
    t.datetime "end_date"
    t.integer "has_other_client_group"
    t.string "arrangement_type"
    t.string "old_id"
    t.string "old_visible_id"
    t.integer "total_units"
    t.boolean "confirmed"
    t.index ["owning_organisation_id"], name: "index_schemes_on_owning_organisation_id"
  end

  create_table "users", force: :cascade do |t|
    t.string "email", default: "", null: false
    t.string "encrypted_password", default: "", null: false
    t.string "reset_password_token"
    t.datetime "reset_password_sent_at", precision: nil
    t.datetime "remember_created_at", precision: nil
    t.datetime "created_at", null: false
    t.datetime "updated_at", null: false
    t.string "name"
    t.bigint "organisation_id"
    t.integer "sign_in_count", default: 0, null: false
    t.datetime "current_sign_in_at", precision: nil
    t.datetime "last_sign_in_at", precision: nil
    t.string "current_sign_in_ip"
    t.string "last_sign_in_ip"
    t.integer "role"
    t.string "old_user_id"
    t.string "phone"
    t.integer "failed_attempts", default: 0
    t.string "unlock_token"
    t.datetime "locked_at", precision: nil
    t.boolean "is_dpo", default: false
    t.boolean "is_key_contact", default: false
    t.integer "second_factor_attempts_count", default: 0
    t.string "encrypted_otp_secret_key"
    t.string "encrypted_otp_secret_key_iv"
    t.string "encrypted_otp_secret_key_salt"
    t.string "direct_otp"
    t.datetime "direct_otp_sent_at", precision: nil
    t.datetime "totp_timestamp", precision: nil
    t.boolean "active", default: true
    t.string "confirmation_token"
    t.datetime "confirmed_at", precision: nil
    t.datetime "confirmation_sent_at", precision: nil
    t.string "unconfirmed_email"
    t.boolean "initial_confirmation_sent"
    t.index ["confirmation_token"], name: "index_users_on_confirmation_token", unique: true
    t.index ["email"], name: "index_users_on_email", unique: true
    t.index ["encrypted_otp_secret_key"], name: "index_users_on_encrypted_otp_secret_key", unique: true
    t.index ["organisation_id"], name: "index_users_on_organisation_id"
    t.index ["reset_password_token"], name: "index_users_on_reset_password_token", unique: true
    t.index ["unlock_token"], name: "index_users_on_unlock_token", unique: true
  end

  create_table "versions", force: :cascade do |t|
    t.string "item_type", limit: 191, null: false
    t.bigint "item_id", null: false
    t.string "event", null: false
    t.string "whodunnit"
    t.text "object"
    t.datetime "created_at"
    t.text "object_changes"
    t.index ["item_type", "item_id"], name: "index_versions_on_item_type_and_item_id"
  end

  add_foreign_key "lettings_logs", "locations"
  add_foreign_key "lettings_logs", "organisations", column: "owning_organisation_id", on_delete: :cascade
  add_foreign_key "lettings_logs", "schemes"
  add_foreign_key "locations", "schemes"
  add_foreign_key "organisation_relationships", "organisations", column: "child_organisation_id"
  add_foreign_key "organisation_relationships", "organisations", column: "parent_organisation_id"
  add_foreign_key "sales_logs", "organisations", column: "owning_organisation_id", on_delete: :cascade
  add_foreign_key "schemes", "organisations", column: "owning_organisation_id", on_delete: :cascade
  add_foreign_key "users", "organisations", on_delete: :cascade
end<|MERGE_RESOLUTION|>--- conflicted
+++ resolved
@@ -10,11 +10,7 @@
 #
 # It's strongly recommended that you check this file into your version control system.
 
-<<<<<<< HEAD
-ActiveRecord::Schema[7.0].define(version: 2023_02_13_140932) do
-=======
 ActiveRecord::Schema[7.0].define(version: 2023_02_10_143120) do
->>>>>>> f1c7b818
   # These are extensions that must be enabled in order to support this database
   enable_extension "plpgsql"
 
@@ -530,13 +526,9 @@
     t.integer "details_known_6"
     t.integer "saledate_check"
     t.integer "prevshared"
-<<<<<<< HEAD
-    t.integer "proplen_asked"
-=======
     t.integer "staircasesale"
     t.integer "ethnic_group2"
     t.integer "ethnicbuy2"
->>>>>>> f1c7b818
     t.index ["bulk_upload_id"], name: "index_sales_logs_on_bulk_upload_id"
     t.index ["created_by_id"], name: "index_sales_logs_on_created_by_id"
     t.index ["owning_organisation_id"], name: "index_sales_logs_on_owning_organisation_id"
