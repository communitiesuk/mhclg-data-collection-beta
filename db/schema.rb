# This file is auto-generated from the current state of the database. Instead
# of editing this file, please use the migrations feature of Active Record to
# incrementally modify your database, and then regenerate this schema definition.
#
# This file is the source Rails uses to define your schema when running `bin/rails
# db:schema:load`. When creating a new database, `bin/rails db:schema:load` tends to
# be faster and is potentially less error prone than running all of your
# migrations from scratch. Old migrations may fail to apply correctly if those
# migrations use external dependencies or application code.
#
# It's strongly recommended that you check this file into your version control system.

ActiveRecord::Schema[7.0].define(version: 2023_03_20_084057) do
  # These are extensions that must be enabled in order to support this database
  enable_extension "plpgsql"

  create_table "bulk_upload_errors", force: :cascade do |t|
    t.bigint "bulk_upload_id"
    t.text "cell"
    t.text "row"
    t.text "tenant_code"
    t.text "property_ref"
    t.text "purchaser_code"
    t.text "field"
    t.text "error"
    t.datetime "created_at", null: false
    t.datetime "updated_at", null: false
    t.text "col"
    t.text "category"
    t.index ["bulk_upload_id"], name: "index_bulk_upload_errors_on_bulk_upload_id"
  end

  create_table "bulk_uploads", force: :cascade do |t|
    t.bigint "user_id"
    t.text "log_type", null: false
    t.integer "year", null: false
    t.uuid "identifier", null: false
    t.datetime "created_at", null: false
    t.datetime "updated_at", null: false
    t.text "filename"
    t.integer "needstype"
    t.index ["identifier"], name: "index_bulk_uploads_on_identifier", unique: true
    t.index ["user_id"], name: "index_bulk_uploads_on_user_id"
  end

  create_table "data_protection_confirmations", force: :cascade do |t|
    t.bigint "organisation_id"
    t.bigint "data_protection_officer_id"
    t.boolean "confirmed"
    t.string "old_id"
    t.string "old_org_id"
    t.datetime "created_at", null: false
    t.datetime "updated_at", null: false
    t.index ["data_protection_officer_id"], name: "dpo_user_id"
    t.index ["organisation_id", "data_protection_officer_id", "confirmed"], name: "data_protection_confirmations_unique", unique: true
    t.index ["organisation_id"], name: "index_data_protection_confirmations_on_organisation_id"
  end

  create_table "la_rent_ranges", force: :cascade do |t|
    t.integer "ranges_rent_id"
    t.integer "lettype"
    t.string "la"
    t.integer "beds"
    t.decimal "soft_min", precision: 10, scale: 2
    t.decimal "soft_max", precision: 10, scale: 2
    t.decimal "hard_min", precision: 10, scale: 2
    t.decimal "hard_max", precision: 10, scale: 2
    t.integer "start_year"
    t.datetime "created_at", null: false
    t.datetime "updated_at", null: false
    t.index ["start_year", "lettype", "beds", "la"], name: "index_la_rent_ranges_on_start_year_and_lettype_and_beds_and_la", unique: true
  end

  create_table "la_sale_ranges", force: :cascade do |t|
    t.string "la"
    t.integer "bedrooms"
    t.decimal "soft_min", precision: 10, scale: 2
    t.decimal "soft_max", precision: 10, scale: 2
    t.integer "start_year"
    t.datetime "created_at", null: false
    t.datetime "updated_at", null: false
    t.index ["start_year", "bedrooms", "la"], name: "index_la_sale_ranges_on_start_year_bedrooms_la", unique: true
  end

  create_table "legacy_users", force: :cascade do |t|
    t.string "old_user_id"
    t.integer "user_id"
    t.datetime "created_at", null: false
    t.datetime "updated_at", null: false
    t.index ["old_user_id"], name: "index_legacy_users_on_old_user_id", unique: true
  end

  create_table "lettings_logs", force: :cascade do |t|
    t.integer "status", default: 0
    t.datetime "created_at", null: false
    t.datetime "updated_at", null: false
    t.string "tenancycode"
    t.integer "age1"
    t.string "sex1"
    t.integer "ethnic"
    t.integer "national"
    t.integer "prevten"
    t.integer "ecstat1"
    t.integer "hhmemb"
    t.integer "age2"
    t.string "sex2"
    t.integer "ecstat2"
    t.integer "age3"
    t.string "sex3"
    t.integer "ecstat3"
    t.integer "age4"
    t.string "sex4"
    t.integer "ecstat4"
    t.integer "age5"
    t.string "sex5"
    t.integer "ecstat5"
    t.integer "age6"
    t.string "sex6"
    t.integer "ecstat6"
    t.integer "age7"
    t.string "sex7"
    t.integer "ecstat7"
    t.integer "age8"
    t.string "sex8"
    t.integer "ecstat8"
    t.integer "homeless"
    t.integer "underoccupation_benefitcap"
    t.integer "leftreg"
    t.integer "reservist"
    t.integer "illness"
    t.integer "preg_occ"
    t.integer "startertenancy"
    t.integer "tenancylength"
    t.integer "tenancy"
    t.string "ppostcode_full"
    t.integer "rsnvac"
    t.integer "unittype_gn"
    t.integer "beds"
    t.integer "offered"
    t.integer "wchair"
    t.integer "earnings"
    t.integer "incfreq"
    t.integer "benefits"
    t.integer "period"
    t.integer "layear"
    t.integer "waityear"
    t.string "postcode_full"
    t.integer "reasonpref"
    t.integer "cbl"
    t.integer "chr"
    t.integer "cap"
    t.string "reasonother"
    t.integer "housingneeds_a"
    t.integer "housingneeds_b"
    t.integer "housingneeds_c"
    t.integer "housingneeds_f"
    t.integer "housingneeds_g"
    t.integer "housingneeds_h"
    t.integer "illness_type_1"
    t.integer "illness_type_2"
    t.integer "illness_type_3"
    t.integer "illness_type_4"
    t.integer "illness_type_8"
    t.integer "illness_type_5"
    t.integer "illness_type_6"
    t.integer "illness_type_7"
    t.integer "illness_type_9"
    t.integer "illness_type_10"
    t.integer "rp_homeless"
    t.integer "rp_insan_unsat"
    t.integer "rp_medwel"
    t.integer "rp_hardship"
    t.integer "rp_dontknow"
    t.string "tenancyother"
    t.integer "net_income_value_check"
    t.string "property_owner_organisation"
    t.string "property_manager_organisation"
    t.string "irproduct_other"
    t.string "purchaser_code"
    t.integer "reason"
    t.string "propcode"
    t.integer "majorrepairs"
    t.string "la"
    t.string "prevloc"
    t.integer "hb"
    t.integer "hbrentshortfall"
    t.integer "property_relet"
    t.datetime "mrcdate", precision: nil
    t.integer "incref"
    t.datetime "startdate", precision: nil
    t.integer "armedforces"
    t.integer "first_time_property_let_as_social_housing"
    t.integer "unitletas"
    t.integer "builtype"
    t.datetime "voiddate", precision: nil
    t.bigint "owning_organisation_id"
    t.bigint "managing_organisation_id"
    t.integer "renttype"
    t.integer "needstype"
    t.integer "lettype"
    t.integer "postcode_known"
    t.boolean "is_la_inferred"
    t.integer "totchild"
    t.integer "totelder"
    t.integer "totadult"
    t.integer "net_income_known"
    t.integer "nocharge"
    t.integer "is_carehome"
    t.integer "household_charge"
    t.integer "referral"
    t.decimal "brent", precision: 10, scale: 2
    t.decimal "scharge", precision: 10, scale: 2
    t.decimal "pscharge", precision: 10, scale: 2
    t.decimal "supcharg", precision: 10, scale: 2
    t.decimal "tcharge", precision: 10, scale: 2
    t.decimal "tshortfall", precision: 10, scale: 2
    t.decimal "chcharge", precision: 10, scale: 2
    t.integer "declaration"
    t.integer "ppcodenk"
    t.integer "previous_la_known"
    t.boolean "is_previous_la_inferred"
    t.integer "age1_known"
    t.integer "age2_known"
    t.integer "age3_known"
    t.integer "age4_known"
    t.integer "age5_known"
    t.integer "age6_known"
    t.integer "age7_known"
    t.integer "age8_known"
    t.integer "ethnic_group"
    t.integer "letting_allocation_unknown"
    t.integer "details_known_2"
    t.integer "details_known_3"
    t.integer "details_known_4"
    t.integer "details_known_5"
    t.integer "details_known_6"
    t.integer "details_known_7"
    t.integer "details_known_8"
    t.integer "rent_type"
    t.integer "has_benefits"
    t.integer "renewal"
    t.decimal "wrent", precision: 10, scale: 2
    t.decimal "wscharge", precision: 10, scale: 2
    t.decimal "wpschrge", precision: 10, scale: 2
    t.decimal "wsupchrg", precision: 10, scale: 2
    t.decimal "wtcharge", precision: 10, scale: 2
    t.decimal "wtshortfall", precision: 10, scale: 2
    t.integer "refused"
    t.integer "housingneeds"
    t.decimal "wchchrg", precision: 10, scale: 2
    t.integer "newprop"
    t.string "relat2"
    t.string "relat3"
    t.string "relat4"
    t.string "relat5"
    t.string "relat6"
    t.string "relat7"
    t.string "relat8"
    t.integer "rent_value_check"
    t.integer "old_form_id"
    t.integer "lar"
    t.integer "irproduct"
    t.string "old_id"
    t.integer "joint"
    t.bigint "created_by_id"
    t.integer "retirement_value_check"
    t.integer "tshortfall_known"
    t.integer "sheltered"
    t.integer "pregnancy_value_check"
    t.integer "hhtype"
    t.integer "new_old"
    t.integer "vacdays"
    t.bigint "scheme_id"
    t.bigint "location_id"
    t.integer "major_repairs_date_value_check"
    t.integer "void_date_value_check"
    t.integer "housingneeds_type"
    t.integer "housingneeds_other"
    t.boolean "unresolved"
    t.bigint "updated_by_id"
    t.bigint "bulk_upload_id"
    t.string "uprn"
    t.integer "uprn_known"
    t.integer "uprn_confirmed"
    t.string "address_line1"
    t.string "address_line2"
    t.string "town_or_city"
    t.string "county"
    t.integer "carehome_charges_value_check"
    t.index ["bulk_upload_id"], name: "index_lettings_logs_on_bulk_upload_id"
    t.index ["created_by_id"], name: "index_lettings_logs_on_created_by_id"
    t.index ["location_id"], name: "index_lettings_logs_on_location_id"
    t.index ["managing_organisation_id"], name: "index_lettings_logs_on_managing_organisation_id"
    t.index ["old_id"], name: "index_lettings_logs_on_old_id", unique: true
    t.index ["owning_organisation_id"], name: "index_lettings_logs_on_owning_organisation_id"
    t.index ["scheme_id"], name: "index_lettings_logs_on_scheme_id"
    t.index ["updated_by_id"], name: "index_lettings_logs_on_updated_by_id"
  end

  create_table "local_authorities", force: :cascade do |t|
    t.string "code", null: false
    t.string "name", null: false
    t.datetime "start_date", null: false
    t.datetime "end_date"
    t.datetime "created_at", null: false
    t.datetime "updated_at", null: false
    t.index ["code"], name: "index_local_authority_code", unique: true
  end

  create_table "local_authority_links", force: :cascade do |t|
    t.bigint "local_authority_id"
    t.bigint "linked_local_authority_id"
    t.datetime "created_at", null: false
    t.datetime "updated_at", null: false
    t.index ["linked_local_authority_id"], name: "index_local_authority_links_on_linked_local_authority_id"
    t.index ["local_authority_id"], name: "index_local_authority_links_on_local_authority_id"
  end

  create_table "location_deactivation_periods", force: :cascade do |t|
    t.datetime "deactivation_date"
    t.datetime "reactivation_date"
    t.bigint "location_id"
    t.datetime "created_at", null: false
    t.datetime "updated_at", null: false
    t.index ["location_id"], name: "index_location_deactivation_periods_on_location_id"
  end

  create_table "locations", force: :cascade do |t|
    t.string "location_code"
    t.string "postcode"
    t.bigint "scheme_id", null: false
    t.string "name"
    t.datetime "created_at", null: false
    t.datetime "updated_at", null: false
    t.integer "units"
    t.integer "type_of_unit"
    t.string "old_id"
    t.string "old_visible_id"
    t.string "mobility_type"
    t.datetime "startdate", precision: nil
    t.string "location_admin_district"
    t.boolean "confirmed"
    t.index ["old_id"], name: "index_locations_on_old_id", unique: true
    t.index ["scheme_id"], name: "index_locations_on_scheme_id"
  end

  create_table "logs_exports", force: :cascade do |t|
    t.datetime "created_at", default: -> { "CURRENT_TIMESTAMP" }
    t.datetime "started_at", null: false
    t.integer "base_number", default: 1, null: false
    t.integer "increment_number", default: 1, null: false
    t.boolean "empty_export", default: false, null: false
  end

  create_table "organisation_relationships", force: :cascade do |t|
    t.integer "child_organisation_id"
    t.integer "parent_organisation_id"
    t.datetime "created_at", null: false
    t.datetime "updated_at", null: false
    t.index ["child_organisation_id"], name: "index_organisation_relationships_on_child_organisation_id"
    t.index ["parent_organisation_id", "child_organisation_id"], name: "index_org_rel_parent_child_uniq", unique: true
    t.index ["parent_organisation_id"], name: "index_organisation_relationships_on_parent_organisation_id"
  end

  create_table "organisation_rent_periods", force: :cascade do |t|
    t.bigint "organisation_id"
    t.integer "rent_period"
    t.datetime "created_at", null: false
    t.datetime "updated_at", null: false
    t.index ["organisation_id"], name: "index_organisation_rent_periods_on_organisation_id"
  end

  create_table "organisations", force: :cascade do |t|
    t.string "name"
    t.string "phone"
    t.integer "provider_type"
    t.string "address_line1"
    t.string "address_line2"
    t.string "postcode"
    t.boolean "holds_own_stock"
    t.string "other_stock_owners"
    t.string "managing_agents_label"
    t.datetime "created_at", null: false
    t.datetime "updated_at", null: false
    t.boolean "active"
    t.integer "old_association_type"
    t.string "software_supplier_id"
    t.string "housing_management_system"
    t.boolean "choice_based_lettings"
    t.boolean "common_housing_register"
    t.boolean "choice_allocation_policy"
    t.integer "cbl_proportion_percentage"
    t.boolean "enter_affordable_logs"
    t.boolean "owns_affordable_logs"
    t.string "housing_registration_no"
    t.integer "general_needs_units"
    t.integer "supported_housing_units"
    t.integer "unspecified_units"
    t.string "old_org_id"
    t.string "old_visible_id"
    t.index ["old_visible_id"], name: "index_organisations_on_old_visible_id", unique: true
  end

  create_table "sales_logs", force: :cascade do |t|
    t.integer "status", default: 0
    t.datetime "saledate"
    t.datetime "created_at", null: false
    t.datetime "updated_at", null: false
    t.bigint "owning_organisation_id"
    t.bigint "created_by_id"
    t.string "purchid"
    t.integer "type"
    t.integer "ownershipsch"
    t.string "othtype"
    t.integer "jointmore"
    t.integer "jointpur"
    t.integer "beds"
    t.integer "companybuy"
    t.integer "age1"
    t.integer "age1_known"
    t.string "sex1"
    t.integer "national"
    t.integer "ethnic"
    t.integer "ethnic_group"
    t.integer "buy1livein"
    t.integer "buylivein"
    t.integer "builtype"
    t.integer "proptype"
    t.integer "age2"
    t.integer "age2_known"
    t.string "relat2"
    t.string "sex2"
    t.integer "noint"
    t.integer "buy2livein"
    t.integer "ecstat2"
    t.integer "privacynotice"
    t.integer "ecstat1"
    t.integer "wheel"
    t.integer "hholdcount"
    t.integer "age3"
    t.integer "age3_known"
    t.string "la"
    t.integer "la_known"
    t.integer "income1"
    t.integer "income1nk"
    t.integer "details_known_2"
    t.integer "details_known_3"
    t.integer "details_known_4"
    t.integer "age4"
    t.integer "age4_known"
    t.integer "age5"
    t.integer "age5_known"
    t.integer "age6"
    t.integer "age6_known"
    t.integer "inc1mort"
    t.integer "income2"
    t.integer "income2nk"
    t.integer "savingsnk"
    t.integer "savings"
    t.integer "prevown"
    t.string "sex3"
    t.bigint "updated_by_id"
    t.integer "income1_value_check"
    t.decimal "mortgage", precision: 10, scale: 2
    t.integer "inc2mort"
    t.integer "mortgage_value_check"
    t.integer "ecstat3"
    t.integer "ecstat4"
    t.integer "ecstat5"
    t.integer "ecstat6"
    t.string "relat3"
    t.string "relat4"
    t.string "relat5"
    t.string "relat6"
    t.integer "hb"
    t.string "sex4"
    t.string "sex5"
    t.string "sex6"
    t.integer "savings_value_check"
    t.integer "deposit_value_check"
    t.integer "frombeds"
    t.integer "staircase"
    t.integer "stairbought"
    t.integer "stairowned"
    t.decimal "mrent", precision: 10, scale: 2
    t.datetime "exdate", precision: nil
    t.integer "exday"
    t.integer "exmonth"
    t.integer "exyear"
    t.integer "resale"
    t.decimal "deposit", precision: 10, scale: 2
    t.decimal "cashdis", precision: 10, scale: 2
    t.integer "disabled"
    t.integer "lanomagr"
    t.integer "wheel_value_check"
    t.integer "soctenant"
    t.decimal "value", precision: 10, scale: 2
    t.decimal "equity", precision: 10, scale: 2
    t.decimal "discount", precision: 10, scale: 2
    t.decimal "grant", precision: 10, scale: 2
    t.integer "pregyrha"
    t.integer "pregla"
    t.integer "pregghb"
    t.integer "pregother"
    t.string "ppostcode_full"
    t.boolean "is_previous_la_inferred"
    t.integer "ppcodenk"
    t.string "ppostc1"
    t.string "ppostc2"
    t.string "prevloc"
    t.integer "previous_la_known"
    t.integer "hhregres"
    t.integer "hhregresstill"
    t.integer "proplen"
    t.integer "mscharge_known"
    t.decimal "mscharge", precision: 10, scale: 2
    t.integer "prevten"
    t.integer "mortgageused"
    t.integer "wchair"
    t.integer "income2_value_check"
    t.integer "armedforcesspouse"
    t.datetime "hodate", precision: nil
    t.integer "hoday"
    t.integer "homonth"
    t.integer "hoyear"
    t.integer "fromprop"
    t.integer "socprevten"
    t.integer "mortgagelender"
    t.string "mortgagelenderother"
    t.integer "mortlen"
    t.integer "extrabor"
    t.integer "hhmemb"
    t.integer "totadult"
    t.integer "totchild"
    t.integer "hhtype"
    t.string "pcode1"
    t.string "pcode2"
    t.integer "pcodenk"
    t.string "postcode_full"
    t.boolean "is_la_inferred"
    t.bigint "bulk_upload_id"
    t.integer "retirement_value_check"
    t.integer "hodate_check"
    t.integer "extrabor_value_check"
    t.integer "deposit_and_mortgage_value_check"
    t.integer "shared_ownership_deposit_value_check"
    t.integer "grant_value_check"
    t.integer "value_value_check"
    t.integer "old_persons_shared_ownership_value_check"
    t.integer "staircase_bought_value_check"
    t.integer "monthly_charges_value_check"
    t.integer "details_known_5"
    t.integer "details_known_6"
    t.integer "saledate_check"
    t.integer "prevshared"
    t.integer "staircasesale"
    t.integer "ethnic_group2"
    t.integer "ethnicbuy2"
    t.integer "proplen_asked"
    t.string "old_id"
    t.integer "buy2living"
    t.integer "prevtenbuy2"
    t.integer "pregblank"
    t.integer "nationalbuy2"
    t.string "uprn"
    t.integer "uprn_known"
    t.integer "uprn_confirmed"
    t.string "address_line1"
    t.string "address_line2"
    t.string "town_or_city"
    t.string "county"
<<<<<<< HEAD
=======
    t.integer "nationalbuy2"
    t.integer "discounted_sale_value_check"
>>>>>>> b5c2584a
    t.integer "student_not_child_value_check"
    t.index ["bulk_upload_id"], name: "index_sales_logs_on_bulk_upload_id"
    t.index ["created_by_id"], name: "index_sales_logs_on_created_by_id"
    t.index ["old_id"], name: "index_sales_logs_on_old_id", unique: true
    t.index ["owning_organisation_id"], name: "index_sales_logs_on_owning_organisation_id"
    t.index ["updated_by_id"], name: "index_sales_logs_on_updated_by_id"
  end

  create_table "scheme_deactivation_periods", force: :cascade do |t|
    t.datetime "deactivation_date"
    t.datetime "reactivation_date"
    t.bigint "scheme_id"
    t.datetime "created_at", null: false
    t.datetime "updated_at", null: false
    t.index ["scheme_id"], name: "index_scheme_deactivation_periods_on_scheme_id"
  end

  create_table "schemes", force: :cascade do |t|
    t.string "service_name"
    t.bigint "owning_organisation_id", null: false
    t.datetime "created_at", null: false
    t.datetime "updated_at", null: false
    t.string "primary_client_group"
    t.string "secondary_client_group"
    t.integer "sensitive"
    t.integer "scheme_type"
    t.integer "registered_under_care_act"
    t.integer "support_type"
    t.string "intended_stay"
    t.datetime "end_date"
    t.integer "has_other_client_group"
    t.string "arrangement_type"
    t.string "old_id"
    t.string "old_visible_id"
    t.integer "total_units"
    t.boolean "confirmed"
    t.index ["owning_organisation_id"], name: "index_schemes_on_owning_organisation_id"
  end

  create_table "users", force: :cascade do |t|
    t.string "email", default: "", null: false
    t.string "encrypted_password", default: "", null: false
    t.string "reset_password_token"
    t.datetime "reset_password_sent_at", precision: nil
    t.datetime "remember_created_at", precision: nil
    t.datetime "created_at", null: false
    t.datetime "updated_at", null: false
    t.string "name"
    t.bigint "organisation_id"
    t.integer "sign_in_count", default: 0, null: false
    t.datetime "current_sign_in_at", precision: nil
    t.datetime "last_sign_in_at", precision: nil
    t.string "current_sign_in_ip"
    t.string "last_sign_in_ip"
    t.integer "role"
    t.string "old_user_id"
    t.string "phone"
    t.integer "failed_attempts", default: 0
    t.string "unlock_token"
    t.datetime "locked_at", precision: nil
    t.boolean "is_dpo", default: false
    t.boolean "is_key_contact", default: false
    t.integer "second_factor_attempts_count", default: 0
    t.string "encrypted_otp_secret_key"
    t.string "encrypted_otp_secret_key_iv"
    t.string "encrypted_otp_secret_key_salt"
    t.string "direct_otp"
    t.datetime "direct_otp_sent_at", precision: nil
    t.datetime "totp_timestamp", precision: nil
    t.boolean "active", default: true
    t.string "confirmation_token"
    t.datetime "confirmed_at", precision: nil
    t.datetime "confirmation_sent_at", precision: nil
    t.string "unconfirmed_email"
    t.boolean "initial_confirmation_sent"
    t.index ["confirmation_token"], name: "index_users_on_confirmation_token", unique: true
    t.index ["email"], name: "index_users_on_email", unique: true
    t.index ["encrypted_otp_secret_key"], name: "index_users_on_encrypted_otp_secret_key", unique: true
    t.index ["organisation_id"], name: "index_users_on_organisation_id"
    t.index ["reset_password_token"], name: "index_users_on_reset_password_token", unique: true
    t.index ["unlock_token"], name: "index_users_on_unlock_token", unique: true
  end

  create_table "versions", force: :cascade do |t|
    t.string "item_type", limit: 191, null: false
    t.bigint "item_id", null: false
    t.string "event", null: false
    t.string "whodunnit"
    t.text "object"
    t.datetime "created_at"
    t.text "object_changes"
    t.index ["item_type", "item_id"], name: "index_versions_on_item_type_and_item_id"
  end

  add_foreign_key "lettings_logs", "locations"
  add_foreign_key "lettings_logs", "organisations", column: "owning_organisation_id", on_delete: :cascade
  add_foreign_key "lettings_logs", "schemes"
  add_foreign_key "local_authority_links", "local_authorities"
  add_foreign_key "local_authority_links", "local_authorities", column: "linked_local_authority_id"
  add_foreign_key "locations", "schemes"
  add_foreign_key "organisation_relationships", "organisations", column: "child_organisation_id"
  add_foreign_key "organisation_relationships", "organisations", column: "parent_organisation_id"
  add_foreign_key "sales_logs", "organisations", column: "owning_organisation_id", on_delete: :cascade
  add_foreign_key "schemes", "organisations", column: "owning_organisation_id", on_delete: :cascade
  add_foreign_key "users", "organisations", on_delete: :cascade
end<|MERGE_RESOLUTION|>--- conflicted
+++ resolved
@@ -569,11 +569,8 @@
     t.string "address_line2"
     t.string "town_or_city"
     t.string "county"
-<<<<<<< HEAD
-=======
     t.integer "nationalbuy2"
     t.integer "discounted_sale_value_check"
->>>>>>> b5c2584a
     t.integer "student_not_child_value_check"
     t.index ["bulk_upload_id"], name: "index_sales_logs_on_bulk_upload_id"
     t.index ["created_by_id"], name: "index_sales_logs_on_created_by_id"
