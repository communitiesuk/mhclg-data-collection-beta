--- conflicted
+++ resolved
@@ -10,11 +10,7 @@
 #
 # It's strongly recommended that you check this file into your version control system.
 
-<<<<<<< HEAD
-ActiveRecord::Schema.define(version: 2021_11_19_104835) do
-=======
 ActiveRecord::Schema.define(version: 2021_11_19_120910) do
->>>>>>> 8d0ff38e
 
   # These are extensions that must be enabled in order to support this database
   enable_extension "plpgsql"
@@ -167,15 +163,12 @@
     t.integer "incref"
     t.datetime "sale_completion_date"
     t.datetime "startdate"
-<<<<<<< HEAD
     t.integer "first_time_property_let_as_social_housing"
     t.string "why_dont_you_know_la"
     t.string "type_property_most_recently_let_as"
     t.string "builtype"
-=======
     t.integer "armedforces"
     t.string "property_postcode"
->>>>>>> 8d0ff38e
     t.index ["discarded_at"], name: "index_case_logs_on_discarded_at"
   end
 
