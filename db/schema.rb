# This file is auto-generated from the current state of the database. Instead
# of editing this file, please use the migrations feature of Active Record to
# incrementally modify your database, and then regenerate this schema definition.
#
# This file is the source Rails uses to define your schema when running `bin/rails
# db:schema:load`. When creating a new database, `bin/rails db:schema:load` tends to
# be faster and is potentially less error prone than running all of your
# migrations from scratch. Old migrations may fail to apply correctly if those
# migrations use external dependencies or application code.
#
# It's strongly recommended that you check this file into your version control system.

ActiveRecord::Schema[7.0].define(version: 2023_01_04_093057) do
  # These are extensions that must be enabled in order to support this database
  enable_extension "plpgsql"

  create_table "bulk_uploads", force: :cascade do |t|
    t.bigint "user_id"
    t.text "log_type", null: false
    t.integer "year", null: false
    t.uuid "identifier", null: false
    t.datetime "created_at", null: false
    t.datetime "updated_at", null: false
    t.text "filename"
    t.index ["identifier"], name: "index_bulk_uploads_on_identifier", unique: true
    t.index ["user_id"], name: "index_bulk_uploads_on_user_id"
  end

  create_table "data_protection_confirmations", force: :cascade do |t|
    t.bigint "organisation_id"
    t.bigint "data_protection_officer_id"
    t.boolean "confirmed"
    t.string "old_id"
    t.string "old_org_id"
    t.datetime "created_at", null: false
    t.datetime "updated_at", null: false
    t.index ["data_protection_officer_id"], name: "dpo_user_id"
    t.index ["organisation_id", "data_protection_officer_id", "confirmed"], name: "data_protection_confirmations_unique", unique: true
    t.index ["organisation_id"], name: "index_data_protection_confirmations_on_organisation_id"
  end

  create_table "la_rent_ranges", force: :cascade do |t|
    t.integer "ranges_rent_id"
    t.integer "lettype"
    t.string "la"
    t.integer "beds"
    t.decimal "soft_min", precision: 10, scale: 2
    t.decimal "soft_max", precision: 10, scale: 2
    t.decimal "hard_min", precision: 10, scale: 2
    t.decimal "hard_max", precision: 10, scale: 2
    t.integer "start_year"
    t.datetime "created_at", null: false
    t.datetime "updated_at", null: false
    t.index ["start_year", "lettype", "beds", "la"], name: "index_la_rent_ranges_on_start_year_and_lettype_and_beds_and_la", unique: true
  end

  create_table "legacy_users", force: :cascade do |t|
    t.string "old_user_id"
    t.integer "user_id"
    t.datetime "created_at", null: false
    t.datetime "updated_at", null: false
    t.index ["old_user_id"], name: "index_legacy_users_on_old_user_id", unique: true
  end

  create_table "lettings_logs", force: :cascade do |t|
    t.integer "status", default: 0
    t.datetime "created_at", null: false
    t.datetime "updated_at", null: false
    t.string "tenancycode"
    t.integer "age1"
    t.string "sex1"
    t.integer "ethnic"
    t.integer "national"
    t.integer "prevten"
    t.integer "ecstat1"
    t.integer "hhmemb"
    t.integer "age2"
    t.string "sex2"
    t.integer "ecstat2"
    t.integer "age3"
    t.string "sex3"
    t.integer "ecstat3"
    t.integer "age4"
    t.string "sex4"
    t.integer "ecstat4"
    t.integer "age5"
    t.string "sex5"
    t.integer "ecstat5"
    t.integer "age6"
    t.string "sex6"
    t.integer "ecstat6"
    t.integer "age7"
    t.string "sex7"
    t.integer "ecstat7"
    t.integer "age8"
    t.string "sex8"
    t.integer "ecstat8"
    t.integer "homeless"
    t.integer "underoccupation_benefitcap"
    t.integer "leftreg"
    t.integer "reservist"
    t.integer "illness"
    t.integer "preg_occ"
    t.integer "startertenancy"
    t.integer "tenancylength"
    t.integer "tenancy"
    t.string "ppostcode_full"
    t.integer "rsnvac"
    t.integer "unittype_gn"
    t.integer "beds"
    t.integer "offered"
    t.integer "wchair"
    t.integer "earnings"
    t.integer "incfreq"
    t.integer "benefits"
    t.integer "period"
    t.integer "layear"
    t.integer "waityear"
    t.string "postcode_full"
    t.integer "reasonpref"
    t.integer "cbl"
    t.integer "chr"
    t.integer "cap"
    t.string "reasonother"
    t.integer "housingneeds_a"
    t.integer "housingneeds_b"
    t.integer "housingneeds_c"
    t.integer "housingneeds_f"
    t.integer "housingneeds_g"
    t.integer "housingneeds_h"
    t.integer "illness_type_1"
    t.integer "illness_type_2"
    t.integer "illness_type_3"
    t.integer "illness_type_4"
    t.integer "illness_type_8"
    t.integer "illness_type_5"
    t.integer "illness_type_6"
    t.integer "illness_type_7"
    t.integer "illness_type_9"
    t.integer "illness_type_10"
    t.integer "rp_homeless"
    t.integer "rp_insan_unsat"
    t.integer "rp_medwel"
    t.integer "rp_hardship"
    t.integer "rp_dontknow"
    t.string "tenancyother"
    t.integer "net_income_value_check"
    t.string "property_owner_organisation"
    t.string "property_manager_organisation"
    t.string "irproduct_other"
    t.string "purchaser_code"
    t.integer "reason"
    t.string "propcode"
    t.integer "majorrepairs"
    t.string "la"
    t.string "prevloc"
    t.integer "hb"
    t.integer "hbrentshortfall"
    t.integer "property_relet"
    t.datetime "mrcdate", precision: nil
    t.integer "incref"
    t.datetime "startdate", precision: nil
    t.integer "armedforces"
    t.integer "first_time_property_let_as_social_housing"
    t.integer "unitletas"
    t.integer "builtype"
    t.datetime "voiddate", precision: nil
    t.bigint "owning_organisation_id"
    t.bigint "managing_organisation_id"
    t.integer "renttype"
    t.integer "needstype"
    t.integer "lettype"
    t.integer "postcode_known"
    t.boolean "is_la_inferred"
    t.integer "totchild"
    t.integer "totelder"
    t.integer "totadult"
    t.integer "net_income_known"
    t.integer "nocharge"
    t.integer "is_carehome"
    t.integer "household_charge"
    t.integer "referral"
    t.decimal "brent", precision: 10, scale: 2
    t.decimal "scharge", precision: 10, scale: 2
    t.decimal "pscharge", precision: 10, scale: 2
    t.decimal "supcharg", precision: 10, scale: 2
    t.decimal "tcharge", precision: 10, scale: 2
    t.decimal "tshortfall", precision: 10, scale: 2
    t.decimal "chcharge", precision: 10, scale: 2
    t.integer "declaration"
    t.integer "ppcodenk"
    t.integer "previous_la_known"
    t.boolean "is_previous_la_inferred"
    t.integer "age1_known"
    t.integer "age2_known"
    t.integer "age3_known"
    t.integer "age4_known"
    t.integer "age5_known"
    t.integer "age6_known"
    t.integer "age7_known"
    t.integer "age8_known"
    t.integer "ethnic_group"
    t.integer "letting_allocation_unknown"
    t.integer "details_known_2"
    t.integer "details_known_3"
    t.integer "details_known_4"
    t.integer "details_known_5"
    t.integer "details_known_6"
    t.integer "details_known_7"
    t.integer "details_known_8"
    t.integer "rent_type"
    t.integer "has_benefits"
    t.integer "renewal"
    t.decimal "wrent", precision: 10, scale: 2
    t.decimal "wscharge", precision: 10, scale: 2
    t.decimal "wpschrge", precision: 10, scale: 2
    t.decimal "wsupchrg", precision: 10, scale: 2
    t.decimal "wtcharge", precision: 10, scale: 2
    t.decimal "wtshortfall", precision: 10, scale: 2
    t.integer "refused"
    t.integer "housingneeds"
    t.decimal "wchchrg", precision: 10, scale: 2
    t.integer "newprop"
    t.string "relat2"
    t.string "relat3"
    t.string "relat4"
    t.string "relat5"
    t.string "relat6"
    t.string "relat7"
    t.string "relat8"
    t.integer "rent_value_check"
    t.integer "old_form_id"
    t.integer "lar"
    t.integer "irproduct"
    t.string "old_id"
    t.integer "joint"
    t.bigint "created_by_id"
    t.integer "illness_type_0"
    t.integer "retirement_value_check"
    t.integer "tshortfall_known"
    t.integer "sheltered"
    t.integer "pregnancy_value_check"
    t.integer "hhtype"
    t.integer "new_old"
    t.integer "vacdays"
    t.bigint "scheme_id"
    t.bigint "location_id"
    t.integer "major_repairs_date_value_check"
    t.integer "void_date_value_check"
    t.integer "housingneeds_type"
    t.integer "housingneeds_other"
    t.boolean "unresolved"
    t.bigint "updated_by_id"
    t.index ["created_by_id"], name: "index_lettings_logs_on_created_by_id"
    t.index ["location_id"], name: "index_lettings_logs_on_location_id"
    t.index ["managing_organisation_id"], name: "index_lettings_logs_on_managing_organisation_id"
    t.index ["old_id"], name: "index_lettings_logs_on_old_id", unique: true
    t.index ["owning_organisation_id"], name: "index_lettings_logs_on_owning_organisation_id"
    t.index ["scheme_id"], name: "index_lettings_logs_on_scheme_id"
    t.index ["updated_by_id"], name: "index_lettings_logs_on_updated_by_id"
  end

  create_table "location_deactivation_periods", force: :cascade do |t|
    t.datetime "deactivation_date"
    t.datetime "reactivation_date"
    t.bigint "location_id"
    t.datetime "created_at", null: false
    t.datetime "updated_at", null: false
    t.index ["location_id"], name: "index_location_deactivation_periods_on_location_id"
  end

  create_table "locations", force: :cascade do |t|
    t.string "location_code"
    t.string "postcode"
    t.bigint "scheme_id", null: false
    t.string "name"
    t.datetime "created_at", null: false
    t.datetime "updated_at", null: false
    t.integer "units"
    t.integer "type_of_unit"
    t.string "old_id"
    t.string "old_visible_id"
    t.string "mobility_type"
    t.datetime "startdate", precision: nil
    t.string "location_admin_district"
    t.boolean "confirmed"
    t.index ["old_id"], name: "index_locations_on_old_id", unique: true
    t.index ["scheme_id"], name: "index_locations_on_scheme_id"
  end

  create_table "logs_exports", force: :cascade do |t|
    t.datetime "created_at", default: -> { "CURRENT_TIMESTAMP" }
    t.datetime "started_at", null: false
    t.integer "base_number", default: 1, null: false
    t.integer "increment_number", default: 1, null: false
    t.boolean "empty_export", default: false, null: false
  end

  create_table "organisation_relationships", force: :cascade do |t|
    t.integer "child_organisation_id"
    t.integer "parent_organisation_id"
    t.datetime "created_at", null: false
    t.datetime "updated_at", null: false
    t.index ["child_organisation_id"], name: "index_organisation_relationships_on_child_organisation_id"
    t.index ["parent_organisation_id", "child_organisation_id"], name: "index_org_rel_parent_child_uniq", unique: true
    t.index ["parent_organisation_id"], name: "index_organisation_relationships_on_parent_organisation_id"
  end

  create_table "organisation_rent_periods", force: :cascade do |t|
    t.bigint "organisation_id"
    t.integer "rent_period"
    t.datetime "created_at", null: false
    t.datetime "updated_at", null: false
    t.index ["organisation_id"], name: "index_organisation_rent_periods_on_organisation_id"
  end

  create_table "organisations", force: :cascade do |t|
    t.string "name"
    t.string "phone"
    t.integer "provider_type"
    t.string "address_line1"
    t.string "address_line2"
    t.string "postcode"
    t.boolean "holds_own_stock"
    t.string "other_stock_owners"
    t.string "managing_agents_label"
    t.datetime "created_at", null: false
    t.datetime "updated_at", null: false
    t.boolean "active"
    t.integer "old_association_type"
    t.string "software_supplier_id"
    t.string "housing_management_system"
    t.boolean "choice_based_lettings"
    t.boolean "common_housing_register"
    t.boolean "choice_allocation_policy"
    t.integer "cbl_proportion_percentage"
    t.boolean "enter_affordable_logs"
    t.boolean "owns_affordable_logs"
    t.string "housing_registration_no"
    t.integer "general_needs_units"
    t.integer "supported_housing_units"
    t.integer "unspecified_units"
    t.string "old_org_id"
    t.string "old_visible_id"
    t.index ["old_visible_id"], name: "index_organisations_on_old_visible_id", unique: true
  end

  create_table "sales_logs", force: :cascade do |t|
    t.integer "status", default: 0
    t.datetime "saledate"
    t.datetime "created_at", null: false
    t.datetime "updated_at", null: false
    t.bigint "owning_organisation_id"
    t.bigint "managing_organisation_id"
    t.bigint "created_by_id"
    t.string "purchid"
    t.integer "type"
    t.integer "ownershipsch"
    t.string "othtype"
    t.integer "jointmore"
    t.integer "jointpur"
    t.integer "beds"
    t.integer "companybuy"
    t.integer "age1"
    t.integer "age1_known"
    t.string "sex1"
    t.integer "national"
    t.string "othernational"
    t.integer "ethnic"
    t.integer "ethnic_group"
    t.integer "buy1livein"
    t.integer "buylivein"
    t.integer "builtype"
    t.integer "proptype"
    t.integer "age2"
    t.integer "age2_known"
    t.string "relat2"
    t.string "sex2"
    t.integer "noint"
    t.integer "buy2livein"
    t.integer "ecstat2"
    t.integer "privacynotice"
    t.integer "ecstat1"
    t.integer "wheel"
    t.integer "hholdcount"
    t.integer "age3"
    t.integer "age3_known"
    t.string "la"
    t.integer "la_known"
    t.integer "income1"
    t.integer "income1nk"
    t.integer "details_known_2"
    t.integer "details_known_3"
    t.integer "details_known_4"
    t.integer "age4"
    t.integer "age4_known"
    t.integer "age5"
    t.integer "age5_known"
    t.integer "age6"
    t.integer "age6_known"
    t.integer "inc1mort"
    t.integer "income2"
    t.integer "income2nk"
    t.integer "savingsnk"
    t.integer "savings"
    t.integer "prevown"
    t.string "sex3"
    t.bigint "updated_by_id"
    t.integer "details_known_1"
    t.integer "income1_value_check"
    t.decimal "mortgage", precision: 10, scale: 2
    t.integer "inc2mort"
    t.integer "mortgage_value_check"
    t.integer "ecstat3"
    t.integer "ecstat4"
    t.integer "ecstat5"
    t.integer "ecstat6"
<<<<<<< HEAD
    t.string "relat3"
    t.string "relat4"
    t.string "relat5"
    t.string "relat6"
=======
    t.integer "frombeds"
    t.integer "staircase"
    t.integer "stairbought"
    t.integer "stairowned"
    t.decimal "mrent", precision: 10, scale: 2
    t.datetime "exdate", precision: nil
    t.integer "exday"
    t.integer "exmonth"
    t.integer "exyear"
    t.integer "resale"
    t.decimal "deposit", precision: 10, scale: 2
    t.decimal "cashdis", precision: 10, scale: 2
>>>>>>> 6102b50e
    t.integer "disabled"
    t.integer "lanomagr"
    t.integer "soctenant"
    t.decimal "value", precision: 10, scale: 2
    t.decimal "equity", precision: 10, scale: 2
    t.decimal "discount", precision: 10, scale: 2
    t.decimal "grant", precision: 10, scale: 2
    t.integer "proplen"
    t.index ["created_by_id"], name: "index_sales_logs_on_created_by_id"
    t.index ["managing_organisation_id"], name: "index_sales_logs_on_managing_organisation_id"
    t.index ["owning_organisation_id"], name: "index_sales_logs_on_owning_organisation_id"
    t.index ["updated_by_id"], name: "index_sales_logs_on_updated_by_id"
  end

  create_table "scheme_deactivation_periods", force: :cascade do |t|
    t.datetime "deactivation_date"
    t.datetime "reactivation_date"
    t.bigint "scheme_id"
    t.datetime "created_at", null: false
    t.datetime "updated_at", null: false
    t.index ["scheme_id"], name: "index_scheme_deactivation_periods_on_scheme_id"
  end

  create_table "schemes", force: :cascade do |t|
    t.string "service_name"
    t.bigint "owning_organisation_id", null: false
    t.datetime "created_at", null: false
    t.datetime "updated_at", null: false
    t.string "primary_client_group"
    t.string "secondary_client_group"
    t.integer "sensitive"
    t.integer "scheme_type"
    t.integer "registered_under_care_act"
    t.integer "support_type"
    t.string "intended_stay"
    t.datetime "end_date"
    t.integer "has_other_client_group"
    t.bigint "managing_organisation_id"
    t.string "arrangement_type"
    t.string "old_id"
    t.string "old_visible_id"
    t.integer "total_units"
    t.boolean "confirmed"
    t.index ["managing_organisation_id"], name: "index_schemes_on_managing_organisation_id"
    t.index ["owning_organisation_id"], name: "index_schemes_on_owning_organisation_id"
  end

  create_table "users", force: :cascade do |t|
    t.string "email", default: "", null: false
    t.string "encrypted_password", default: "", null: false
    t.string "reset_password_token"
    t.datetime "reset_password_sent_at", precision: nil
    t.datetime "remember_created_at", precision: nil
    t.datetime "created_at", null: false
    t.datetime "updated_at", null: false
    t.string "name"
    t.bigint "organisation_id"
    t.integer "sign_in_count", default: 0, null: false
    t.datetime "current_sign_in_at", precision: nil
    t.datetime "last_sign_in_at", precision: nil
    t.string "current_sign_in_ip"
    t.string "last_sign_in_ip"
    t.integer "role"
    t.string "old_user_id"
    t.string "phone"
    t.integer "failed_attempts", default: 0
    t.string "unlock_token"
    t.datetime "locked_at", precision: nil
    t.boolean "is_dpo", default: false
    t.boolean "is_key_contact", default: false
    t.integer "second_factor_attempts_count", default: 0
    t.string "encrypted_otp_secret_key"
    t.string "encrypted_otp_secret_key_iv"
    t.string "encrypted_otp_secret_key_salt"
    t.string "direct_otp"
    t.datetime "direct_otp_sent_at", precision: nil
    t.datetime "totp_timestamp", precision: nil
    t.boolean "active", default: true
    t.string "confirmation_token"
    t.datetime "confirmed_at", precision: nil
    t.datetime "confirmation_sent_at", precision: nil
    t.string "unconfirmed_email"
    t.index ["confirmation_token"], name: "index_users_on_confirmation_token", unique: true
    t.index ["email"], name: "index_users_on_email", unique: true
    t.index ["encrypted_otp_secret_key"], name: "index_users_on_encrypted_otp_secret_key", unique: true
    t.index ["organisation_id"], name: "index_users_on_organisation_id"
    t.index ["reset_password_token"], name: "index_users_on_reset_password_token", unique: true
    t.index ["unlock_token"], name: "index_users_on_unlock_token", unique: true
  end

  create_table "versions", force: :cascade do |t|
    t.string "item_type", limit: 191, null: false
    t.bigint "item_id", null: false
    t.string "event", null: false
    t.string "whodunnit"
    t.text "object"
    t.datetime "created_at"
    t.text "object_changes"
    t.index ["item_type", "item_id"], name: "index_versions_on_item_type_and_item_id"
  end

  add_foreign_key "lettings_logs", "locations"
  add_foreign_key "lettings_logs", "organisations", column: "owning_organisation_id", on_delete: :cascade
  add_foreign_key "lettings_logs", "schemes"
  add_foreign_key "locations", "schemes"
  add_foreign_key "organisation_relationships", "organisations", column: "child_organisation_id"
  add_foreign_key "organisation_relationships", "organisations", column: "parent_organisation_id"
  add_foreign_key "sales_logs", "organisations", column: "owning_organisation_id", on_delete: :cascade
  add_foreign_key "schemes", "organisations", column: "managing_organisation_id"
  add_foreign_key "schemes", "organisations", column: "owning_organisation_id", on_delete: :cascade
  add_foreign_key "users", "organisations", on_delete: :cascade
end<|MERGE_RESOLUTION|>--- conflicted
+++ resolved
@@ -415,12 +415,6 @@
     t.integer "ecstat4"
     t.integer "ecstat5"
     t.integer "ecstat6"
-<<<<<<< HEAD
-    t.string "relat3"
-    t.string "relat4"
-    t.string "relat5"
-    t.string "relat6"
-=======
     t.integer "frombeds"
     t.integer "staircase"
     t.integer "stairbought"
@@ -433,7 +427,6 @@
     t.integer "resale"
     t.decimal "deposit", precision: 10, scale: 2
     t.decimal "cashdis", precision: 10, scale: 2
->>>>>>> 6102b50e
     t.integer "disabled"
     t.integer "lanomagr"
     t.integer "soctenant"
