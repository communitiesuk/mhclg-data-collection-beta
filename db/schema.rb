# This file is auto-generated from the current state of the database. Instead
# of editing this file, please use the migrations feature of Active Record to
# incrementally modify your database, and then regenerate this schema definition.
#
# This file is the source Rails uses to define your schema when running `bin/rails
# db:schema:load`. When creating a new database, `bin/rails db:schema:load` tends to
# be faster and is potentially less error prone than running all of your
# migrations from scratch. Old migrations may fail to apply correctly if those
# migrations use external dependencies or application code.
#
# It's strongly recommended that you check this file into your version control system.

ActiveRecord::Schema[7.0].define(version: 2022_11_11_102656) do
  # These are extensions that must be enabled in order to support this database
  enable_extension "plpgsql"

  create_table "data_protection_confirmations", force: :cascade do |t|
    t.bigint "organisation_id"
    t.bigint "data_protection_officer_id"
    t.boolean "confirmed"
    t.string "old_id"
    t.string "old_org_id"
    t.datetime "created_at", null: false
    t.datetime "updated_at", null: false
    t.index ["data_protection_officer_id"], name: "dpo_user_id"
    t.index ["organisation_id", "data_protection_officer_id", "confirmed"], name: "data_protection_confirmations_unique", unique: true
    t.index ["organisation_id"], name: "index_data_protection_confirmations_on_organisation_id"
  end

  create_table "la_rent_ranges", force: :cascade do |t|
    t.integer "ranges_rent_id"
    t.integer "lettype"
    t.string "la"
    t.integer "beds"
    t.decimal "soft_min", precision: 10, scale: 2
    t.decimal "soft_max", precision: 10, scale: 2
    t.decimal "hard_min", precision: 10, scale: 2
    t.decimal "hard_max", precision: 10, scale: 2
    t.integer "start_year"
    t.datetime "created_at", null: false
    t.datetime "updated_at", null: false
    t.index ["start_year", "lettype", "beds", "la"], name: "index_la_rent_ranges_on_start_year_and_lettype_and_beds_and_la", unique: true
  end

  create_table "legacy_users", force: :cascade do |t|
    t.string "old_user_id"
    t.integer "user_id"
    t.datetime "created_at", null: false
    t.datetime "updated_at", null: false
    t.index ["old_user_id"], name: "index_legacy_users_on_old_user_id", unique: true
  end

  create_table "lettings_logs", force: :cascade do |t|
    t.integer "status", default: 0
    t.datetime "created_at", null: false
    t.datetime "updated_at", null: false
    t.string "tenancycode"
    t.integer "age1"
    t.string "sex1"
    t.integer "ethnic"
    t.integer "national"
    t.integer "prevten"
    t.integer "ecstat1"
    t.integer "hhmemb"
    t.integer "age2"
    t.string "sex2"
    t.integer "ecstat2"
    t.integer "age3"
    t.string "sex3"
    t.integer "ecstat3"
    t.integer "age4"
    t.string "sex4"
    t.integer "ecstat4"
    t.integer "age5"
    t.string "sex5"
    t.integer "ecstat5"
    t.integer "age6"
    t.string "sex6"
    t.integer "ecstat6"
    t.integer "age7"
    t.string "sex7"
    t.integer "ecstat7"
    t.integer "age8"
    t.string "sex8"
    t.integer "ecstat8"
    t.integer "homeless"
    t.integer "underoccupation_benefitcap"
    t.integer "leftreg"
    t.integer "reservist"
    t.integer "illness"
    t.integer "preg_occ"
    t.integer "startertenancy"
    t.integer "tenancylength"
    t.integer "tenancy"
    t.string "ppostcode_full"
    t.integer "rsnvac"
    t.integer "unittype_gn"
    t.integer "beds"
    t.integer "offered"
    t.integer "wchair"
    t.integer "earnings"
    t.integer "incfreq"
    t.integer "benefits"
    t.integer "period"
    t.integer "layear"
    t.integer "waityear"
    t.string "postcode_full"
    t.integer "reasonpref"
    t.integer "cbl"
    t.integer "chr"
    t.integer "cap"
    t.string "reasonother"
    t.integer "housingneeds_a"
    t.integer "housingneeds_b"
    t.integer "housingneeds_c"
    t.integer "housingneeds_f"
    t.integer "housingneeds_g"
    t.integer "housingneeds_h"
    t.integer "illness_type_1"
    t.integer "illness_type_2"
    t.integer "illness_type_3"
    t.integer "illness_type_4"
    t.integer "illness_type_8"
    t.integer "illness_type_5"
    t.integer "illness_type_6"
    t.integer "illness_type_7"
    t.integer "illness_type_9"
    t.integer "illness_type_10"
    t.integer "rp_homeless"
    t.integer "rp_insan_unsat"
    t.integer "rp_medwel"
    t.integer "rp_hardship"
    t.integer "rp_dontknow"
    t.string "tenancyother"
    t.integer "net_income_value_check"
    t.string "property_owner_organisation"
    t.string "property_manager_organisation"
    t.string "irproduct_other"
    t.string "purchaser_code"
    t.integer "reason"
    t.string "propcode"
    t.integer "majorrepairs"
    t.string "la"
    t.string "prevloc"
    t.integer "hb"
    t.integer "hbrentshortfall"
    t.integer "property_relet"
    t.datetime "mrcdate", precision: nil
    t.integer "incref"
    t.datetime "startdate", precision: nil
    t.integer "armedforces"
    t.integer "first_time_property_let_as_social_housing"
    t.integer "unitletas"
    t.integer "builtype"
    t.datetime "voiddate", precision: nil
    t.bigint "owning_organisation_id"
    t.bigint "managing_organisation_id"
    t.integer "renttype"
    t.integer "needstype"
    t.integer "lettype"
    t.integer "postcode_known"
    t.boolean "is_la_inferred"
    t.integer "totchild"
    t.integer "totelder"
    t.integer "totadult"
    t.integer "net_income_known"
    t.integer "nocharge"
    t.integer "is_carehome"
    t.integer "household_charge"
    t.integer "referral"
    t.decimal "brent", precision: 10, scale: 2
    t.decimal "scharge", precision: 10, scale: 2
    t.decimal "pscharge", precision: 10, scale: 2
    t.decimal "supcharg", precision: 10, scale: 2
    t.decimal "tcharge", precision: 10, scale: 2
    t.decimal "tshortfall", precision: 10, scale: 2
    t.decimal "chcharge", precision: 10, scale: 2
    t.integer "declaration"
    t.integer "ppcodenk"
    t.integer "previous_la_known"
    t.boolean "is_previous_la_inferred"
    t.integer "age1_known"
    t.integer "age2_known"
    t.integer "age3_known"
    t.integer "age4_known"
    t.integer "age5_known"
    t.integer "age6_known"
    t.integer "age7_known"
    t.integer "age8_known"
    t.integer "ethnic_group"
    t.integer "letting_allocation_unknown"
    t.integer "details_known_2"
    t.integer "details_known_3"
    t.integer "details_known_4"
    t.integer "details_known_5"
    t.integer "details_known_6"
    t.integer "details_known_7"
    t.integer "details_known_8"
    t.integer "rent_type"
    t.integer "has_benefits"
    t.integer "renewal"
    t.decimal "wrent", precision: 10, scale: 2
    t.decimal "wscharge", precision: 10, scale: 2
    t.decimal "wpschrge", precision: 10, scale: 2
    t.decimal "wsupchrg", precision: 10, scale: 2
    t.decimal "wtcharge", precision: 10, scale: 2
    t.decimal "wtshortfall", precision: 10, scale: 2
    t.integer "refused"
    t.integer "housingneeds"
    t.decimal "wchchrg", precision: 10, scale: 2
    t.integer "newprop"
    t.string "relat2"
    t.string "relat3"
    t.string "relat4"
    t.string "relat5"
    t.string "relat6"
    t.string "relat7"
    t.string "relat8"
    t.integer "rent_value_check"
    t.integer "old_form_id"
    t.integer "lar"
    t.integer "irproduct"
    t.string "old_id"
    t.integer "joint"
    t.bigint "created_by_id"
    t.integer "illness_type_0"
    t.integer "retirement_value_check"
    t.integer "tshortfall_known"
    t.integer "sheltered"
    t.integer "pregnancy_value_check"
    t.integer "hhtype"
    t.integer "new_old"
    t.integer "vacdays"
    t.bigint "scheme_id"
    t.bigint "location_id"
    t.integer "major_repairs_date_value_check"
    t.integer "void_date_value_check"
    t.integer "housingneeds_type"
    t.integer "housingneeds_other"
    t.index ["created_by_id"], name: "index_lettings_logs_on_created_by_id"
    t.index ["location_id"], name: "index_lettings_logs_on_location_id"
    t.index ["managing_organisation_id"], name: "index_lettings_logs_on_managing_organisation_id"
    t.index ["old_id"], name: "index_lettings_logs_on_old_id", unique: true
    t.index ["owning_organisation_id"], name: "index_lettings_logs_on_owning_organisation_id"
    t.index ["scheme_id"], name: "index_lettings_logs_on_scheme_id"
  end

  create_table "locations", force: :cascade do |t|
    t.string "location_code"
    t.string "postcode"
    t.bigint "scheme_id", null: false
    t.string "name"
    t.datetime "created_at", null: false
    t.datetime "updated_at", null: false
    t.integer "units"
    t.integer "type_of_unit"
    t.string "old_id"
    t.string "old_visible_id"
    t.string "mobility_type"
    t.datetime "startdate", precision: nil
    t.string "location_admin_district"
    t.boolean "confirmed"
    t.datetime "deactivation_date"
    t.index ["old_id"], name: "index_locations_on_old_id", unique: true
    t.index ["scheme_id"], name: "index_locations_on_scheme_id"
  end

  create_table "logs_exports", force: :cascade do |t|
    t.datetime "created_at", default: -> { "CURRENT_TIMESTAMP" }
    t.datetime "started_at", null: false
    t.integer "base_number", default: 1, null: false
    t.integer "increment_number", default: 1, null: false
    t.boolean "empty_export", default: false, null: false
  end

  create_table "organisation_relationships", force: :cascade do |t|
    t.integer "child_organisation_id"
    t.integer "parent_organisation_id"
    t.datetime "created_at", null: false
    t.datetime "updated_at", null: false
    t.integer "relationship_type", null: false
  end

  create_table "organisation_rent_periods", force: :cascade do |t|
    t.bigint "organisation_id"
    t.integer "rent_period"
    t.datetime "created_at", null: false
    t.datetime "updated_at", null: false
    t.index ["organisation_id"], name: "index_organisation_rent_periods_on_organisation_id"
  end

  create_table "organisations", force: :cascade do |t|
    t.string "name"
    t.string "phone"
    t.integer "provider_type"
    t.string "address_line1"
    t.string "address_line2"
    t.string "postcode"
    t.boolean "holds_own_stock"
    t.string "other_stock_owners"
    t.string "managing_agents_label"
    t.datetime "created_at", null: false
    t.datetime "updated_at", null: false
    t.boolean "active"
    t.integer "old_association_type"
    t.string "software_supplier_id"
    t.string "housing_management_system"
    t.boolean "choice_based_lettings"
    t.boolean "common_housing_register"
    t.boolean "choice_allocation_policy"
    t.integer "cbl_proportion_percentage"
    t.boolean "enter_affordable_logs"
    t.boolean "owns_affordable_logs"
    t.string "housing_registration_no"
    t.integer "general_needs_units"
    t.integer "supported_housing_units"
    t.integer "unspecified_units"
    t.string "old_org_id"
    t.string "old_visible_id"
    t.index ["old_visible_id"], name: "index_organisations_on_old_visible_id", unique: true
  end

  create_table "sales_logs", force: :cascade do |t|
    t.integer "status", default: 0
    t.datetime "saledate"
    t.datetime "created_at", null: false
    t.datetime "updated_at", null: false
    t.bigint "owning_organisation_id"
    t.bigint "managing_organisation_id"
    t.bigint "created_by_id"
    t.string "purchid"
    t.integer "type"
    t.integer "ownershipsch"
    t.string "othtype"
    t.integer "jointmore"
    t.integer "jointpur"
    t.integer "beds"
    t.integer "companybuy"
    t.integer "age1"
    t.integer "age1_known"
    t.string "sex1"
    t.integer "national"
    t.string "othernational"
    t.integer "ethnic"
    t.integer "ethnic_group"
    t.integer "buy1livein"
    t.integer "buylivein"
    t.integer "builtype"
    t.integer "proptype"
    t.integer "age2"
    t.integer "age2_known"
    t.string "relat2"
    t.string "sex2"
    t.integer "noint"
    t.integer "buy2livein"
    t.integer "ecstat2"
    t.integer "privacynotice"
    t.integer "ecstat1"
    t.integer "wheel"
    t.integer "hholdcount"
    t.integer "age3"
    t.integer "age3_known"
    t.integer "age4"
    t.integer "age4_known"
    t.integer "age5"
    t.integer "age5_known"
    t.integer "age6"
    t.integer "age6_known"
    t.string "la"
    t.integer "la_known"
    t.integer "income1"
    t.integer "income1nk"
<<<<<<< HEAD
    t.integer "age4"
    t.integer "age4_known"
    t.integer "age5"
    t.integer "age5_known"
    t.integer "age6"
    t.integer "age6_known"
=======
>>>>>>> adbdc9be
    t.integer "details_known_2"
    t.integer "details_known_3"
    t.integer "details_known_4"
    t.index ["created_by_id"], name: "index_sales_logs_on_created_by_id"
    t.index ["managing_organisation_id"], name: "index_sales_logs_on_managing_organisation_id"
    t.index ["owning_organisation_id"], name: "index_sales_logs_on_owning_organisation_id"
  end

  create_table "schemes", force: :cascade do |t|
    t.string "service_name"
    t.bigint "owning_organisation_id", null: false
    t.datetime "created_at", null: false
    t.datetime "updated_at", null: false
    t.string "primary_client_group"
    t.string "secondary_client_group"
    t.integer "sensitive"
    t.integer "scheme_type"
    t.integer "registered_under_care_act"
    t.integer "support_type"
    t.string "intended_stay"
    t.datetime "end_date"
    t.integer "has_other_client_group"
    t.bigint "managing_organisation_id"
    t.string "arrangement_type"
    t.string "old_id"
    t.string "old_visible_id"
    t.integer "total_units"
    t.boolean "confirmed"
    t.index ["managing_organisation_id"], name: "index_schemes_on_managing_organisation_id"
    t.index ["owning_organisation_id"], name: "index_schemes_on_owning_organisation_id"
  end

  create_table "users", force: :cascade do |t|
    t.string "email", default: "", null: false
    t.string "encrypted_password", default: "", null: false
    t.string "reset_password_token"
    t.datetime "reset_password_sent_at", precision: nil
    t.datetime "remember_created_at", precision: nil
    t.datetime "created_at", null: false
    t.datetime "updated_at", null: false
    t.string "name"
    t.bigint "organisation_id"
    t.integer "sign_in_count", default: 0, null: false
    t.datetime "current_sign_in_at", precision: nil
    t.datetime "last_sign_in_at", precision: nil
    t.string "current_sign_in_ip"
    t.string "last_sign_in_ip"
    t.integer "role"
    t.string "old_user_id"
    t.string "phone"
    t.integer "failed_attempts", default: 0
    t.string "unlock_token"
    t.datetime "locked_at", precision: nil
    t.boolean "is_dpo", default: false
    t.boolean "is_key_contact", default: false
    t.integer "second_factor_attempts_count", default: 0
    t.string "encrypted_otp_secret_key"
    t.string "encrypted_otp_secret_key_iv"
    t.string "encrypted_otp_secret_key_salt"
    t.string "direct_otp"
    t.datetime "direct_otp_sent_at", precision: nil
    t.datetime "totp_timestamp", precision: nil
    t.boolean "active", default: true
    t.string "confirmation_token"
    t.datetime "confirmed_at", precision: nil
    t.datetime "confirmation_sent_at", precision: nil
    t.string "unconfirmed_email"
    t.index ["confirmation_token"], name: "index_users_on_confirmation_token", unique: true
    t.index ["email"], name: "index_users_on_email", unique: true
    t.index ["encrypted_otp_secret_key"], name: "index_users_on_encrypted_otp_secret_key", unique: true
    t.index ["organisation_id"], name: "index_users_on_organisation_id"
    t.index ["reset_password_token"], name: "index_users_on_reset_password_token", unique: true
    t.index ["unlock_token"], name: "index_users_on_unlock_token", unique: true
  end

  create_table "versions", force: :cascade do |t|
    t.string "item_type", limit: 191, null: false
    t.bigint "item_id", null: false
    t.string "event", null: false
    t.string "whodunnit"
    t.text "object"
    t.datetime "created_at"
    t.text "object_changes"
    t.index ["item_type", "item_id"], name: "index_versions_on_item_type_and_item_id"
  end

  add_foreign_key "lettings_logs", "locations"
  add_foreign_key "lettings_logs", "organisations", column: "owning_organisation_id", on_delete: :cascade
  add_foreign_key "lettings_logs", "schemes"
  add_foreign_key "locations", "schemes"
  add_foreign_key "sales_logs", "organisations", column: "owning_organisation_id", on_delete: :cascade
  add_foreign_key "schemes", "organisations", column: "managing_organisation_id"
  add_foreign_key "schemes", "organisations", column: "owning_organisation_id", on_delete: :cascade
  add_foreign_key "users", "organisations", on_delete: :cascade
end<|MERGE_RESOLUTION|>--- conflicted
+++ resolved
@@ -370,15 +370,6 @@
     t.integer "la_known"
     t.integer "income1"
     t.integer "income1nk"
-<<<<<<< HEAD
-    t.integer "age4"
-    t.integer "age4_known"
-    t.integer "age5"
-    t.integer "age5_known"
-    t.integer "age6"
-    t.integer "age6_known"
-=======
->>>>>>> adbdc9be
     t.integer "details_known_2"
     t.integer "details_known_3"
     t.integer "details_known_4"
@@ -407,6 +398,7 @@
     t.string "old_visible_id"
     t.integer "total_units"
     t.boolean "confirmed"
+    t.datetime "deactivation_date"
     t.index ["managing_organisation_id"], name: "index_schemes_on_managing_organisation_id"
     t.index ["owning_organisation_id"], name: "index_schemes_on_owning_organisation_id"
   end
