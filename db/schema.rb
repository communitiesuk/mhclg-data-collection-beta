# This file is auto-generated from the current state of the database. Instead
# of editing this file, please use the migrations feature of Active Record to
# incrementally modify your database, and then regenerate this schema definition.
#
# This file is the source Rails uses to define your schema when running `bin/rails
# db:schema:load`. When creating a new database, `bin/rails db:schema:load` tends to
# be faster and is potentially less error prone than running all of your
# migrations from scratch. Old migrations may fail to apply correctly if those
# migrations use external dependencies or application code.
#
# It's strongly recommended that you check this file into your version control system.

ActiveRecord::Schema[7.0].define(version: 2023_05_04_111352) do
  # These are extensions that must be enabled in order to support this database
  enable_extension "plpgsql"

  create_table "bulk_upload_errors", force: :cascade do |t|
    t.bigint "bulk_upload_id"
    t.text "cell"
    t.text "row"
    t.text "tenant_code"
    t.text "property_ref"
    t.text "purchaser_code"
    t.text "field"
    t.text "error"
    t.datetime "created_at", null: false
    t.datetime "updated_at", null: false
    t.text "col"
    t.text "category"
    t.index ["bulk_upload_id"], name: "index_bulk_upload_errors_on_bulk_upload_id"
  end

  create_table "bulk_uploads", force: :cascade do |t|
    t.bigint "user_id"
    t.text "log_type", null: false
    t.integer "year", null: false
    t.uuid "identifier", null: false
    t.datetime "created_at", null: false
    t.datetime "updated_at", null: false
    t.text "filename"
    t.integer "needstype"
    t.index ["identifier"], name: "index_bulk_uploads_on_identifier", unique: true
    t.index ["user_id"], name: "index_bulk_uploads_on_user_id"
  end

  create_table "data_protection_confirmations", force: :cascade do |t|
    t.bigint "organisation_id"
    t.bigint "data_protection_officer_id"
    t.boolean "confirmed"
    t.string "old_id"
    t.string "old_org_id"
    t.datetime "created_at", null: false
    t.datetime "updated_at", null: false
    t.index ["data_protection_officer_id"], name: "dpo_user_id"
    t.index ["organisation_id", "data_protection_officer_id", "confirmed"], name: "data_protection_confirmations_unique", unique: true
    t.index ["organisation_id"], name: "index_data_protection_confirmations_on_organisation_id"
  end

  create_table "la_rent_ranges", force: :cascade do |t|
    t.integer "ranges_rent_id"
    t.integer "lettype"
    t.string "la"
    t.integer "beds"
    t.decimal "soft_min", precision: 10, scale: 2
    t.decimal "soft_max", precision: 10, scale: 2
    t.decimal "hard_min", precision: 10, scale: 2
    t.decimal "hard_max", precision: 10, scale: 2
    t.integer "start_year"
    t.datetime "created_at", null: false
    t.datetime "updated_at", null: false
    t.index ["start_year", "lettype", "beds", "la"], name: "index_la_rent_ranges_on_start_year_and_lettype_and_beds_and_la", unique: true
  end

  create_table "la_sale_ranges", force: :cascade do |t|
    t.string "la"
    t.integer "bedrooms"
    t.decimal "soft_min", precision: 10, scale: 2
    t.decimal "soft_max", precision: 10, scale: 2
    t.integer "start_year"
    t.datetime "created_at", null: false
    t.datetime "updated_at", null: false
    t.index ["start_year", "bedrooms", "la"], name: "index_la_sale_ranges_on_start_year_bedrooms_la", unique: true
  end

  create_table "legacy_users", force: :cascade do |t|
    t.string "old_user_id"
    t.integer "user_id"
    t.datetime "created_at", null: false
    t.datetime "updated_at", null: false
    t.index ["old_user_id"], name: "index_legacy_users_on_old_user_id", unique: true
  end

  create_table "lettings_logs", force: :cascade do |t|
    t.integer "status", default: 0
    t.datetime "created_at", null: false
    t.datetime "updated_at", null: false
    t.string "tenancycode"
    t.integer "age1"
    t.string "sex1"
    t.integer "ethnic"
    t.integer "national"
    t.integer "prevten"
    t.integer "ecstat1"
    t.integer "hhmemb"
    t.integer "age2"
    t.string "sex2"
    t.integer "ecstat2"
    t.integer "age3"
    t.string "sex3"
    t.integer "ecstat3"
    t.integer "age4"
    t.string "sex4"
    t.integer "ecstat4"
    t.integer "age5"
    t.string "sex5"
    t.integer "ecstat5"
    t.integer "age6"
    t.string "sex6"
    t.integer "ecstat6"
    t.integer "age7"
    t.string "sex7"
    t.integer "ecstat7"
    t.integer "age8"
    t.string "sex8"
    t.integer "ecstat8"
    t.integer "homeless"
    t.integer "underoccupation_benefitcap"
    t.integer "leftreg"
    t.integer "reservist"
    t.integer "illness"
    t.integer "preg_occ"
    t.integer "startertenancy"
    t.integer "tenancylength"
    t.integer "tenancy"
    t.string "ppostcode_full"
    t.integer "rsnvac"
    t.integer "unittype_gn"
    t.integer "beds"
    t.integer "offered"
    t.integer "wchair"
    t.integer "earnings"
    t.integer "incfreq"
    t.integer "benefits"
    t.integer "period"
    t.integer "layear"
    t.integer "waityear"
    t.string "postcode_full"
    t.integer "reasonpref"
    t.integer "cbl"
    t.integer "chr"
    t.integer "cap"
    t.string "reasonother"
    t.integer "housingneeds_a"
    t.integer "housingneeds_b"
    t.integer "housingneeds_c"
    t.integer "housingneeds_f"
    t.integer "housingneeds_g"
    t.integer "housingneeds_h"
    t.integer "illness_type_1"
    t.integer "illness_type_2"
    t.integer "illness_type_3"
    t.integer "illness_type_4"
    t.integer "illness_type_8"
    t.integer "illness_type_5"
    t.integer "illness_type_6"
    t.integer "illness_type_7"
    t.integer "illness_type_9"
    t.integer "illness_type_10"
    t.integer "rp_homeless"
    t.integer "rp_insan_unsat"
    t.integer "rp_medwel"
    t.integer "rp_hardship"
    t.integer "rp_dontknow"
    t.string "tenancyother"
    t.integer "net_income_value_check"
    t.string "property_owner_organisation"
    t.string "property_manager_organisation"
    t.string "irproduct_other"
    t.string "purchaser_code"
    t.integer "reason"
    t.string "propcode"
    t.integer "majorrepairs"
    t.string "la"
    t.string "prevloc"
    t.integer "hb"
    t.integer "hbrentshortfall"
    t.integer "property_relet"
    t.datetime "mrcdate", precision: nil
    t.integer "incref"
    t.datetime "startdate", precision: nil
    t.integer "armedforces"
    t.integer "first_time_property_let_as_social_housing"
    t.integer "unitletas"
    t.integer "builtype"
    t.datetime "voiddate", precision: nil
    t.bigint "owning_organisation_id"
    t.bigint "managing_organisation_id"
    t.integer "renttype"
    t.integer "needstype"
    t.integer "lettype"
    t.integer "postcode_known"
    t.boolean "is_la_inferred"
    t.integer "totchild"
    t.integer "totelder"
    t.integer "totadult"
    t.integer "net_income_known"
    t.integer "nocharge"
    t.integer "is_carehome"
    t.integer "household_charge"
    t.integer "referral"
    t.decimal "brent", precision: 10, scale: 2
    t.decimal "scharge", precision: 10, scale: 2
    t.decimal "pscharge", precision: 10, scale: 2
    t.decimal "supcharg", precision: 10, scale: 2
    t.decimal "tcharge", precision: 10, scale: 2
    t.decimal "tshortfall", precision: 10, scale: 2
    t.decimal "chcharge", precision: 10, scale: 2
    t.integer "declaration"
    t.integer "ppcodenk"
    t.integer "previous_la_known"
    t.boolean "is_previous_la_inferred"
    t.integer "age1_known"
    t.integer "age2_known"
    t.integer "age3_known"
    t.integer "age4_known"
    t.integer "age5_known"
    t.integer "age6_known"
    t.integer "age7_known"
    t.integer "age8_known"
    t.integer "ethnic_group"
    t.integer "letting_allocation_unknown"
    t.integer "details_known_2"
    t.integer "details_known_3"
    t.integer "details_known_4"
    t.integer "details_known_5"
    t.integer "details_known_6"
    t.integer "details_known_7"
    t.integer "details_known_8"
    t.integer "rent_type"
    t.integer "has_benefits"
    t.integer "renewal"
    t.decimal "wrent", precision: 10, scale: 2
    t.decimal "wscharge", precision: 10, scale: 2
    t.decimal "wpschrge", precision: 10, scale: 2
    t.decimal "wsupchrg", precision: 10, scale: 2
    t.decimal "wtcharge", precision: 10, scale: 2
    t.decimal "wtshortfall", precision: 10, scale: 2
    t.integer "refused"
    t.integer "housingneeds"
    t.decimal "wchchrg", precision: 10, scale: 2
    t.integer "newprop"
    t.string "relat2"
    t.string "relat3"
    t.string "relat4"
    t.string "relat5"
    t.string "relat6"
    t.string "relat7"
    t.string "relat8"
    t.integer "rent_value_check"
    t.integer "old_form_id"
    t.integer "lar"
    t.integer "irproduct"
    t.string "old_id"
    t.integer "joint"
    t.bigint "created_by_id"
    t.integer "retirement_value_check"
    t.integer "tshortfall_known"
    t.integer "sheltered"
    t.integer "pregnancy_value_check"
    t.integer "hhtype"
    t.integer "new_old"
    t.integer "vacdays"
    t.bigint "scheme_id"
    t.bigint "location_id"
    t.integer "major_repairs_date_value_check"
    t.integer "void_date_value_check"
    t.integer "housingneeds_type"
    t.integer "housingneeds_other"
    t.boolean "unresolved"
    t.bigint "updated_by_id"
    t.bigint "bulk_upload_id"
    t.string "uprn"
    t.integer "uprn_known"
    t.integer "uprn_confirmed"
    t.string "address_line1"
    t.string "address_line2"
    t.string "town_or_city"
    t.string "county"
    t.integer "carehome_charges_value_check"
    t.integer "status_cache", default: 0, null: false
    t.index ["bulk_upload_id"], name: "index_lettings_logs_on_bulk_upload_id"
    t.index ["created_by_id"], name: "index_lettings_logs_on_created_by_id"
    t.index ["location_id"], name: "index_lettings_logs_on_location_id"
    t.index ["managing_organisation_id"], name: "index_lettings_logs_on_managing_organisation_id"
    t.index ["old_id"], name: "index_lettings_logs_on_old_id", unique: true
    t.index ["owning_organisation_id"], name: "index_lettings_logs_on_owning_organisation_id"
    t.index ["scheme_id"], name: "index_lettings_logs_on_scheme_id"
    t.index ["updated_by_id"], name: "index_lettings_logs_on_updated_by_id"
  end

  create_table "local_authorities", force: :cascade do |t|
    t.string "code", null: false
    t.string "name", null: false
    t.datetime "start_date", null: false
    t.datetime "end_date"
    t.datetime "created_at", null: false
    t.datetime "updated_at", null: false
    t.index ["code"], name: "index_local_authority_code", unique: true
  end

  create_table "local_authority_links", force: :cascade do |t|
    t.bigint "local_authority_id"
    t.bigint "linked_local_authority_id"
    t.datetime "created_at", null: false
    t.datetime "updated_at", null: false
    t.index ["linked_local_authority_id"], name: "index_local_authority_links_on_linked_local_authority_id"
    t.index ["local_authority_id"], name: "index_local_authority_links_on_local_authority_id"
  end

  create_table "location_deactivation_periods", force: :cascade do |t|
    t.datetime "deactivation_date"
    t.datetime "reactivation_date"
    t.bigint "location_id"
    t.datetime "created_at", null: false
    t.datetime "updated_at", null: false
    t.index ["location_id"], name: "index_location_deactivation_periods_on_location_id"
  end

  create_table "locations", force: :cascade do |t|
    t.string "location_code"
    t.string "postcode"
    t.bigint "scheme_id", null: false
    t.string "name"
    t.datetime "created_at", null: false
    t.datetime "updated_at", null: false
    t.integer "units"
    t.integer "type_of_unit"
    t.string "old_id"
    t.string "old_visible_id"
    t.string "mobility_type"
    t.datetime "startdate", precision: nil
    t.string "location_admin_district"
    t.boolean "confirmed"
    t.index ["old_id"], name: "index_locations_on_old_id", unique: true
    t.index ["scheme_id"], name: "index_locations_on_scheme_id"
  end

  create_table "logs_exports", force: :cascade do |t|
    t.datetime "created_at", default: -> { "CURRENT_TIMESTAMP" }
    t.datetime "started_at", null: false
    t.integer "base_number", default: 1, null: false
    t.integer "increment_number", default: 1, null: false
    t.boolean "empty_export", default: false, null: false
    t.string "collection"
  end

  create_table "merge_request_organisations", force: :cascade do |t|
    t.integer "merge_request_id"
    t.integer "merging_organisation_id"
    t.datetime "created_at", null: false
    t.datetime "updated_at", null: false
  end

  create_table "merge_requests", force: :cascade do |t|
    t.integer "requesting_organisation_id"
    t.text "other_merging_organisations"
    t.datetime "created_at", null: false
    t.datetime "updated_at", null: false
    t.integer "status"
    t.integer "absorbing_organisation_id"
    t.boolean "new_absorbing_organisation"
    t.boolean "telephone_number_correct"
    t.string "new_telephone_number"
    t.string "new_organisation_name"
    t.string "new_organisation_address_line1"
    t.string "new_organisation_address_line2"
    t.string "new_organisation_postcode"
  end

  create_table "organisation_relationships", force: :cascade do |t|
    t.integer "child_organisation_id"
    t.integer "parent_organisation_id"
    t.datetime "created_at", null: false
    t.datetime "updated_at", null: false
    t.index ["child_organisation_id"], name: "index_organisation_relationships_on_child_organisation_id"
    t.index ["parent_organisation_id", "child_organisation_id"], name: "index_org_rel_parent_child_uniq", unique: true
    t.index ["parent_organisation_id"], name: "index_organisation_relationships_on_parent_organisation_id"
  end

  create_table "organisation_rent_periods", force: :cascade do |t|
    t.bigint "organisation_id"
    t.integer "rent_period"
    t.datetime "created_at", null: false
    t.datetime "updated_at", null: false
    t.index ["organisation_id"], name: "index_organisation_rent_periods_on_organisation_id"
  end

  create_table "organisations", force: :cascade do |t|
    t.string "name"
    t.string "phone"
    t.integer "provider_type"
    t.string "address_line1"
    t.string "address_line2"
    t.string "postcode"
    t.boolean "holds_own_stock"
    t.string "other_stock_owners"
    t.string "managing_agents_label"
    t.datetime "created_at", null: false
    t.datetime "updated_at", null: false
    t.boolean "active"
    t.integer "old_association_type"
    t.string "software_supplier_id"
    t.string "housing_management_system"
    t.boolean "choice_based_lettings"
    t.boolean "common_housing_register"
    t.boolean "choice_allocation_policy"
    t.integer "cbl_proportion_percentage"
    t.boolean "enter_affordable_logs"
    t.boolean "owns_affordable_logs"
    t.string "housing_registration_no"
    t.integer "general_needs_units"
    t.integer "supported_housing_units"
    t.integer "unspecified_units"
    t.string "old_org_id"
    t.string "old_visible_id"
    t.index ["old_visible_id"], name: "index_organisations_on_old_visible_id", unique: true
  end

  create_table "sales_logs", force: :cascade do |t|
    t.integer "status", default: 0
    t.datetime "saledate"
    t.datetime "created_at", null: false
    t.datetime "updated_at", null: false
    t.bigint "owning_organisation_id"
    t.bigint "created_by_id"
    t.string "purchid"
    t.integer "type"
    t.integer "ownershipsch"
    t.string "othtype"
    t.integer "jointmore"
    t.integer "jointpur"
    t.integer "beds"
    t.integer "companybuy"
    t.integer "age1"
    t.integer "age1_known"
    t.string "sex1"
    t.integer "national"
    t.integer "ethnic"
    t.integer "ethnic_group"
    t.integer "buy1livein"
    t.integer "buylivein"
    t.integer "builtype"
    t.integer "proptype"
    t.integer "age2"
    t.integer "age2_known"
    t.string "relat2"
    t.string "sex2"
    t.integer "noint"
    t.integer "buy2livein"
    t.integer "ecstat2"
    t.integer "privacynotice"
    t.integer "ecstat1"
    t.integer "wheel"
    t.integer "hholdcount"
    t.integer "age3"
    t.integer "age3_known"
    t.string "la"
    t.integer "la_known"
    t.integer "income1"
    t.integer "income1nk"
    t.integer "details_known_2"
    t.integer "details_known_3"
    t.integer "details_known_4"
    t.integer "age4"
    t.integer "age4_known"
    t.integer "age5"
    t.integer "age5_known"
    t.integer "age6"
    t.integer "age6_known"
    t.integer "inc1mort"
    t.integer "income2"
    t.integer "income2nk"
    t.integer "savingsnk"
    t.integer "savings"
    t.integer "prevown"
    t.string "sex3"
    t.bigint "updated_by_id"
    t.integer "income1_value_check"
    t.decimal "mortgage", precision: 10, scale: 2
    t.integer "inc2mort"
    t.integer "mortgage_value_check"
    t.integer "ecstat3"
    t.integer "ecstat4"
    t.integer "ecstat5"
    t.integer "ecstat6"
    t.string "relat3"
    t.string "relat4"
    t.string "relat5"
    t.string "relat6"
    t.integer "hb"
    t.string "sex4"
    t.string "sex5"
    t.string "sex6"
    t.integer "savings_value_check"
    t.integer "deposit_value_check"
    t.integer "frombeds"
    t.integer "staircase"
    t.integer "stairbought"
    t.integer "stairowned"
    t.decimal "mrent", precision: 10, scale: 2
    t.datetime "exdate", precision: nil
    t.integer "exday"
    t.integer "exmonth"
    t.integer "exyear"
    t.integer "resale"
    t.decimal "deposit", precision: 10, scale: 2
    t.decimal "cashdis", precision: 10, scale: 2
    t.integer "disabled"
    t.integer "lanomagr"
    t.integer "wheel_value_check"
    t.integer "soctenant"
    t.decimal "value", precision: 10, scale: 2
    t.decimal "equity", precision: 10, scale: 2
    t.decimal "discount", precision: 10, scale: 2
    t.decimal "grant", precision: 10, scale: 2
    t.integer "pregyrha"
    t.integer "pregla"
    t.integer "pregghb"
    t.integer "pregother"
    t.string "ppostcode_full"
    t.boolean "is_previous_la_inferred"
    t.integer "ppcodenk"
    t.string "ppostc1"
    t.string "ppostc2"
    t.string "prevloc"
    t.integer "previous_la_known"
    t.integer "hhregres"
    t.integer "hhregresstill"
    t.integer "proplen"
    t.integer "has_mscharge"
    t.decimal "mscharge", precision: 10, scale: 2
    t.integer "prevten"
    t.integer "mortgageused"
    t.integer "wchair"
    t.integer "income2_value_check"
    t.integer "armedforcesspouse"
    t.datetime "hodate", precision: nil
    t.integer "hoday"
    t.integer "homonth"
    t.integer "hoyear"
    t.integer "fromprop"
    t.integer "socprevten"
    t.integer "mortgagelender"
    t.string "mortgagelenderother"
    t.integer "mortlen"
    t.integer "extrabor"
    t.integer "hhmemb"
    t.integer "totadult"
    t.integer "totchild"
    t.integer "hhtype"
    t.string "pcode1"
    t.string "pcode2"
    t.integer "pcodenk"
    t.string "postcode_full"
    t.boolean "is_la_inferred"
    t.bigint "bulk_upload_id"
    t.integer "retirement_value_check"
    t.integer "hodate_check"
    t.integer "extrabor_value_check"
    t.integer "deposit_and_mortgage_value_check"
    t.integer "shared_ownership_deposit_value_check"
    t.integer "grant_value_check"
    t.integer "value_value_check"
    t.integer "old_persons_shared_ownership_value_check"
    t.integer "staircase_bought_value_check"
    t.integer "monthly_charges_value_check"
    t.integer "details_known_5"
    t.integer "details_known_6"
    t.integer "saledate_check"
    t.integer "prevshared"
    t.integer "staircasesale"
    t.integer "ethnic_group2"
    t.integer "ethnicbuy2"
    t.integer "proplen_asked"
    t.string "old_id"
    t.integer "pregblank"
    t.string "uprn"
    t.integer "uprn_known"
    t.integer "uprn_confirmed"
    t.string "address_line1"
    t.string "address_line2"
    t.string "town_or_city"
    t.string "county"
    t.integer "buy2living"
    t.integer "prevtenbuy2"
    t.integer "nationalbuy2"
    t.integer "discounted_sale_value_check"
    t.integer "student_not_child_value_check"
    t.integer "percentage_discount_value_check"
    t.integer "buyer_livein_value_check"
<<<<<<< HEAD
    t.integer "combined_income_value_check"
=======
    t.integer "status_cache", default: 0, null: false
>>>>>>> 99cb26b9
    t.index ["bulk_upload_id"], name: "index_sales_logs_on_bulk_upload_id"
    t.index ["created_by_id"], name: "index_sales_logs_on_created_by_id"
    t.index ["old_id"], name: "index_sales_logs_on_old_id", unique: true
    t.index ["owning_organisation_id"], name: "index_sales_logs_on_owning_organisation_id"
    t.index ["updated_by_id"], name: "index_sales_logs_on_updated_by_id"
  end

  create_table "scheme_deactivation_periods", force: :cascade do |t|
    t.datetime "deactivation_date"
    t.datetime "reactivation_date"
    t.bigint "scheme_id"
    t.datetime "created_at", null: false
    t.datetime "updated_at", null: false
    t.index ["scheme_id"], name: "index_scheme_deactivation_periods_on_scheme_id"
  end

  create_table "schemes", force: :cascade do |t|
    t.string "service_name"
    t.bigint "owning_organisation_id", null: false
    t.datetime "created_at", null: false
    t.datetime "updated_at", null: false
    t.string "primary_client_group"
    t.string "secondary_client_group"
    t.integer "sensitive"
    t.integer "scheme_type"
    t.integer "registered_under_care_act"
    t.integer "support_type"
    t.string "intended_stay"
    t.datetime "end_date"
    t.integer "has_other_client_group"
    t.string "arrangement_type"
    t.string "old_id"
    t.string "old_visible_id"
    t.integer "total_units"
    t.boolean "confirmed"
    t.index ["owning_organisation_id"], name: "index_schemes_on_owning_organisation_id"
  end

  create_table "users", force: :cascade do |t|
    t.string "email", default: "", null: false
    t.string "encrypted_password", default: "", null: false
    t.string "reset_password_token"
    t.datetime "reset_password_sent_at", precision: nil
    t.datetime "remember_created_at", precision: nil
    t.datetime "created_at", null: false
    t.datetime "updated_at", null: false
    t.string "name"
    t.bigint "organisation_id"
    t.integer "sign_in_count", default: 0, null: false
    t.datetime "current_sign_in_at", precision: nil
    t.datetime "last_sign_in_at", precision: nil
    t.string "current_sign_in_ip"
    t.string "last_sign_in_ip"
    t.integer "role"
    t.string "old_user_id"
    t.string "phone"
    t.integer "failed_attempts", default: 0
    t.string "unlock_token"
    t.datetime "locked_at", precision: nil
    t.boolean "is_dpo", default: false
    t.boolean "is_key_contact", default: false
    t.integer "second_factor_attempts_count", default: 0
    t.string "encrypted_otp_secret_key"
    t.string "encrypted_otp_secret_key_iv"
    t.string "encrypted_otp_secret_key_salt"
    t.string "direct_otp"
    t.datetime "direct_otp_sent_at", precision: nil
    t.datetime "totp_timestamp", precision: nil
    t.boolean "active", default: true
    t.string "confirmation_token"
    t.datetime "confirmed_at", precision: nil
    t.datetime "confirmation_sent_at", precision: nil
    t.string "unconfirmed_email"
    t.boolean "initial_confirmation_sent"
    t.index ["confirmation_token"], name: "index_users_on_confirmation_token", unique: true
    t.index ["email"], name: "index_users_on_email", unique: true
    t.index ["encrypted_otp_secret_key"], name: "index_users_on_encrypted_otp_secret_key", unique: true
    t.index ["organisation_id"], name: "index_users_on_organisation_id"
    t.index ["reset_password_token"], name: "index_users_on_reset_password_token", unique: true
    t.index ["unlock_token"], name: "index_users_on_unlock_token", unique: true
  end

  create_table "versions", force: :cascade do |t|
    t.string "item_type", limit: 191, null: false
    t.bigint "item_id", null: false
    t.string "event", null: false
    t.string "whodunnit"
    t.text "object"
    t.datetime "created_at"
    t.text "object_changes"
    t.index ["item_type", "item_id"], name: "index_versions_on_item_type_and_item_id"
  end

  add_foreign_key "lettings_logs", "locations"
  add_foreign_key "lettings_logs", "organisations", column: "owning_organisation_id", on_delete: :cascade
  add_foreign_key "lettings_logs", "schemes"
  add_foreign_key "local_authority_links", "local_authorities"
  add_foreign_key "local_authority_links", "local_authorities", column: "linked_local_authority_id"
  add_foreign_key "locations", "schemes"
  add_foreign_key "organisation_relationships", "organisations", column: "child_organisation_id"
  add_foreign_key "organisation_relationships", "organisations", column: "parent_organisation_id"
  add_foreign_key "sales_logs", "organisations", column: "owning_organisation_id", on_delete: :cascade
  add_foreign_key "schemes", "organisations", column: "owning_organisation_id", on_delete: :cascade
  add_foreign_key "users", "organisations", on_delete: :cascade
end<|MERGE_RESOLUTION|>--- conflicted
+++ resolved
@@ -598,11 +598,8 @@
     t.integer "student_not_child_value_check"
     t.integer "percentage_discount_value_check"
     t.integer "buyer_livein_value_check"
-<<<<<<< HEAD
     t.integer "combined_income_value_check"
-=======
     t.integer "status_cache", default: 0, null: false
->>>>>>> 99cb26b9
     t.index ["bulk_upload_id"], name: "index_sales_logs_on_bulk_upload_id"
     t.index ["created_by_id"], name: "index_sales_logs_on_created_by_id"
     t.index ["old_id"], name: "index_sales_logs_on_old_id", unique: true
