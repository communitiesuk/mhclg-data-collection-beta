# This file is auto-generated from the current state of the database. Instead
# of editing this file, please use the migrations feature of Active Record to
# incrementally modify your database, and then regenerate this schema definition.
#
# This file is the source Rails uses to define your schema when running `bin/rails
# db:schema:load`. When creating a new database, `bin/rails db:schema:load` tends to
# be faster and is potentially less error prone than running all of your
# migrations from scratch. Old migrations may fail to apply correctly if those
# migrations use external dependencies or application code.
#
# It's strongly recommended that you check this file into your version control system.

<<<<<<< HEAD
ActiveRecord::Schema[7.0].define(version: 2023_07_18_151955) do
=======
ActiveRecord::Schema[7.0].define(version: 2023_07_13_140231) do
>>>>>>> 0c7f2ace
  # These are extensions that must be enabled in order to support this database
  enable_extension "plpgsql"

  create_table "bulk_upload_errors", force: :cascade do |t|
    t.bigint "bulk_upload_id"
    t.text "cell"
    t.text "row"
    t.text "tenant_code"
    t.text "property_ref"
    t.text "purchaser_code"
    t.text "field"
    t.text "error"
    t.datetime "created_at", null: false
    t.datetime "updated_at", null: false
    t.text "col"
    t.text "category"
    t.index ["bulk_upload_id"], name: "index_bulk_upload_errors_on_bulk_upload_id"
  end

  create_table "bulk_uploads", force: :cascade do |t|
    t.bigint "user_id"
    t.text "log_type", null: false
    t.integer "year", null: false
    t.uuid "identifier", null: false
    t.datetime "created_at", null: false
    t.datetime "updated_at", null: false
    t.text "filename"
    t.integer "needstype"
    t.text "choice"
    t.integer "total_logs_count"
    t.index ["identifier"], name: "index_bulk_uploads_on_identifier", unique: true
    t.index ["user_id"], name: "index_bulk_uploads_on_user_id"
  end

  create_table "data_protection_confirmations", force: :cascade do |t|
    t.bigint "organisation_id"
    t.bigint "data_protection_officer_id"
    t.boolean "confirmed"
    t.string "old_id"
    t.string "old_org_id"
    t.datetime "created_at", null: false
    t.datetime "updated_at", null: false
    t.datetime "signed_at"
    t.string "organisation_name"
    t.string "organisation_address"
    t.string "organisation_phone_number"
    t.string "data_protection_officer_email"
    t.string "data_protection_officer_name"
    t.index ["data_protection_officer_id"], name: "dpo_user_id"
    t.index ["organisation_id"], name: "index_data_protection_confirmations_on_organisation_id"
  end

  create_table "la_rent_ranges", force: :cascade do |t|
    t.integer "ranges_rent_id"
    t.integer "lettype"
    t.string "la"
    t.integer "beds"
    t.decimal "soft_min", precision: 10, scale: 2
    t.decimal "soft_max", precision: 10, scale: 2
    t.decimal "hard_min", precision: 10, scale: 2
    t.decimal "hard_max", precision: 10, scale: 2
    t.integer "start_year"
    t.datetime "created_at", null: false
    t.datetime "updated_at", null: false
    t.index ["start_year", "lettype", "beds", "la"], name: "index_la_rent_ranges_on_start_year_and_lettype_and_beds_and_la", unique: true
  end

  create_table "la_sale_ranges", force: :cascade do |t|
    t.string "la"
    t.integer "bedrooms"
    t.decimal "soft_min", precision: 10, scale: 2
    t.decimal "soft_max", precision: 10, scale: 2
    t.integer "start_year"
    t.datetime "created_at", null: false
    t.datetime "updated_at", null: false
    t.index ["start_year", "bedrooms", "la"], name: "index_la_sale_ranges_on_start_year_bedrooms_la", unique: true
  end

  create_table "legacy_users", force: :cascade do |t|
    t.string "old_user_id"
    t.integer "user_id"
    t.datetime "created_at", null: false
    t.datetime "updated_at", null: false
    t.index ["old_user_id"], name: "index_legacy_users_on_old_user_id", unique: true
  end

  create_table "lettings_logs", force: :cascade do |t|
    t.integer "status", default: 0
    t.datetime "created_at", null: false
    t.datetime "updated_at", null: false
    t.string "tenancycode"
    t.integer "age1"
    t.string "sex1"
    t.integer "ethnic"
    t.integer "national"
    t.integer "prevten"
    t.integer "ecstat1"
    t.integer "hhmemb"
    t.integer "age2"
    t.string "sex2"
    t.integer "ecstat2"
    t.integer "age3"
    t.string "sex3"
    t.integer "ecstat3"
    t.integer "age4"
    t.string "sex4"
    t.integer "ecstat4"
    t.integer "age5"
    t.string "sex5"
    t.integer "ecstat5"
    t.integer "age6"
    t.string "sex6"
    t.integer "ecstat6"
    t.integer "age7"
    t.string "sex7"
    t.integer "ecstat7"
    t.integer "age8"
    t.string "sex8"
    t.integer "ecstat8"
    t.integer "homeless"
    t.integer "underoccupation_benefitcap"
    t.integer "leftreg"
    t.integer "reservist"
    t.integer "illness"
    t.integer "preg_occ"
    t.integer "startertenancy"
    t.integer "tenancylength"
    t.integer "tenancy"
    t.string "ppostcode_full"
    t.integer "rsnvac"
    t.integer "unittype_gn"
    t.integer "beds"
    t.integer "offered"
    t.integer "wchair"
    t.integer "earnings"
    t.integer "incfreq"
    t.integer "benefits"
    t.integer "period"
    t.integer "layear"
    t.integer "waityear"
    t.string "postcode_full"
    t.integer "reasonpref"
    t.integer "cbl"
    t.integer "chr"
    t.integer "cap"
    t.string "reasonother"
    t.integer "housingneeds_a"
    t.integer "housingneeds_b"
    t.integer "housingneeds_c"
    t.integer "housingneeds_f"
    t.integer "housingneeds_g"
    t.integer "housingneeds_h"
    t.integer "illness_type_1"
    t.integer "illness_type_2"
    t.integer "illness_type_3"
    t.integer "illness_type_4"
    t.integer "illness_type_8"
    t.integer "illness_type_5"
    t.integer "illness_type_6"
    t.integer "illness_type_7"
    t.integer "illness_type_9"
    t.integer "illness_type_10"
    t.integer "rp_homeless"
    t.integer "rp_insan_unsat"
    t.integer "rp_medwel"
    t.integer "rp_hardship"
    t.integer "rp_dontknow"
    t.string "tenancyother"
    t.integer "net_income_value_check"
    t.string "property_owner_organisation"
    t.string "property_manager_organisation"
    t.string "irproduct_other"
    t.string "purchaser_code"
    t.integer "reason"
    t.string "propcode"
    t.integer "majorrepairs"
    t.string "la"
    t.string "prevloc"
    t.integer "hb"
    t.integer "hbrentshortfall"
    t.integer "property_relet"
    t.datetime "mrcdate", precision: nil
    t.integer "incref"
    t.datetime "startdate", precision: nil
    t.integer "armedforces"
    t.integer "first_time_property_let_as_social_housing"
    t.integer "unitletas"
    t.integer "builtype"
    t.datetime "voiddate", precision: nil
    t.bigint "owning_organisation_id"
    t.bigint "managing_organisation_id"
    t.integer "renttype"
    t.integer "needstype"
    t.integer "lettype"
    t.integer "postcode_known"
    t.boolean "is_la_inferred"
    t.integer "totchild"
    t.integer "totelder"
    t.integer "totadult"
    t.integer "net_income_known"
    t.integer "nocharge"
    t.integer "is_carehome"
    t.integer "household_charge"
    t.integer "referral"
    t.decimal "brent", precision: 10, scale: 2
    t.decimal "scharge", precision: 10, scale: 2
    t.decimal "pscharge", precision: 10, scale: 2
    t.decimal "supcharg", precision: 10, scale: 2
    t.decimal "tcharge", precision: 10, scale: 2
    t.decimal "tshortfall", precision: 10, scale: 2
    t.decimal "chcharge", precision: 10, scale: 2
    t.integer "declaration"
    t.integer "ppcodenk"
    t.integer "previous_la_known"
    t.boolean "is_previous_la_inferred"
    t.integer "age1_known"
    t.integer "age2_known"
    t.integer "age3_known"
    t.integer "age4_known"
    t.integer "age5_known"
    t.integer "age6_known"
    t.integer "age7_known"
    t.integer "age8_known"
    t.integer "ethnic_group"
    t.integer "letting_allocation_unknown"
    t.integer "details_known_2"
    t.integer "details_known_3"
    t.integer "details_known_4"
    t.integer "details_known_5"
    t.integer "details_known_6"
    t.integer "details_known_7"
    t.integer "details_known_8"
    t.integer "rent_type"
    t.integer "has_benefits"
    t.integer "renewal"
    t.decimal "wrent", precision: 10, scale: 2
    t.decimal "wscharge", precision: 10, scale: 2
    t.decimal "wpschrge", precision: 10, scale: 2
    t.decimal "wsupchrg", precision: 10, scale: 2
    t.decimal "wtcharge", precision: 10, scale: 2
    t.decimal "wtshortfall", precision: 10, scale: 2
    t.integer "refused"
    t.integer "housingneeds"
    t.decimal "wchchrg", precision: 10, scale: 2
    t.integer "newprop"
    t.string "relat2"
    t.string "relat3"
    t.string "relat4"
    t.string "relat5"
    t.string "relat6"
    t.string "relat7"
    t.string "relat8"
    t.integer "rent_value_check"
    t.integer "old_form_id"
    t.integer "lar"
    t.integer "irproduct"
    t.string "old_id"
    t.integer "joint"
    t.bigint "created_by_id"
    t.integer "retirement_value_check"
    t.integer "tshortfall_known"
    t.integer "sheltered"
    t.integer "pregnancy_value_check"
    t.integer "hhtype"
    t.integer "new_old"
    t.integer "vacdays"
    t.bigint "scheme_id"
    t.bigint "location_id"
    t.integer "major_repairs_date_value_check"
    t.integer "void_date_value_check"
    t.integer "housingneeds_type"
    t.integer "housingneeds_other"
    t.boolean "unresolved"
    t.bigint "updated_by_id"
    t.bigint "bulk_upload_id"
    t.string "uprn"
    t.integer "uprn_known"
    t.integer "uprn_confirmed"
    t.string "address_line1"
    t.string "address_line2"
    t.string "town_or_city"
    t.string "county"
    t.integer "carehome_charges_value_check"
    t.integer "status_cache", default: 0, null: false
    t.datetime "discarded_at"
    t.integer "creation_method", default: 1
    t.index ["bulk_upload_id"], name: "index_lettings_logs_on_bulk_upload_id"
    t.index ["created_by_id"], name: "index_lettings_logs_on_created_by_id"
    t.index ["location_id"], name: "index_lettings_logs_on_location_id"
    t.index ["managing_organisation_id"], name: "index_lettings_logs_on_managing_organisation_id"
    t.index ["old_id"], name: "index_lettings_logs_on_old_id", unique: true
    t.index ["owning_organisation_id"], name: "index_lettings_logs_on_owning_organisation_id"
    t.index ["scheme_id"], name: "index_lettings_logs_on_scheme_id"
    t.index ["updated_by_id"], name: "index_lettings_logs_on_updated_by_id"
  end

  create_table "local_authorities", force: :cascade do |t|
    t.string "code", null: false
    t.string "name", null: false
    t.datetime "start_date", null: false
    t.datetime "end_date"
    t.datetime "created_at", null: false
    t.datetime "updated_at", null: false
    t.index ["code"], name: "index_local_authority_code", unique: true
  end

  create_table "local_authority_links", force: :cascade do |t|
    t.bigint "local_authority_id"
    t.bigint "linked_local_authority_id"
    t.datetime "created_at", null: false
    t.datetime "updated_at", null: false
    t.index ["linked_local_authority_id"], name: "index_local_authority_links_on_linked_local_authority_id"
    t.index ["local_authority_id"], name: "index_local_authority_links_on_local_authority_id"
  end

  create_table "location_deactivation_periods", force: :cascade do |t|
    t.datetime "deactivation_date"
    t.datetime "reactivation_date"
    t.bigint "location_id"
    t.datetime "created_at", null: false
    t.datetime "updated_at", null: false
    t.index ["location_id"], name: "index_location_deactivation_periods_on_location_id"
  end

  create_table "locations", force: :cascade do |t|
    t.string "location_code"
    t.string "postcode"
    t.bigint "scheme_id", null: false
    t.string "name"
    t.datetime "created_at", null: false
    t.datetime "updated_at", null: false
    t.integer "units"
    t.integer "type_of_unit"
    t.string "old_id"
    t.string "old_visible_id"
    t.string "mobility_type"
    t.datetime "startdate", precision: nil
    t.string "location_admin_district"
    t.boolean "confirmed"
    t.index ["old_id"], name: "index_locations_on_old_id", unique: true
    t.index ["scheme_id"], name: "index_locations_on_scheme_id"
  end

  create_table "logs_exports", force: :cascade do |t|
    t.datetime "created_at", default: -> { "CURRENT_TIMESTAMP" }
    t.datetime "started_at", null: false
    t.integer "base_number", default: 1, null: false
    t.integer "increment_number", default: 1, null: false
    t.boolean "empty_export", default: false, null: false
    t.string "collection"
  end

  create_table "merge_request_organisations", force: :cascade do |t|
    t.integer "merge_request_id"
    t.integer "merging_organisation_id"
    t.datetime "created_at", null: false
    t.datetime "updated_at", null: false
  end

  create_table "merge_requests", force: :cascade do |t|
    t.integer "requesting_organisation_id"
    t.text "other_merging_organisations"
    t.datetime "created_at", null: false
    t.datetime "updated_at", null: false
    t.integer "status"
    t.integer "absorbing_organisation_id"
    t.boolean "new_absorbing_organisation"
    t.boolean "telephone_number_correct"
    t.string "new_telephone_number"
    t.string "new_organisation_name"
    t.string "new_organisation_address_line1"
    t.string "new_organisation_address_line2"
    t.string "new_organisation_postcode"
    t.string "new_organisation_telephone_number"
  end

  create_table "organisation_relationships", force: :cascade do |t|
    t.integer "child_organisation_id"
    t.integer "parent_organisation_id"
    t.datetime "created_at", null: false
    t.datetime "updated_at", null: false
    t.index ["child_organisation_id"], name: "index_organisation_relationships_on_child_organisation_id"
    t.index ["parent_organisation_id", "child_organisation_id"], name: "index_org_rel_parent_child_uniq", unique: true
    t.index ["parent_organisation_id"], name: "index_organisation_relationships_on_parent_organisation_id"
  end

  create_table "organisation_rent_periods", force: :cascade do |t|
    t.bigint "organisation_id"
    t.integer "rent_period"
    t.datetime "created_at", null: false
    t.datetime "updated_at", null: false
    t.index ["organisation_id"], name: "index_organisation_rent_periods_on_organisation_id"
  end

  create_table "organisations", force: :cascade do |t|
    t.string "name"
    t.string "phone"
    t.integer "provider_type"
    t.string "address_line1"
    t.string "address_line2"
    t.string "postcode"
    t.boolean "holds_own_stock"
    t.string "other_stock_owners"
    t.string "managing_agents_label"
    t.datetime "created_at", null: false
    t.datetime "updated_at", null: false
    t.boolean "active"
    t.integer "old_association_type"
    t.string "software_supplier_id"
    t.string "housing_management_system"
    t.boolean "choice_based_lettings"
    t.boolean "common_housing_register"
    t.boolean "choice_allocation_policy"
    t.integer "cbl_proportion_percentage"
    t.boolean "enter_affordable_logs"
    t.boolean "owns_affordable_logs"
    t.string "housing_registration_no"
    t.integer "general_needs_units"
    t.integer "supported_housing_units"
    t.integer "unspecified_units"
    t.string "old_org_id"
    t.string "old_visible_id"
    t.datetime "merge_date"
    t.index ["old_visible_id"], name: "index_organisations_on_old_visible_id", unique: true
  end

  create_table "sales_logs", force: :cascade do |t|
    t.integer "status", default: 0
    t.datetime "saledate"
    t.datetime "created_at", null: false
    t.datetime "updated_at", null: false
    t.bigint "owning_organisation_id"
    t.bigint "created_by_id"
    t.string "purchid"
    t.integer "type"
    t.integer "ownershipsch"
    t.string "othtype"
    t.integer "jointmore"
    t.integer "jointpur"
    t.integer "beds"
    t.integer "companybuy"
    t.integer "age1"
    t.integer "age1_known"
    t.string "sex1"
    t.integer "national"
    t.integer "ethnic"
    t.integer "ethnic_group"
    t.integer "buy1livein"
    t.integer "buylivein"
    t.integer "builtype"
    t.integer "proptype"
    t.integer "age2"
    t.integer "age2_known"
    t.string "relat2"
    t.string "sex2"
    t.integer "noint"
    t.integer "buy2livein"
    t.integer "ecstat2"
    t.integer "privacynotice"
    t.integer "ecstat1"
    t.integer "wheel"
    t.integer "hholdcount"
    t.integer "age3"
    t.integer "age3_known"
    t.string "la"
    t.integer "la_known"
    t.integer "income1"
    t.integer "income1nk"
    t.integer "details_known_2"
    t.integer "details_known_3"
    t.integer "details_known_4"
    t.integer "age4"
    t.integer "age4_known"
    t.integer "age5"
    t.integer "age5_known"
    t.integer "age6"
    t.integer "age6_known"
    t.integer "inc1mort"
    t.integer "income2"
    t.integer "income2nk"
    t.integer "savingsnk"
    t.integer "savings"
    t.integer "prevown"
    t.string "sex3"
    t.bigint "updated_by_id"
    t.integer "income1_value_check"
    t.decimal "mortgage", precision: 10, scale: 2
    t.integer "inc2mort"
    t.integer "mortgage_value_check"
    t.integer "ecstat3"
    t.integer "ecstat4"
    t.integer "ecstat5"
    t.integer "ecstat6"
    t.string "relat3"
    t.string "relat4"
    t.string "relat5"
    t.string "relat6"
    t.integer "hb"
    t.string "sex4"
    t.string "sex5"
    t.string "sex6"
    t.integer "savings_value_check"
    t.integer "deposit_value_check"
    t.integer "frombeds"
    t.integer "staircase"
    t.integer "stairbought"
    t.integer "stairowned"
    t.decimal "mrent", precision: 10, scale: 2
    t.datetime "exdate", precision: nil
    t.integer "exday"
    t.integer "exmonth"
    t.integer "exyear"
    t.integer "resale"
    t.decimal "deposit", precision: 10, scale: 2
    t.decimal "cashdis", precision: 10, scale: 2
    t.integer "disabled"
    t.integer "lanomagr"
    t.integer "wheel_value_check"
    t.integer "soctenant"
    t.decimal "value", precision: 10, scale: 2
    t.decimal "equity", precision: 10, scale: 2
    t.decimal "discount", precision: 10, scale: 2
    t.decimal "grant", precision: 10, scale: 2
    t.integer "pregyrha"
    t.integer "pregla"
    t.integer "pregghb"
    t.integer "pregother"
    t.string "ppostcode_full"
    t.boolean "is_previous_la_inferred"
    t.integer "ppcodenk"
    t.string "ppostc1"
    t.string "ppostc2"
    t.string "prevloc"
    t.integer "previous_la_known"
    t.integer "hhregres"
    t.integer "hhregresstill"
    t.integer "proplen"
    t.integer "has_mscharge"
    t.decimal "mscharge", precision: 10, scale: 2
    t.integer "prevten"
    t.integer "mortgageused"
    t.integer "wchair"
    t.integer "income2_value_check"
    t.integer "armedforcesspouse"
    t.datetime "hodate", precision: nil
    t.integer "hoday"
    t.integer "homonth"
    t.integer "hoyear"
    t.integer "fromprop"
    t.integer "socprevten"
    t.integer "mortgagelender"
    t.string "mortgagelenderother"
    t.integer "mortlen"
    t.integer "extrabor"
    t.integer "hhmemb"
    t.integer "totadult"
    t.integer "totchild"
    t.integer "hhtype"
    t.string "pcode1"
    t.string "pcode2"
    t.integer "pcodenk"
    t.string "postcode_full"
    t.boolean "is_la_inferred"
    t.bigint "bulk_upload_id"
    t.integer "retirement_value_check"
    t.integer "hodate_check"
    t.integer "extrabor_value_check"
    t.integer "deposit_and_mortgage_value_check"
    t.integer "shared_ownership_deposit_value_check"
    t.integer "grant_value_check"
    t.integer "value_value_check"
    t.integer "old_persons_shared_ownership_value_check"
    t.integer "staircase_bought_value_check"
    t.integer "monthly_charges_value_check"
    t.integer "details_known_5"
    t.integer "details_known_6"
    t.integer "saledate_check"
    t.integer "prevshared"
    t.integer "staircasesale"
    t.integer "ethnic_group2"
    t.integer "ethnicbuy2"
    t.integer "proplen_asked"
    t.string "old_id"
    t.integer "buy2living"
    t.integer "prevtenbuy2"
    t.integer "pregblank"
    t.string "uprn"
    t.integer "uprn_known"
    t.integer "uprn_confirmed"
    t.string "address_line1"
    t.string "address_line2"
    t.string "town_or_city"
    t.string "county"
    t.integer "nationalbuy2"
    t.integer "discounted_sale_value_check"
    t.integer "student_not_child_value_check"
    t.integer "percentage_discount_value_check"
    t.integer "buyer_livein_value_check"
    t.integer "status_cache", default: 0, null: false
    t.integer "combined_income_value_check"
    t.datetime "discarded_at"
    t.integer "stairowned_value_check"
    t.integer "creation_method", default: 1
    t.index ["bulk_upload_id"], name: "index_sales_logs_on_bulk_upload_id"
    t.index ["created_by_id"], name: "index_sales_logs_on_created_by_id"
    t.index ["old_id"], name: "index_sales_logs_on_old_id", unique: true
    t.index ["owning_organisation_id"], name: "index_sales_logs_on_owning_organisation_id"
    t.index ["updated_by_id"], name: "index_sales_logs_on_updated_by_id"
  end

  create_table "scheme_deactivation_periods", force: :cascade do |t|
    t.datetime "deactivation_date"
    t.datetime "reactivation_date"
    t.bigint "scheme_id"
    t.datetime "created_at", null: false
    t.datetime "updated_at", null: false
    t.index ["scheme_id"], name: "index_scheme_deactivation_periods_on_scheme_id"
  end

  create_table "schemes", force: :cascade do |t|
    t.string "service_name"
    t.bigint "owning_organisation_id", null: false
    t.datetime "created_at", null: false
    t.datetime "updated_at", null: false
    t.string "primary_client_group"
    t.string "secondary_client_group"
    t.integer "sensitive"
    t.integer "scheme_type"
    t.integer "registered_under_care_act"
    t.integer "support_type"
    t.string "intended_stay"
    t.datetime "end_date"
    t.integer "has_other_client_group"
    t.string "arrangement_type"
    t.string "old_id"
    t.string "old_visible_id"
    t.integer "total_units"
    t.boolean "confirmed"
    t.index ["owning_organisation_id"], name: "index_schemes_on_owning_organisation_id"
  end

  create_table "users", force: :cascade do |t|
    t.string "email", default: "", null: false
    t.string "encrypted_password", default: "", null: false
    t.string "reset_password_token"
    t.datetime "reset_password_sent_at", precision: nil
    t.datetime "remember_created_at", precision: nil
    t.datetime "created_at", null: false
    t.datetime "updated_at", null: false
    t.string "name"
    t.bigint "organisation_id"
    t.integer "sign_in_count", default: 0, null: false
    t.datetime "current_sign_in_at", precision: nil
    t.datetime "last_sign_in_at", precision: nil
    t.string "current_sign_in_ip"
    t.string "last_sign_in_ip"
    t.integer "role"
    t.string "old_user_id"
    t.string "phone"
    t.integer "failed_attempts", default: 0
    t.string "unlock_token"
    t.datetime "locked_at", precision: nil
    t.boolean "is_dpo", default: false
    t.boolean "is_key_contact", default: false
    t.integer "second_factor_attempts_count", default: 0
    t.string "encrypted_otp_secret_key"
    t.string "encrypted_otp_secret_key_iv"
    t.string "encrypted_otp_secret_key_salt"
    t.string "direct_otp"
    t.datetime "direct_otp_sent_at", precision: nil
    t.datetime "totp_timestamp", precision: nil
    t.boolean "active", default: true
    t.string "confirmation_token"
    t.datetime "confirmed_at", precision: nil
    t.datetime "confirmation_sent_at", precision: nil
    t.string "unconfirmed_email"
    t.boolean "initial_confirmation_sent"
    t.index ["confirmation_token"], name: "index_users_on_confirmation_token", unique: true
    t.index ["email"], name: "index_users_on_email", unique: true
    t.index ["encrypted_otp_secret_key"], name: "index_users_on_encrypted_otp_secret_key", unique: true
    t.index ["organisation_id"], name: "index_users_on_organisation_id"
    t.index ["reset_password_token"], name: "index_users_on_reset_password_token", unique: true
    t.index ["unlock_token"], name: "index_users_on_unlock_token", unique: true
  end

  create_table "versions", force: :cascade do |t|
    t.string "item_type", limit: 191, null: false
    t.bigint "item_id", null: false
    t.string "event", null: false
    t.string "whodunnit"
    t.text "object"
    t.datetime "created_at"
    t.text "object_changes"
    t.index ["item_type", "item_id"], name: "index_versions_on_item_type_and_item_id"
  end

  add_foreign_key "lettings_logs", "locations"
  add_foreign_key "lettings_logs", "organisations", column: "owning_organisation_id", on_delete: :cascade
  add_foreign_key "lettings_logs", "schemes"
  add_foreign_key "local_authority_links", "local_authorities"
  add_foreign_key "local_authority_links", "local_authorities", column: "linked_local_authority_id"
  add_foreign_key "locations", "schemes"
  add_foreign_key "organisation_relationships", "organisations", column: "child_organisation_id"
  add_foreign_key "organisation_relationships", "organisations", column: "parent_organisation_id"
  add_foreign_key "sales_logs", "organisations", column: "owning_organisation_id", on_delete: :cascade
  add_foreign_key "schemes", "organisations", column: "owning_organisation_id", on_delete: :cascade
  add_foreign_key "users", "organisations", on_delete: :cascade
end<|MERGE_RESOLUTION|>--- conflicted
+++ resolved
@@ -10,11 +10,7 @@
 #
 # It's strongly recommended that you check this file into your version control system.
 
-<<<<<<< HEAD
-ActiveRecord::Schema[7.0].define(version: 2023_07_18_151955) do
-=======
 ActiveRecord::Schema[7.0].define(version: 2023_07_13_140231) do
->>>>>>> 0c7f2ace
   # These are extensions that must be enabled in order to support this database
   enable_extension "plpgsql"
 
@@ -437,7 +433,6 @@
     t.integer "unspecified_units"
     t.string "old_org_id"
     t.string "old_visible_id"
-    t.datetime "merge_date"
     t.index ["old_visible_id"], name: "index_organisations_on_old_visible_id", unique: true
   end
 
