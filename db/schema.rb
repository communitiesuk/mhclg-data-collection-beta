--- conflicted
+++ resolved
@@ -10,11 +10,7 @@
 #
 # It's strongly recommended that you check this file into your version control system.
 
-<<<<<<< HEAD
-ActiveRecord::Schema[7.0].define(version: 2022_12_16_122909) do
-=======
 ActiveRecord::Schema[7.0].define(version: 2023_01_04_164318) do
->>>>>>> 143ff51a
   # These are extensions that must be enabled in order to support this database
   enable_extension "plpgsql"
 
@@ -406,13 +402,12 @@
     t.integer "inc1mort"
     t.integer "income2"
     t.integer "income2nk"
-    t.integer "prevown"
     t.integer "savingsnk"
     t.integer "savings"
+    t.integer "prevown"
     t.string "sex3"
     t.bigint "updated_by_id"
     t.integer "details_known_1"
-    t.string "relat3"
     t.integer "income1_value_check"
     t.decimal "mortgage", precision: 10, scale: 2
     t.integer "inc2mort"
@@ -421,14 +416,6 @@
     t.integer "ecstat4"
     t.integer "ecstat5"
     t.integer "ecstat6"
-<<<<<<< HEAD
-    t.string "relat4"
-    t.string "relat5"
-    t.string "relat6"
-    t.string "sex4"
-    t.string "sex5"
-    t.string "sex6"
-=======
     t.string "relat3"
     t.string "relat4"
     t.string "relat5"
@@ -472,7 +459,6 @@
     t.integer "deposit_value_check"
     t.integer "hb"
     t.integer "mortgageused"
->>>>>>> 143ff51a
     t.index ["created_by_id"], name: "index_sales_logs_on_created_by_id"
     t.index ["managing_organisation_id"], name: "index_sales_logs_on_managing_organisation_id"
     t.index ["owning_organisation_id"], name: "index_sales_logs_on_owning_organisation_id"
