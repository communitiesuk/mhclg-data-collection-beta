# This file is auto-generated from the current state of the database. Instead
# of editing this file, please use the migrations feature of Active Record to
# incrementally modify your database, and then regenerate this schema definition.
#
# This file is the source Rails uses to define your schema when running `bin/rails
# db:schema:load`. When creating a new database, `bin/rails db:schema:load` tends to
# be faster and is potentially less error prone than running all of your
# migrations from scratch. Old migrations may fail to apply correctly if those
# migrations use external dependencies or application code.
#
# It's strongly recommended that you check this file into your version control system.

<<<<<<< HEAD
ActiveRecord::Schema[7.0].define(version: 2022_12_15_103247) do
=======
ActiveRecord::Schema[7.0].define(version: 2022_12_21_172821) do
>>>>>>> 853869ba
  # These are extensions that must be enabled in order to support this database
  enable_extension "plpgsql"

  create_table "bulk_uploads", force: :cascade do |t|
    t.bigint "user_id"
    t.text "log_type", null: false
    t.integer "year", null: false
    t.uuid "identifier", null: false
    t.datetime "created_at", null: false
    t.datetime "updated_at", null: false
    t.text "filename"
    t.index ["identifier"], name: "index_bulk_uploads_on_identifier", unique: true
    t.index ["user_id"], name: "index_bulk_uploads_on_user_id"
  end

  create_table "data_protection_confirmations", force: :cascade do |t|
    t.bigint "organisation_id"
    t.bigint "data_protection_officer_id"
    t.boolean "confirmed"
    t.string "old_id"
    t.string "old_org_id"
    t.datetime "created_at", null: false
    t.datetime "updated_at", null: false
    t.index ["data_protection_officer_id"], name: "dpo_user_id"
    t.index ["organisation_id", "data_protection_officer_id", "confirmed"], name: "data_protection_confirmations_unique", unique: true
    t.index ["organisation_id"], name: "index_data_protection_confirmations_on_organisation_id"
  end

  create_table "la_rent_ranges", force: :cascade do |t|
    t.integer "ranges_rent_id"
    t.integer "lettype"
    t.string "la"
    t.integer "beds"
    t.decimal "soft_min", precision: 10, scale: 2
    t.decimal "soft_max", precision: 10, scale: 2
    t.decimal "hard_min", precision: 10, scale: 2
    t.decimal "hard_max", precision: 10, scale: 2
    t.integer "start_year"
    t.datetime "created_at", null: false
    t.datetime "updated_at", null: false
    t.index ["start_year", "lettype", "beds", "la"], name: "index_la_rent_ranges_on_start_year_and_lettype_and_beds_and_la", unique: true
  end

  create_table "legacy_users", force: :cascade do |t|
    t.string "old_user_id"
    t.integer "user_id"
    t.datetime "created_at", null: false
    t.datetime "updated_at", null: false
    t.index ["old_user_id"], name: "index_legacy_users_on_old_user_id", unique: true
  end

  create_table "lettings_logs", force: :cascade do |t|
    t.integer "status", default: 0
    t.datetime "created_at", null: false
    t.datetime "updated_at", null: false
    t.string "tenancycode"
    t.integer "age1"
    t.string "sex1"
    t.integer "ethnic"
    t.integer "national"
    t.integer "prevten"
    t.integer "ecstat1"
    t.integer "hhmemb"
    t.integer "age2"
    t.string "sex2"
    t.integer "ecstat2"
    t.integer "age3"
    t.string "sex3"
    t.integer "ecstat3"
    t.integer "age4"
    t.string "sex4"
    t.integer "ecstat4"
    t.integer "age5"
    t.string "sex5"
    t.integer "ecstat5"
    t.integer "age6"
    t.string "sex6"
    t.integer "ecstat6"
    t.integer "age7"
    t.string "sex7"
    t.integer "ecstat7"
    t.integer "age8"
    t.string "sex8"
    t.integer "ecstat8"
    t.integer "homeless"
    t.integer "underoccupation_benefitcap"
    t.integer "leftreg"
    t.integer "reservist"
    t.integer "illness"
    t.integer "preg_occ"
    t.integer "startertenancy"
    t.integer "tenancylength"
    t.integer "tenancy"
    t.string "ppostcode_full"
    t.integer "rsnvac"
    t.integer "unittype_gn"
    t.integer "beds"
    t.integer "offered"
    t.integer "wchair"
    t.integer "earnings"
    t.integer "incfreq"
    t.integer "benefits"
    t.integer "period"
    t.integer "layear"
    t.integer "waityear"
    t.string "postcode_full"
    t.integer "reasonpref"
    t.integer "cbl"
    t.integer "chr"
    t.integer "cap"
    t.string "reasonother"
    t.integer "housingneeds_a"
    t.integer "housingneeds_b"
    t.integer "housingneeds_c"
    t.integer "housingneeds_f"
    t.integer "housingneeds_g"
    t.integer "housingneeds_h"
    t.integer "illness_type_1"
    t.integer "illness_type_2"
    t.integer "illness_type_3"
    t.integer "illness_type_4"
    t.integer "illness_type_8"
    t.integer "illness_type_5"
    t.integer "illness_type_6"
    t.integer "illness_type_7"
    t.integer "illness_type_9"
    t.integer "illness_type_10"
    t.integer "rp_homeless"
    t.integer "rp_insan_unsat"
    t.integer "rp_medwel"
    t.integer "rp_hardship"
    t.integer "rp_dontknow"
    t.string "tenancyother"
    t.integer "net_income_value_check"
    t.string "property_owner_organisation"
    t.string "property_manager_organisation"
    t.string "irproduct_other"
    t.string "purchaser_code"
    t.integer "reason"
    t.string "propcode"
    t.integer "majorrepairs"
    t.string "la"
    t.string "prevloc"
    t.integer "hb"
    t.integer "hbrentshortfall"
    t.integer "property_relet"
    t.datetime "mrcdate", precision: nil
    t.integer "incref"
    t.datetime "startdate", precision: nil
    t.integer "armedforces"
    t.integer "first_time_property_let_as_social_housing"
    t.integer "unitletas"
    t.integer "builtype"
    t.datetime "voiddate", precision: nil
    t.bigint "owning_organisation_id"
    t.bigint "managing_organisation_id"
    t.integer "renttype"
    t.integer "needstype"
    t.integer "lettype"
    t.integer "postcode_known"
    t.boolean "is_la_inferred"
    t.integer "totchild"
    t.integer "totelder"
    t.integer "totadult"
    t.integer "net_income_known"
    t.integer "nocharge"
    t.integer "is_carehome"
    t.integer "household_charge"
    t.integer "referral"
    t.decimal "brent", precision: 10, scale: 2
    t.decimal "scharge", precision: 10, scale: 2
    t.decimal "pscharge", precision: 10, scale: 2
    t.decimal "supcharg", precision: 10, scale: 2
    t.decimal "tcharge", precision: 10, scale: 2
    t.decimal "tshortfall", precision: 10, scale: 2
    t.decimal "chcharge", precision: 10, scale: 2
    t.integer "declaration"
    t.integer "ppcodenk"
    t.integer "previous_la_known"
    t.boolean "is_previous_la_inferred"
    t.integer "age1_known"
    t.integer "age2_known"
    t.integer "age3_known"
    t.integer "age4_known"
    t.integer "age5_known"
    t.integer "age6_known"
    t.integer "age7_known"
    t.integer "age8_known"
    t.integer "ethnic_group"
    t.integer "letting_allocation_unknown"
    t.integer "details_known_2"
    t.integer "details_known_3"
    t.integer "details_known_4"
    t.integer "details_known_5"
    t.integer "details_known_6"
    t.integer "details_known_7"
    t.integer "details_known_8"
    t.integer "rent_type"
    t.integer "has_benefits"
    t.integer "renewal"
    t.decimal "wrent", precision: 10, scale: 2
    t.decimal "wscharge", precision: 10, scale: 2
    t.decimal "wpschrge", precision: 10, scale: 2
    t.decimal "wsupchrg", precision: 10, scale: 2
    t.decimal "wtcharge", precision: 10, scale: 2
    t.decimal "wtshortfall", precision: 10, scale: 2
    t.integer "refused"
    t.integer "housingneeds"
    t.decimal "wchchrg", precision: 10, scale: 2
    t.integer "newprop"
    t.string "relat2"
    t.string "relat3"
    t.string "relat4"
    t.string "relat5"
    t.string "relat6"
    t.string "relat7"
    t.string "relat8"
    t.integer "rent_value_check"
    t.integer "old_form_id"
    t.integer "lar"
    t.integer "irproduct"
    t.string "old_id"
    t.integer "joint"
    t.bigint "created_by_id"
    t.integer "illness_type_0"
    t.integer "retirement_value_check"
    t.integer "tshortfall_known"
    t.integer "sheltered"
    t.integer "pregnancy_value_check"
    t.integer "hhtype"
    t.integer "new_old"
    t.integer "vacdays"
    t.bigint "scheme_id"
    t.bigint "location_id"
    t.integer "major_repairs_date_value_check"
    t.integer "void_date_value_check"
    t.integer "housingneeds_type"
    t.integer "housingneeds_other"
    t.boolean "unresolved"
    t.bigint "updated_by_id"
    t.index ["created_by_id"], name: "index_lettings_logs_on_created_by_id"
    t.index ["location_id"], name: "index_lettings_logs_on_location_id"
    t.index ["managing_organisation_id"], name: "index_lettings_logs_on_managing_organisation_id"
    t.index ["old_id"], name: "index_lettings_logs_on_old_id", unique: true
    t.index ["owning_organisation_id"], name: "index_lettings_logs_on_owning_organisation_id"
    t.index ["scheme_id"], name: "index_lettings_logs_on_scheme_id"
    t.index ["updated_by_id"], name: "index_lettings_logs_on_updated_by_id"
  end

  create_table "location_deactivation_periods", force: :cascade do |t|
    t.datetime "deactivation_date"
    t.datetime "reactivation_date"
    t.bigint "location_id"
    t.datetime "created_at", null: false
    t.datetime "updated_at", null: false
    t.index ["location_id"], name: "index_location_deactivation_periods_on_location_id"
  end

  create_table "locations", force: :cascade do |t|
    t.string "location_code"
    t.string "postcode"
    t.bigint "scheme_id", null: false
    t.string "name"
    t.datetime "created_at", null: false
    t.datetime "updated_at", null: false
    t.integer "units"
    t.integer "type_of_unit"
    t.string "old_id"
    t.string "old_visible_id"
    t.string "mobility_type"
    t.datetime "startdate", precision: nil
    t.string "location_admin_district"
    t.boolean "confirmed"
    t.index ["old_id"], name: "index_locations_on_old_id", unique: true
    t.index ["scheme_id"], name: "index_locations_on_scheme_id"
  end

  create_table "logs_exports", force: :cascade do |t|
    t.datetime "created_at", default: -> { "CURRENT_TIMESTAMP" }
    t.datetime "started_at", null: false
    t.integer "base_number", default: 1, null: false
    t.integer "increment_number", default: 1, null: false
    t.boolean "empty_export", default: false, null: false
  end

  create_table "organisation_relationships", force: :cascade do |t|
    t.integer "child_organisation_id"
    t.integer "parent_organisation_id"
    t.datetime "created_at", null: false
    t.datetime "updated_at", null: false
    t.index ["child_organisation_id"], name: "index_organisation_relationships_on_child_organisation_id"
    t.index ["parent_organisation_id", "child_organisation_id"], name: "index_org_rel_parent_child_uniq", unique: true
    t.index ["parent_organisation_id"], name: "index_organisation_relationships_on_parent_organisation_id"
  end

  create_table "organisation_rent_periods", force: :cascade do |t|
    t.bigint "organisation_id"
    t.integer "rent_period"
    t.datetime "created_at", null: false
    t.datetime "updated_at", null: false
    t.index ["organisation_id"], name: "index_organisation_rent_periods_on_organisation_id"
  end

  create_table "organisations", force: :cascade do |t|
    t.string "name"
    t.string "phone"
    t.integer "provider_type"
    t.string "address_line1"
    t.string "address_line2"
    t.string "postcode"
    t.boolean "holds_own_stock"
    t.string "other_stock_owners"
    t.string "managing_agents_label"
    t.datetime "created_at", null: false
    t.datetime "updated_at", null: false
    t.boolean "active"
    t.integer "old_association_type"
    t.string "software_supplier_id"
    t.string "housing_management_system"
    t.boolean "choice_based_lettings"
    t.boolean "common_housing_register"
    t.boolean "choice_allocation_policy"
    t.integer "cbl_proportion_percentage"
    t.boolean "enter_affordable_logs"
    t.boolean "owns_affordable_logs"
    t.string "housing_registration_no"
    t.integer "general_needs_units"
    t.integer "supported_housing_units"
    t.integer "unspecified_units"
    t.string "old_org_id"
    t.string "old_visible_id"
    t.index ["old_visible_id"], name: "index_organisations_on_old_visible_id", unique: true
  end

  create_table "sales_logs", force: :cascade do |t|
    t.integer "status", default: 0
    t.datetime "saledate"
    t.datetime "created_at", null: false
    t.datetime "updated_at", null: false
    t.bigint "owning_organisation_id"
    t.bigint "managing_organisation_id"
    t.bigint "created_by_id"
    t.string "purchid"
    t.integer "type"
    t.integer "ownershipsch"
    t.string "othtype"
    t.integer "jointmore"
    t.integer "jointpur"
    t.integer "beds"
    t.integer "companybuy"
    t.integer "age1"
    t.integer "age1_known"
    t.string "sex1"
    t.integer "national"
    t.string "othernational"
    t.integer "ethnic"
    t.integer "ethnic_group"
    t.integer "buy1livein"
    t.integer "buylivein"
    t.integer "builtype"
    t.integer "proptype"
    t.integer "age2"
    t.integer "age2_known"
    t.string "relat2"
    t.string "sex2"
    t.integer "noint"
    t.integer "buy2livein"
    t.integer "ecstat2"
    t.integer "privacynotice"
    t.integer "ecstat1"
    t.integer "wheel"
    t.integer "hholdcount"
    t.integer "age3"
    t.integer "age3_known"
    t.string "la"
    t.integer "la_known"
    t.integer "income1"
    t.integer "income1nk"
    t.integer "details_known_2"
    t.integer "details_known_3"
    t.integer "details_known_4"
    t.integer "age4"
    t.integer "age4_known"
    t.integer "age5"
    t.integer "age5_known"
    t.integer "age6"
    t.integer "age6_known"
    t.integer "inc1mort"
    t.integer "income2"
    t.integer "income2nk"
    t.integer "prevown"
    t.integer "savingsnk"
    t.integer "savings"
    t.string "sex3"
    t.bigint "updated_by_id"
    t.integer "details_known_1"
    t.string "relat3"
    t.integer "income1_value_check"
    t.integer "mortgage"
    t.integer "inc2mort"
    t.integer "mortgage_value_check"
    t.integer "ecstat3"
    t.integer "ecstat4"
    t.integer "ecstat5"
    t.integer "ecstat6"
<<<<<<< HEAD
    t.string "relat4"
    t.string "relat5"
    t.string "relat6"
=======
    t.integer "disabled"
>>>>>>> 853869ba
    t.index ["created_by_id"], name: "index_sales_logs_on_created_by_id"
    t.index ["managing_organisation_id"], name: "index_sales_logs_on_managing_organisation_id"
    t.index ["owning_organisation_id"], name: "index_sales_logs_on_owning_organisation_id"
    t.index ["updated_by_id"], name: "index_sales_logs_on_updated_by_id"
  end

  create_table "scheme_deactivation_periods", force: :cascade do |t|
    t.datetime "deactivation_date"
    t.datetime "reactivation_date"
    t.bigint "scheme_id"
    t.datetime "created_at", null: false
    t.datetime "updated_at", null: false
    t.index ["scheme_id"], name: "index_scheme_deactivation_periods_on_scheme_id"
  end

  create_table "schemes", force: :cascade do |t|
    t.string "service_name"
    t.bigint "owning_organisation_id", null: false
    t.datetime "created_at", null: false
    t.datetime "updated_at", null: false
    t.string "primary_client_group"
    t.string "secondary_client_group"
    t.integer "sensitive"
    t.integer "scheme_type"
    t.integer "registered_under_care_act"
    t.integer "support_type"
    t.string "intended_stay"
    t.datetime "end_date"
    t.integer "has_other_client_group"
    t.bigint "managing_organisation_id"
    t.string "arrangement_type"
    t.string "old_id"
    t.string "old_visible_id"
    t.integer "total_units"
    t.boolean "confirmed"
    t.index ["managing_organisation_id"], name: "index_schemes_on_managing_organisation_id"
    t.index ["owning_organisation_id"], name: "index_schemes_on_owning_organisation_id"
  end

  create_table "users", force: :cascade do |t|
    t.string "email", default: "", null: false
    t.string "encrypted_password", default: "", null: false
    t.string "reset_password_token"
    t.datetime "reset_password_sent_at", precision: nil
    t.datetime "remember_created_at", precision: nil
    t.datetime "created_at", null: false
    t.datetime "updated_at", null: false
    t.string "name"
    t.bigint "organisation_id"
    t.integer "sign_in_count", default: 0, null: false
    t.datetime "current_sign_in_at", precision: nil
    t.datetime "last_sign_in_at", precision: nil
    t.string "current_sign_in_ip"
    t.string "last_sign_in_ip"
    t.integer "role"
    t.string "old_user_id"
    t.string "phone"
    t.integer "failed_attempts", default: 0
    t.string "unlock_token"
    t.datetime "locked_at", precision: nil
    t.boolean "is_dpo", default: false
    t.boolean "is_key_contact", default: false
    t.integer "second_factor_attempts_count", default: 0
    t.string "encrypted_otp_secret_key"
    t.string "encrypted_otp_secret_key_iv"
    t.string "encrypted_otp_secret_key_salt"
    t.string "direct_otp"
    t.datetime "direct_otp_sent_at", precision: nil
    t.datetime "totp_timestamp", precision: nil
    t.boolean "active", default: true
    t.string "confirmation_token"
    t.datetime "confirmed_at", precision: nil
    t.datetime "confirmation_sent_at", precision: nil
    t.string "unconfirmed_email"
    t.index ["confirmation_token"], name: "index_users_on_confirmation_token", unique: true
    t.index ["email"], name: "index_users_on_email", unique: true
    t.index ["encrypted_otp_secret_key"], name: "index_users_on_encrypted_otp_secret_key", unique: true
    t.index ["organisation_id"], name: "index_users_on_organisation_id"
    t.index ["reset_password_token"], name: "index_users_on_reset_password_token", unique: true
    t.index ["unlock_token"], name: "index_users_on_unlock_token", unique: true
  end

  create_table "versions", force: :cascade do |t|
    t.string "item_type", limit: 191, null: false
    t.bigint "item_id", null: false
    t.string "event", null: false
    t.string "whodunnit"
    t.text "object"
    t.datetime "created_at"
    t.text "object_changes"
    t.index ["item_type", "item_id"], name: "index_versions_on_item_type_and_item_id"
  end

  add_foreign_key "lettings_logs", "locations"
  add_foreign_key "lettings_logs", "organisations", column: "owning_organisation_id", on_delete: :cascade
  add_foreign_key "lettings_logs", "schemes"
  add_foreign_key "locations", "schemes"
  add_foreign_key "organisation_relationships", "organisations", column: "child_organisation_id"
  add_foreign_key "organisation_relationships", "organisations", column: "parent_organisation_id"
  add_foreign_key "sales_logs", "organisations", column: "owning_organisation_id", on_delete: :cascade
  add_foreign_key "schemes", "organisations", column: "managing_organisation_id"
  add_foreign_key "schemes", "organisations", column: "owning_organisation_id", on_delete: :cascade
  add_foreign_key "users", "organisations", on_delete: :cascade
end<|MERGE_RESOLUTION|>--- conflicted
+++ resolved
@@ -10,11 +10,7 @@
 #
 # It's strongly recommended that you check this file into your version control system.
 
-<<<<<<< HEAD
-ActiveRecord::Schema[7.0].define(version: 2022_12_15_103247) do
-=======
 ActiveRecord::Schema[7.0].define(version: 2022_12_21_172821) do
->>>>>>> 853869ba
   # These are extensions that must be enabled in order to support this database
   enable_extension "plpgsql"
 
@@ -405,13 +401,12 @@
     t.integer "inc1mort"
     t.integer "income2"
     t.integer "income2nk"
-    t.integer "prevown"
     t.integer "savingsnk"
     t.integer "savings"
+    t.integer "prevown"
     t.string "sex3"
     t.bigint "updated_by_id"
     t.integer "details_known_1"
-    t.string "relat3"
     t.integer "income1_value_check"
     t.integer "mortgage"
     t.integer "inc2mort"
@@ -420,13 +415,7 @@
     t.integer "ecstat4"
     t.integer "ecstat5"
     t.integer "ecstat6"
-<<<<<<< HEAD
-    t.string "relat4"
-    t.string "relat5"
-    t.string "relat6"
-=======
     t.integer "disabled"
->>>>>>> 853869ba
     t.index ["created_by_id"], name: "index_sales_logs_on_created_by_id"
     t.index ["managing_organisation_id"], name: "index_sales_logs_on_managing_organisation_id"
     t.index ["owning_organisation_id"], name: "index_sales_logs_on_owning_organisation_id"
