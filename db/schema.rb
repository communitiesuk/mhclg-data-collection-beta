--- conflicted
+++ resolved
@@ -524,13 +524,10 @@
     t.integer "details_known_5"
     t.integer "details_known_6"
     t.integer "saledate_check"
+    t.integer "staircasesale"
     t.integer "prevshared"
-<<<<<<< HEAD
-    t.integer "staircasesale"
-=======
     t.integer "ethnic_group2"
     t.integer "ethnicbuy2"
->>>>>>> be3e782a
     t.index ["bulk_upload_id"], name: "index_sales_logs_on_bulk_upload_id"
     t.index ["created_by_id"], name: "index_sales_logs_on_created_by_id"
     t.index ["owning_organisation_id"], name: "index_sales_logs_on_owning_organisation_id"
