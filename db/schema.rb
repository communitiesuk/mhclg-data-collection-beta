--- conflicted
+++ resolved
@@ -568,11 +568,8 @@
     t.string "town_or_city"
     t.string "county"
     t.integer "nationalbuy2"
-<<<<<<< HEAD
-=======
     t.integer "student_not_child_value_check"
     t.integer "discounted_sale_value_check"
->>>>>>> 926fdcca
     t.index ["bulk_upload_id"], name: "index_sales_logs_on_bulk_upload_id"
     t.index ["created_by_id"], name: "index_sales_logs_on_created_by_id"
     t.index ["old_id"], name: "index_sales_logs_on_old_id", unique: true
