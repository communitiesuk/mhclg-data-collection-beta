# This file is auto-generated from the current state of the database. Instead
# of editing this file, please use the migrations feature of Active Record to
# incrementally modify your database, and then regenerate this schema definition.
#
# This file is the source Rails uses to define your schema when running `bin/rails
# db:schema:load`. When creating a new database, `bin/rails db:schema:load` tends to
# be faster and is potentially less error prone than running all of your
# migrations from scratch. Old migrations may fail to apply correctly if those
# migrations use external dependencies or application code.
#
# It's strongly recommended that you check this file into your version control system.

ActiveRecord::Schema[7.0].define(version: 2023_02_03_174815) do
  # These are extensions that must be enabled in order to support this database
  enable_extension "plpgsql"

  create_table "bulk_upload_errors", force: :cascade do |t|
    t.bigint "bulk_upload_id"
    t.text "cell"
    t.text "row"
    t.text "tenant_code"
    t.text "property_ref"
    t.text "purchaser_code"
    t.text "field"
    t.text "error"
    t.datetime "created_at", null: false
    t.datetime "updated_at", null: false
    t.text "col"
    t.index ["bulk_upload_id"], name: "index_bulk_upload_errors_on_bulk_upload_id"
  end

  create_table "bulk_uploads", force: :cascade do |t|
    t.bigint "user_id"
    t.text "log_type", null: false
    t.integer "year", null: false
    t.uuid "identifier", null: false
    t.datetime "created_at", null: false
    t.datetime "updated_at", null: false
    t.text "filename"
    t.integer "needstype"
    t.index ["identifier"], name: "index_bulk_uploads_on_identifier", unique: true
    t.index ["user_id"], name: "index_bulk_uploads_on_user_id"
  end

  create_table "data_protection_confirmations", force: :cascade do |t|
    t.bigint "organisation_id"
    t.bigint "data_protection_officer_id"
    t.boolean "confirmed"
    t.string "old_id"
    t.string "old_org_id"
    t.datetime "created_at", null: false
    t.datetime "updated_at", null: false
    t.index ["data_protection_officer_id"], name: "dpo_user_id"
    t.index ["organisation_id", "data_protection_officer_id", "confirmed"], name: "data_protection_confirmations_unique", unique: true
    t.index ["organisation_id"], name: "index_data_protection_confirmations_on_organisation_id"
  end

  create_table "la_rent_ranges", force: :cascade do |t|
    t.integer "ranges_rent_id"
    t.integer "lettype"
    t.string "la"
    t.integer "beds"
    t.decimal "soft_min", precision: 10, scale: 2
    t.decimal "soft_max", precision: 10, scale: 2
    t.decimal "hard_min", precision: 10, scale: 2
    t.decimal "hard_max", precision: 10, scale: 2
    t.integer "start_year"
    t.datetime "created_at", null: false
    t.datetime "updated_at", null: false
    t.index ["start_year", "lettype", "beds", "la"], name: "index_la_rent_ranges_on_start_year_and_lettype_and_beds_and_la", unique: true
  end

  create_table "la_sale_ranges", force: :cascade do |t|
    t.string "la"
    t.integer "bedrooms"
    t.decimal "soft_min", precision: 10, scale: 2
    t.decimal "soft_max", precision: 10, scale: 2
    t.integer "start_year"
    t.datetime "created_at", null: false
    t.datetime "updated_at", null: false
    t.index ["start_year", "bedrooms", "la"], name: "index_la_sale_ranges_on_start_year_bedrooms_la", unique: true
  end

  create_table "legacy_users", force: :cascade do |t|
    t.string "old_user_id"
    t.integer "user_id"
    t.datetime "created_at", null: false
    t.datetime "updated_at", null: false
    t.index ["old_user_id"], name: "index_legacy_users_on_old_user_id", unique: true
  end

  create_table "lettings_logs", force: :cascade do |t|
    t.integer "status", default: 0
    t.datetime "created_at", null: false
    t.datetime "updated_at", null: false
    t.string "tenancycode"
    t.integer "age1"
    t.string "sex1"
    t.integer "ethnic"
    t.integer "national"
    t.integer "prevten"
    t.integer "ecstat1"
    t.integer "hhmemb"
    t.integer "age2"
    t.string "sex2"
    t.integer "ecstat2"
    t.integer "age3"
    t.string "sex3"
    t.integer "ecstat3"
    t.integer "age4"
    t.string "sex4"
    t.integer "ecstat4"
    t.integer "age5"
    t.string "sex5"
    t.integer "ecstat5"
    t.integer "age6"
    t.string "sex6"
    t.integer "ecstat6"
    t.integer "age7"
    t.string "sex7"
    t.integer "ecstat7"
    t.integer "age8"
    t.string "sex8"
    t.integer "ecstat8"
    t.integer "homeless"
    t.integer "underoccupation_benefitcap"
    t.integer "leftreg"
    t.integer "reservist"
    t.integer "illness"
    t.integer "preg_occ"
    t.integer "startertenancy"
    t.integer "tenancylength"
    t.integer "tenancy"
    t.string "ppostcode_full"
    t.integer "rsnvac"
    t.integer "unittype_gn"
    t.integer "beds"
    t.integer "offered"
    t.integer "wchair"
    t.integer "earnings"
    t.integer "incfreq"
    t.integer "benefits"
    t.integer "period"
    t.integer "layear"
    t.integer "waityear"
    t.string "postcode_full"
    t.integer "reasonpref"
    t.integer "cbl"
    t.integer "chr"
    t.integer "cap"
    t.string "reasonother"
    t.integer "housingneeds_a"
    t.integer "housingneeds_b"
    t.integer "housingneeds_c"
    t.integer "housingneeds_f"
    t.integer "housingneeds_g"
    t.integer "housingneeds_h"
    t.integer "illness_type_1"
    t.integer "illness_type_2"
    t.integer "illness_type_3"
    t.integer "illness_type_4"
    t.integer "illness_type_8"
    t.integer "illness_type_5"
    t.integer "illness_type_6"
    t.integer "illness_type_7"
    t.integer "illness_type_9"
    t.integer "illness_type_10"
    t.integer "rp_homeless"
    t.integer "rp_insan_unsat"
    t.integer "rp_medwel"
    t.integer "rp_hardship"
    t.integer "rp_dontknow"
    t.string "tenancyother"
    t.integer "net_income_value_check"
    t.string "property_owner_organisation"
    t.string "property_manager_organisation"
    t.string "irproduct_other"
    t.string "purchaser_code"
    t.integer "reason"
    t.string "propcode"
    t.integer "majorrepairs"
    t.string "la"
    t.string "prevloc"
    t.integer "hb"
    t.integer "hbrentshortfall"
    t.integer "property_relet"
    t.datetime "mrcdate", precision: nil
    t.integer "incref"
    t.datetime "startdate", precision: nil
    t.integer "armedforces"
    t.integer "first_time_property_let_as_social_housing"
    t.integer "unitletas"
    t.integer "builtype"
    t.datetime "voiddate", precision: nil
    t.bigint "owning_organisation_id"
    t.bigint "managing_organisation_id"
    t.integer "renttype"
    t.integer "needstype"
    t.integer "lettype"
    t.integer "postcode_known"
    t.boolean "is_la_inferred"
    t.integer "totchild"
    t.integer "totelder"
    t.integer "totadult"
    t.integer "net_income_known"
    t.integer "nocharge"
    t.integer "is_carehome"
    t.integer "household_charge"
    t.integer "referral"
    t.decimal "brent", precision: 10, scale: 2
    t.decimal "scharge", precision: 10, scale: 2
    t.decimal "pscharge", precision: 10, scale: 2
    t.decimal "supcharg", precision: 10, scale: 2
    t.decimal "tcharge", precision: 10, scale: 2
    t.decimal "tshortfall", precision: 10, scale: 2
    t.decimal "chcharge", precision: 10, scale: 2
    t.integer "declaration"
    t.integer "ppcodenk"
    t.integer "previous_la_known"
    t.boolean "is_previous_la_inferred"
    t.integer "age1_known"
    t.integer "age2_known"
    t.integer "age3_known"
    t.integer "age4_known"
    t.integer "age5_known"
    t.integer "age6_known"
    t.integer "age7_known"
    t.integer "age8_known"
    t.integer "ethnic_group"
    t.integer "letting_allocation_unknown"
    t.integer "details_known_2"
    t.integer "details_known_3"
    t.integer "details_known_4"
    t.integer "details_known_5"
    t.integer "details_known_6"
    t.integer "details_known_7"
    t.integer "details_known_8"
    t.integer "rent_type"
    t.integer "has_benefits"
    t.integer "renewal"
    t.decimal "wrent", precision: 10, scale: 2
    t.decimal "wscharge", precision: 10, scale: 2
    t.decimal "wpschrge", precision: 10, scale: 2
    t.decimal "wsupchrg", precision: 10, scale: 2
    t.decimal "wtcharge", precision: 10, scale: 2
    t.decimal "wtshortfall", precision: 10, scale: 2
    t.integer "refused"
    t.integer "housingneeds"
    t.decimal "wchchrg", precision: 10, scale: 2
    t.integer "newprop"
    t.string "relat2"
    t.string "relat3"
    t.string "relat4"
    t.string "relat5"
    t.string "relat6"
    t.string "relat7"
    t.string "relat8"
    t.integer "rent_value_check"
    t.integer "old_form_id"
    t.integer "lar"
    t.integer "irproduct"
    t.string "old_id"
    t.integer "joint"
    t.bigint "created_by_id"
    t.integer "retirement_value_check"
    t.integer "tshortfall_known"
    t.integer "sheltered"
    t.integer "pregnancy_value_check"
    t.integer "hhtype"
    t.integer "new_old"
    t.integer "vacdays"
    t.bigint "scheme_id"
    t.bigint "location_id"
    t.integer "major_repairs_date_value_check"
    t.integer "void_date_value_check"
    t.integer "housingneeds_type"
    t.integer "housingneeds_other"
    t.boolean "unresolved"
    t.bigint "updated_by_id"
    t.bigint "bulk_upload_id"
    t.index ["bulk_upload_id"], name: "index_lettings_logs_on_bulk_upload_id"
    t.index ["created_by_id"], name: "index_lettings_logs_on_created_by_id"
    t.index ["location_id"], name: "index_lettings_logs_on_location_id"
    t.index ["managing_organisation_id"], name: "index_lettings_logs_on_managing_organisation_id"
    t.index ["old_id"], name: "index_lettings_logs_on_old_id", unique: true
    t.index ["owning_organisation_id"], name: "index_lettings_logs_on_owning_organisation_id"
    t.index ["scheme_id"], name: "index_lettings_logs_on_scheme_id"
    t.index ["updated_by_id"], name: "index_lettings_logs_on_updated_by_id"
  end

  create_table "location_deactivation_periods", force: :cascade do |t|
    t.datetime "deactivation_date"
    t.datetime "reactivation_date"
    t.bigint "location_id"
    t.datetime "created_at", null: false
    t.datetime "updated_at", null: false
    t.index ["location_id"], name: "index_location_deactivation_periods_on_location_id"
  end

  create_table "locations", force: :cascade do |t|
    t.string "location_code"
    t.string "postcode"
    t.bigint "scheme_id", null: false
    t.string "name"
    t.datetime "created_at", null: false
    t.datetime "updated_at", null: false
    t.integer "units"
    t.integer "type_of_unit"
    t.string "old_id"
    t.string "old_visible_id"
    t.string "mobility_type"
    t.datetime "startdate", precision: nil
    t.string "location_admin_district"
    t.boolean "confirmed"
    t.index ["old_id"], name: "index_locations_on_old_id", unique: true
    t.index ["scheme_id"], name: "index_locations_on_scheme_id"
  end

  create_table "logs_exports", force: :cascade do |t|
    t.datetime "created_at", default: -> { "CURRENT_TIMESTAMP" }
    t.datetime "started_at", null: false
    t.integer "base_number", default: 1, null: false
    t.integer "increment_number", default: 1, null: false
    t.boolean "empty_export", default: false, null: false
  end

  create_table "organisation_relationships", force: :cascade do |t|
    t.integer "child_organisation_id"
    t.integer "parent_organisation_id"
    t.datetime "created_at", null: false
    t.datetime "updated_at", null: false
    t.index ["child_organisation_id"], name: "index_organisation_relationships_on_child_organisation_id"
    t.index ["parent_organisation_id", "child_organisation_id"], name: "index_org_rel_parent_child_uniq", unique: true
    t.index ["parent_organisation_id"], name: "index_organisation_relationships_on_parent_organisation_id"
  end

  create_table "organisation_rent_periods", force: :cascade do |t|
    t.bigint "organisation_id"
    t.integer "rent_period"
    t.datetime "created_at", null: false
    t.datetime "updated_at", null: false
    t.index ["organisation_id"], name: "index_organisation_rent_periods_on_organisation_id"
  end

  create_table "organisations", force: :cascade do |t|
    t.string "name"
    t.string "phone"
    t.integer "provider_type"
    t.string "address_line1"
    t.string "address_line2"
    t.string "postcode"
    t.boolean "holds_own_stock"
    t.string "other_stock_owners"
    t.string "managing_agents_label"
    t.datetime "created_at", null: false
    t.datetime "updated_at", null: false
    t.boolean "active"
    t.integer "old_association_type"
    t.string "software_supplier_id"
    t.string "housing_management_system"
    t.boolean "choice_based_lettings"
    t.boolean "common_housing_register"
    t.boolean "choice_allocation_policy"
    t.integer "cbl_proportion_percentage"
    t.boolean "enter_affordable_logs"
    t.boolean "owns_affordable_logs"
    t.string "housing_registration_no"
    t.integer "general_needs_units"
    t.integer "supported_housing_units"
    t.integer "unspecified_units"
    t.string "old_org_id"
    t.string "old_visible_id"
    t.index ["old_visible_id"], name: "index_organisations_on_old_visible_id", unique: true
  end

  create_table "sales_logs", force: :cascade do |t|
    t.integer "status", default: 0
    t.datetime "saledate"
    t.datetime "created_at", null: false
    t.datetime "updated_at", null: false
    t.bigint "owning_organisation_id"
    t.bigint "created_by_id"
    t.string "purchid"
    t.integer "type"
    t.integer "ownershipsch"
    t.string "othtype"
    t.integer "jointmore"
    t.integer "jointpur"
    t.integer "beds"
    t.integer "companybuy"
    t.integer "age1"
    t.integer "age1_known"
    t.string "sex1"
    t.integer "national"
    t.string "othernational"
    t.integer "ethnic"
    t.integer "ethnic_group"
    t.integer "buy1livein"
    t.integer "buylivein"
    t.integer "builtype"
    t.integer "proptype"
    t.integer "age2"
    t.integer "age2_known"
    t.string "relat2"
    t.string "sex2"
    t.integer "noint"
    t.integer "buy2livein"
    t.integer "ecstat2"
    t.integer "privacynotice"
    t.integer "ecstat1"
    t.integer "wheel"
    t.integer "hholdcount"
    t.integer "age3"
    t.integer "age3_known"
    t.string "la"
    t.integer "la_known"
    t.integer "income1"
    t.integer "income1nk"
    t.integer "details_known_2"
    t.integer "details_known_3"
    t.integer "details_known_4"
    t.integer "age4"
    t.integer "age4_known"
    t.integer "age5"
    t.integer "age5_known"
    t.integer "age6"
    t.integer "age6_known"
    t.integer "inc1mort"
    t.integer "income2"
    t.integer "income2nk"
    t.integer "savingsnk"
    t.integer "savings"
    t.integer "prevown"
    t.string "sex3"
    t.bigint "updated_by_id"
    t.integer "income1_value_check"
    t.decimal "mortgage", precision: 10, scale: 2
    t.integer "inc2mort"
    t.integer "mortgage_value_check"
    t.integer "ecstat3"
    t.integer "ecstat4"
    t.integer "ecstat5"
    t.integer "ecstat6"
    t.string "relat3"
    t.string "relat4"
    t.string "relat5"
    t.string "relat6"
    t.integer "hb"
    t.string "sex4"
    t.string "sex5"
    t.string "sex6"
    t.integer "savings_value_check"
    t.integer "deposit_value_check"
    t.integer "frombeds"
    t.integer "staircase"
    t.integer "stairbought"
    t.integer "stairowned"
    t.decimal "mrent", precision: 10, scale: 2
    t.datetime "exdate", precision: nil
    t.integer "exday"
    t.integer "exmonth"
    t.integer "exyear"
    t.integer "resale"
    t.decimal "deposit", precision: 10, scale: 2
    t.decimal "cashdis", precision: 10, scale: 2
    t.integer "disabled"
    t.integer "lanomagr"
    t.integer "wheel_value_check"
    t.integer "soctenant"
    t.decimal "value", precision: 10, scale: 2
    t.decimal "equity", precision: 10, scale: 2
    t.decimal "discount", precision: 10, scale: 2
    t.decimal "grant", precision: 10, scale: 2
    t.integer "pregyrha"
    t.integer "pregla"
    t.integer "pregghb"
    t.integer "pregother"
    t.string "ppostcode_full"
    t.boolean "is_previous_la_inferred"
    t.integer "ppcodenk"
    t.string "ppostc1"
    t.string "ppostc2"
    t.string "prevloc"
    t.integer "previous_la_known"
    t.integer "hhregres"
    t.integer "hhregresstill"
    t.integer "proplen"
    t.integer "mscharge_known"
    t.decimal "mscharge", precision: 10, scale: 2
    t.integer "prevten"
    t.integer "mortgageused"
    t.integer "wchair"
    t.integer "armedforcesspouse"
    t.datetime "hodate", precision: nil
    t.integer "hoday"
    t.integer "homonth"
    t.integer "hoyear"
    t.integer "fromprop"
    t.integer "socprevten"
    t.integer "mortgagelender"
    t.string "mortgagelenderother"
    t.integer "mortlen"
    t.integer "extrabor"
    t.integer "hhmemb"
    t.integer "totadult"
    t.integer "totchild"
    t.integer "hhtype"
    t.string "pcode1"
    t.string "pcode2"
    t.integer "pcodenk"
    t.string "postcode_full"
    t.boolean "is_la_inferred"
    t.bigint "bulk_upload_id"
    t.integer "retirement_value_check"
    t.integer "hodate_check"
    t.integer "extrabor_value_check"
    t.integer "deposit_and_mortgage_value_check"
    t.integer "shared_ownership_deposit_value_check"
    t.integer "grant_value_check"
    t.integer "value_value_check"
    t.integer "old_persons_shared_ownership_value_check"
    t.integer "staircase_bought_value_check"
    t.integer "monthly_charges_value_check"
    t.integer "details_known_5"
    t.integer "details_known_6"
    t.integer "saledate_check"
<<<<<<< HEAD
=======
    t.integer "prevshared"
>>>>>>> 466d3fc2
    t.index ["bulk_upload_id"], name: "index_sales_logs_on_bulk_upload_id"
    t.index ["created_by_id"], name: "index_sales_logs_on_created_by_id"
    t.index ["owning_organisation_id"], name: "index_sales_logs_on_owning_organisation_id"
    t.index ["updated_by_id"], name: "index_sales_logs_on_updated_by_id"
  end

  create_table "scheme_deactivation_periods", force: :cascade do |t|
    t.datetime "deactivation_date"
    t.datetime "reactivation_date"
    t.bigint "scheme_id"
    t.datetime "created_at", null: false
    t.datetime "updated_at", null: false
    t.index ["scheme_id"], name: "index_scheme_deactivation_periods_on_scheme_id"
  end

  create_table "schemes", force: :cascade do |t|
    t.string "service_name"
    t.bigint "owning_organisation_id", null: false
    t.datetime "created_at", null: false
    t.datetime "updated_at", null: false
    t.string "primary_client_group"
    t.string "secondary_client_group"
    t.integer "sensitive"
    t.integer "scheme_type"
    t.integer "registered_under_care_act"
    t.integer "support_type"
    t.string "intended_stay"
    t.datetime "end_date"
    t.integer "has_other_client_group"
    t.string "arrangement_type"
    t.string "old_id"
    t.string "old_visible_id"
    t.integer "total_units"
    t.boolean "confirmed"
    t.index ["owning_organisation_id"], name: "index_schemes_on_owning_organisation_id"
  end

  create_table "users", force: :cascade do |t|
    t.string "email", default: "", null: false
    t.string "encrypted_password", default: "", null: false
    t.string "reset_password_token"
    t.datetime "reset_password_sent_at", precision: nil
    t.datetime "remember_created_at", precision: nil
    t.datetime "created_at", null: false
    t.datetime "updated_at", null: false
    t.string "name"
    t.bigint "organisation_id"
    t.integer "sign_in_count", default: 0, null: false
    t.datetime "current_sign_in_at", precision: nil
    t.datetime "last_sign_in_at", precision: nil
    t.string "current_sign_in_ip"
    t.string "last_sign_in_ip"
    t.integer "role"
    t.string "old_user_id"
    t.string "phone"
    t.integer "failed_attempts", default: 0
    t.string "unlock_token"
    t.datetime "locked_at", precision: nil
    t.boolean "is_dpo", default: false
    t.boolean "is_key_contact", default: false
    t.integer "second_factor_attempts_count", default: 0
    t.string "encrypted_otp_secret_key"
    t.string "encrypted_otp_secret_key_iv"
    t.string "encrypted_otp_secret_key_salt"
    t.string "direct_otp"
    t.datetime "direct_otp_sent_at", precision: nil
    t.datetime "totp_timestamp", precision: nil
    t.boolean "active", default: true
    t.string "confirmation_token"
    t.datetime "confirmed_at", precision: nil
    t.datetime "confirmation_sent_at", precision: nil
    t.string "unconfirmed_email"
    t.boolean "initial_confirmation_sent"
    t.index ["confirmation_token"], name: "index_users_on_confirmation_token", unique: true
    t.index ["email"], name: "index_users_on_email", unique: true
    t.index ["encrypted_otp_secret_key"], name: "index_users_on_encrypted_otp_secret_key", unique: true
    t.index ["organisation_id"], name: "index_users_on_organisation_id"
    t.index ["reset_password_token"], name: "index_users_on_reset_password_token", unique: true
    t.index ["unlock_token"], name: "index_users_on_unlock_token", unique: true
  end

  create_table "versions", force: :cascade do |t|
    t.string "item_type", limit: 191, null: false
    t.bigint "item_id", null: false
    t.string "event", null: false
    t.string "whodunnit"
    t.text "object"
    t.datetime "created_at"
    t.text "object_changes"
    t.index ["item_type", "item_id"], name: "index_versions_on_item_type_and_item_id"
  end

  add_foreign_key "lettings_logs", "locations"
  add_foreign_key "lettings_logs", "organisations", column: "owning_organisation_id", on_delete: :cascade
  add_foreign_key "lettings_logs", "schemes"
  add_foreign_key "locations", "schemes"
  add_foreign_key "organisation_relationships", "organisations", column: "child_organisation_id"
  add_foreign_key "organisation_relationships", "organisations", column: "parent_organisation_id"
  add_foreign_key "sales_logs", "organisations", column: "owning_organisation_id", on_delete: :cascade
  add_foreign_key "schemes", "organisations", column: "owning_organisation_id", on_delete: :cascade
  add_foreign_key "users", "organisations", on_delete: :cascade
end<|MERGE_RESOLUTION|>--- conflicted
+++ resolved
@@ -524,10 +524,7 @@
     t.integer "details_known_5"
     t.integer "details_known_6"
     t.integer "saledate_check"
-<<<<<<< HEAD
-=======
     t.integer "prevshared"
->>>>>>> 466d3fc2
     t.index ["bulk_upload_id"], name: "index_sales_logs_on_bulk_upload_id"
     t.index ["created_by_id"], name: "index_sales_logs_on_created_by_id"
     t.index ["owning_organisation_id"], name: "index_sales_logs_on_owning_organisation_id"
