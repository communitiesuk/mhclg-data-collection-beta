--- conflicted
+++ resolved
@@ -10,11 +10,7 @@
 #
 # It's strongly recommended that you check this file into your version control system.
 
-<<<<<<< HEAD
-ActiveRecord::Schema[7.0].define(version: 2023_03_31_094840) do
-=======
 ActiveRecord::Schema[7.0].define(version: 2023_04_05_132300) do
->>>>>>> 8737f43f
   # These are extensions that must be enabled in order to support this database
   enable_extension "plpgsql"
 
@@ -291,7 +287,6 @@
     t.string "town_or_city"
     t.string "county"
     t.integer "carehome_charges_value_check"
-    t.integer "status_cache", default: 0, null: false
     t.index ["bulk_upload_id"], name: "index_lettings_logs_on_bulk_upload_id"
     t.index ["created_by_id"], name: "index_lettings_logs_on_created_by_id"
     t.index ["location_id"], name: "index_lettings_logs_on_location_id"
