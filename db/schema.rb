--- conflicted
+++ resolved
@@ -10,11 +10,7 @@
 #
 # It's strongly recommended that you check this file into your version control system.
 
-<<<<<<< HEAD
-ActiveRecord::Schema[7.0].define(version: 2023_01_24_111328) do
-=======
 ActiveRecord::Schema[7.0].define(version: 2023_01_26_145529) do
->>>>>>> 7bd76c4d
   # These are extensions that must be enabled in order to support this database
   enable_extension "plpgsql"
 
@@ -72,17 +68,6 @@
     t.datetime "created_at", null: false
     t.datetime "updated_at", null: false
     t.index ["start_year", "lettype", "beds", "la"], name: "index_la_rent_ranges_on_start_year_and_lettype_and_beds_and_la", unique: true
-  end
-
-  create_table "la_sale_ranges", force: :cascade do |t|
-    t.string "la"
-    t.integer "bedrooms"
-    t.decimal "soft_min", precision: 10, scale: 2
-    t.decimal "soft_max", precision: 10, scale: 2
-    t.integer "start_year"
-    t.datetime "created_at", null: false
-    t.datetime "updated_at", null: false
-    t.index ["start_year", "bedrooms", "la"], name: "index_la_sale_ranges_on_start_year_bedrooms_la", unique: true
   end
 
   create_table "legacy_users", force: :cascade do |t|
@@ -502,9 +487,9 @@
     t.integer "hoyear"
     t.integer "fromprop"
     t.integer "socprevten"
+    t.integer "mortlen"
     t.integer "mortgagelender"
     t.string "mortgagelenderother"
-    t.integer "mortlen"
     t.integer "extrabor"
     t.integer "hhmemb"
     t.integer "totadult"
@@ -517,10 +502,10 @@
     t.boolean "is_la_inferred"
     t.bigint "bulk_upload_id"
     t.integer "retirement_value_check"
+    t.integer "deposit_and_mortgage_value_check"
+    t.integer "grant_value_check"
     t.integer "hodate_check"
     t.integer "extrabor_value_check"
-    t.integer "grant_value_check"
-    t.integer "value_value_check"
     t.index ["bulk_upload_id"], name: "index_sales_logs_on_bulk_upload_id"
     t.integer "shared_ownership_deposit_value_check"
     t.index ["created_by_id"], name: "index_sales_logs_on_created_by_id"
