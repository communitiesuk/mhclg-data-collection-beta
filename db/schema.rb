--- conflicted
+++ resolved
@@ -10,7 +10,7 @@
 #
 # It's strongly recommended that you check this file into your version control system.
 
-ActiveRecord::Schema[7.0].define(version: 2023_01_24_111328) do
+ActiveRecord::Schema[7.0].define(version: 2023_01_16_151942) do
   # These are extensions that must be enabled in order to support this database
   enable_extension "plpgsql"
 
@@ -52,17 +52,6 @@
     t.index ["data_protection_officer_id"], name: "dpo_user_id"
     t.index ["organisation_id", "data_protection_officer_id", "confirmed"], name: "data_protection_confirmations_unique", unique: true
     t.index ["organisation_id"], name: "index_data_protection_confirmations_on_organisation_id"
-  end
-
-  create_table "la_purchase_price_ranges", force: :cascade do |t|
-    t.string "la"
-    t.integer "bedrooms"
-    t.decimal "soft_min", precision: 10, scale: 2
-    t.decimal "soft_max", precision: 10, scale: 2
-    t.integer "start_year"
-    t.datetime "created_at", null: false
-    t.datetime "updated_at", null: false
-    t.index ["start_year", "bedrooms", "la"], name: "index_la_purchase_price_ranges_on_start_year_bedrooms_la", unique: true
   end
 
   create_table "la_rent_ranges", force: :cascade do |t|
@@ -512,13 +501,9 @@
     t.integer "totchild"
     t.integer "hhtype"
     t.integer "hodate_check"
-<<<<<<< HEAD
-    t.integer "value_value_check"
-=======
     t.bigint "bulk_upload_id"
     t.index ["bulk_upload_id"], name: "index_sales_logs_on_bulk_upload_id"
     t.integer "retirement_value_check"
->>>>>>> 10536ae1
     t.index ["created_by_id"], name: "index_sales_logs_on_created_by_id"
     t.index ["managing_organisation_id"], name: "index_sales_logs_on_managing_organisation_id"
     t.index ["owning_organisation_id"], name: "index_sales_logs_on_owning_organisation_id"
