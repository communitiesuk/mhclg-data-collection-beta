--- conflicted
+++ resolved
@@ -356,11 +356,8 @@
     t.integer "ecstat1"
     t.integer "wheel"
     t.integer "hholdcount"
-<<<<<<< HEAD
-=======
     t.integer "age3"
     t.integer "age3_known"
->>>>>>> 72dfcbf8
     t.index ["created_by_id"], name: "index_sales_logs_on_created_by_id"
     t.index ["managing_organisation_id"], name: "index_sales_logs_on_managing_organisation_id"
     t.index ["owning_organisation_id"], name: "index_sales_logs_on_owning_organisation_id"
