--- conflicted
+++ resolved
@@ -10,11 +10,7 @@
 #
 # It's strongly recommended that you check this file into your version control system.
 
-<<<<<<< HEAD
-ActiveRecord::Schema[7.0].define(version: 2024_11_14_173226) do
-=======
 ActiveRecord::Schema[7.0].define(version: 2024_11_18_104046) do
->>>>>>> eb995e75
   # These are extensions that must be enabled in order to support this database
   enable_extension "plpgsql"
 
@@ -762,16 +758,13 @@
     t.integer "partner_under_16_value_check"
     t.integer "multiple_partners_value_check"
     t.bigint "created_by_id"
-<<<<<<< HEAD
+    t.integer "has_management_fee"
+    t.decimal "management_fee", precision: 10, scale: 2
     t.integer "firststair"
     t.integer "numstair"
     t.decimal "mrentprestaircasing", precision: 10, scale: 2
     t.datetime "lasttransaction"
     t.datetime "initialpurchase"
-=======
-    t.integer "has_management_fee"
-    t.decimal "management_fee", precision: 10, scale: 2
->>>>>>> eb995e75
     t.index ["assigned_to_id"], name: "index_sales_logs_on_assigned_to_id"
     t.index ["bulk_upload_id"], name: "index_sales_logs_on_bulk_upload_id"
     t.index ["created_by_id"], name: "index_sales_logs_on_created_by_id"
