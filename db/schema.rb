# This file is auto-generated from the current state of the database. Instead
# of editing this file, please use the migrations feature of Active Record to
# incrementally modify your database, and then regenerate this schema definition.
#
# This file is the source Rails uses to define your schema when running `bin/rails
# db:schema:load`. When creating a new database, `bin/rails db:schema:load` tends to
# be faster and is potentially less error prone than running all of your
# migrations from scratch. Old migrations may fail to apply correctly if those
# migrations use external dependencies or application code.
#
# It's strongly recommended that you check this file into your version control system.

ActiveRecord::Schema[7.0].define(version: 2024_03_04_115940) do
  # These are extensions that must be enabled in order to support this database
  enable_extension "plpgsql"

  create_table "bulk_upload_errors", force: :cascade do |t|
    t.bigint "bulk_upload_id"
    t.text "cell"
    t.text "row"
    t.text "tenant_code"
    t.text "property_ref"
    t.text "purchaser_code"
    t.text "field"
    t.text "error"
    t.datetime "created_at", null: false
    t.datetime "updated_at", null: false
    t.text "col"
    t.text "category"
    t.index ["bulk_upload_id"], name: "index_bulk_upload_errors_on_bulk_upload_id"
  end

  create_table "bulk_uploads", force: :cascade do |t|
    t.bigint "user_id"
    t.text "log_type", null: false
    t.integer "year", null: false
    t.uuid "identifier", null: false
    t.datetime "created_at", null: false
    t.datetime "updated_at", null: false
    t.text "filename"
    t.integer "needstype"
    t.text "choice"
    t.integer "total_logs_count"
    t.string "noint_fix_status", default: "not_applied"
    t.index ["identifier"], name: "index_bulk_uploads_on_identifier", unique: true
    t.index ["user_id"], name: "index_bulk_uploads_on_user_id"
  end

  create_table "data_protection_confirmations", force: :cascade do |t|
    t.bigint "organisation_id"
    t.bigint "data_protection_officer_id"
    t.boolean "confirmed"
    t.string "old_id"
    t.string "old_org_id"
    t.datetime "created_at", null: false
    t.datetime "updated_at", null: false
    t.datetime "signed_at"
    t.string "organisation_name"
    t.string "organisation_address"
    t.string "organisation_phone_number"
    t.string "data_protection_officer_email"
    t.string "data_protection_officer_name"
    t.index ["data_protection_officer_id"], name: "dpo_user_id"
    t.index ["organisation_id"], name: "index_data_protection_confirmations_on_organisation_id"
  end

  create_table "la_rent_ranges", force: :cascade do |t|
    t.integer "ranges_rent_id"
    t.integer "lettype"
    t.string "la"
    t.integer "beds"
    t.decimal "soft_min", precision: 10, scale: 2
    t.decimal "soft_max", precision: 10, scale: 2
    t.decimal "hard_min", precision: 10, scale: 2
    t.decimal "hard_max", precision: 10, scale: 2
    t.integer "start_year"
    t.datetime "created_at", null: false
    t.datetime "updated_at", null: false
    t.index ["start_year", "lettype", "beds", "la"], name: "index_la_rent_ranges_on_start_year_and_lettype_and_beds_and_la", unique: true
  end

  create_table "la_sale_ranges", force: :cascade do |t|
    t.string "la"
    t.integer "bedrooms"
    t.decimal "soft_min", precision: 10, scale: 2
    t.decimal "soft_max", precision: 10, scale: 2
    t.integer "start_year"
    t.datetime "created_at", null: false
    t.datetime "updated_at", null: false
    t.index ["start_year", "bedrooms", "la"], name: "index_la_sale_ranges_on_start_year_bedrooms_la", unique: true
  end

  create_table "legacy_users", force: :cascade do |t|
    t.string "old_user_id"
    t.integer "user_id"
    t.datetime "created_at", null: false
    t.datetime "updated_at", null: false
    t.index ["old_user_id"], name: "index_legacy_users_on_old_user_id", unique: true
  end

  create_table "lettings_logs", force: :cascade do |t|
    t.integer "status", default: 0
    t.datetime "created_at", null: false
    t.datetime "updated_at", null: false
    t.string "tenancycode"
    t.integer "age1"
    t.string "sex1"
    t.integer "ethnic"
    t.integer "national"
    t.integer "prevten"
    t.integer "ecstat1"
    t.integer "hhmemb"
    t.integer "age2"
    t.string "sex2"
    t.integer "ecstat2"
    t.integer "age3"
    t.string "sex3"
    t.integer "ecstat3"
    t.integer "age4"
    t.string "sex4"
    t.integer "ecstat4"
    t.integer "age5"
    t.string "sex5"
    t.integer "ecstat5"
    t.integer "age6"
    t.string "sex6"
    t.integer "ecstat6"
    t.integer "age7"
    t.string "sex7"
    t.integer "ecstat7"
    t.integer "age8"
    t.string "sex8"
    t.integer "ecstat8"
    t.integer "homeless"
    t.integer "underoccupation_benefitcap"
    t.integer "leftreg"
    t.integer "reservist"
    t.integer "illness"
    t.integer "preg_occ"
    t.integer "startertenancy"
    t.integer "tenancylength"
    t.integer "tenancy"
    t.string "ppostcode_full"
    t.integer "rsnvac"
    t.integer "unittype_gn"
    t.integer "beds"
    t.integer "offered"
    t.integer "wchair"
    t.integer "earnings"
    t.integer "incfreq"
    t.integer "benefits"
    t.integer "period"
    t.integer "layear"
    t.integer "waityear"
    t.string "postcode_full"
    t.integer "reasonpref"
    t.integer "cbl"
    t.integer "chr"
    t.integer "cap"
    t.string "reasonother"
    t.integer "housingneeds_a"
    t.integer "housingneeds_b"
    t.integer "housingneeds_c"
    t.integer "housingneeds_f"
    t.integer "housingneeds_g"
    t.integer "housingneeds_h"
    t.integer "illness_type_1"
    t.integer "illness_type_2"
    t.integer "illness_type_3"
    t.integer "illness_type_4"
    t.integer "illness_type_8"
    t.integer "illness_type_5"
    t.integer "illness_type_6"
    t.integer "illness_type_7"
    t.integer "illness_type_9"
    t.integer "illness_type_10"
    t.integer "rp_homeless"
    t.integer "rp_insan_unsat"
    t.integer "rp_medwel"
    t.integer "rp_hardship"
    t.integer "rp_dontknow"
    t.string "tenancyother"
    t.integer "net_income_value_check"
    t.string "property_owner_organisation"
    t.string "property_manager_organisation"
    t.string "irproduct_other"
    t.string "purchaser_code"
    t.integer "reason"
    t.string "propcode"
    t.integer "majorrepairs"
    t.string "la"
    t.string "prevloc"
    t.integer "hb"
    t.integer "hbrentshortfall"
    t.integer "property_relet"
    t.datetime "mrcdate"
    t.integer "incref"
    t.datetime "startdate"
    t.integer "armedforces"
    t.integer "first_time_property_let_as_social_housing"
    t.integer "unitletas"
    t.integer "builtype"
    t.datetime "voiddate"
    t.bigint "owning_organisation_id"
    t.bigint "managing_organisation_id"
    t.integer "renttype"
    t.integer "needstype"
    t.integer "lettype"
    t.integer "postcode_known"
    t.boolean "is_la_inferred"
    t.integer "totchild"
    t.integer "totelder"
    t.integer "totadult"
    t.integer "net_income_known"
    t.integer "nocharge"
    t.integer "is_carehome"
    t.integer "household_charge"
    t.integer "referral"
    t.decimal "brent", precision: 10, scale: 2
    t.decimal "scharge", precision: 10, scale: 2
    t.decimal "pscharge", precision: 10, scale: 2
    t.decimal "supcharg", precision: 10, scale: 2
    t.decimal "tcharge", precision: 10, scale: 2
    t.decimal "tshortfall", precision: 10, scale: 2
    t.decimal "chcharge", precision: 10, scale: 2
    t.integer "declaration"
    t.integer "ppcodenk"
    t.integer "previous_la_known"
    t.boolean "is_previous_la_inferred"
    t.integer "age1_known"
    t.integer "age2_known"
    t.integer "age3_known"
    t.integer "age4_known"
    t.integer "age5_known"
    t.integer "age6_known"
    t.integer "age7_known"
    t.integer "age8_known"
    t.integer "ethnic_group"
    t.integer "letting_allocation_unknown"
    t.integer "details_known_2"
    t.integer "details_known_3"
    t.integer "details_known_4"
    t.integer "details_known_5"
    t.integer "details_known_6"
    t.integer "details_known_7"
    t.integer "details_known_8"
    t.integer "rent_type"
    t.integer "has_benefits"
    t.integer "renewal"
    t.decimal "wrent", precision: 10, scale: 2
    t.decimal "wscharge", precision: 10, scale: 2
    t.decimal "wpschrge", precision: 10, scale: 2
    t.decimal "wsupchrg", precision: 10, scale: 2
    t.decimal "wtcharge", precision: 10, scale: 2
    t.decimal "wtshortfall", precision: 10, scale: 2
    t.integer "refused"
    t.integer "housingneeds"
    t.decimal "wchchrg", precision: 10, scale: 2
    t.integer "newprop"
    t.string "relat2"
    t.string "relat3"
    t.string "relat4"
    t.string "relat5"
    t.string "relat6"
    t.string "relat7"
    t.string "relat8"
    t.integer "rent_value_check"
    t.integer "old_form_id"
    t.integer "lar"
    t.integer "irproduct"
    t.string "old_id"
    t.integer "joint"
    t.bigint "created_by_id"
    t.integer "retirement_value_check"
    t.integer "tshortfall_known"
    t.integer "sheltered"
    t.integer "pregnancy_value_check"
    t.integer "hhtype"
    t.integer "new_old"
    t.integer "vacdays"
    t.bigint "scheme_id"
    t.bigint "location_id"
    t.integer "major_repairs_date_value_check"
    t.integer "void_date_value_check"
    t.integer "housingneeds_type"
    t.integer "housingneeds_other"
    t.boolean "unresolved"
    t.bigint "updated_by_id"
    t.bigint "bulk_upload_id"
    t.string "uprn"
    t.integer "uprn_known"
    t.integer "uprn_confirmed"
    t.string "address_line1"
    t.string "address_line2"
    t.string "town_or_city"
    t.string "county"
    t.integer "carehome_charges_value_check"
    t.integer "status_cache", default: 0, null: false
    t.datetime "discarded_at"
    t.integer "creation_method", default: 1
    t.datetime "values_updated_at"
    t.integer "referral_value_check"
    t.integer "supcharg_value_check"
    t.integer "scharge_value_check"
    t.integer "pscharge_value_check"
    t.integer "duplicate_set_id"
    t.integer "accessible_register"
    t.integer "nationality_all"
    t.integer "nationality_all_group"
    t.integer "reasonother_value_check"
<<<<<<< HEAD
=======
    t.integer "accessible_register"
    t.integer "address_selection"
    t.string "address_line1_input"
    t.string "postcode_full_input"
>>>>>>> 57395be9
    t.index ["bulk_upload_id"], name: "index_lettings_logs_on_bulk_upload_id"
    t.index ["created_by_id"], name: "index_lettings_logs_on_created_by_id"
    t.index ["location_id"], name: "index_lettings_logs_on_location_id"
    t.index ["managing_organisation_id"], name: "index_lettings_logs_on_managing_organisation_id"
    t.index ["old_id"], name: "index_lettings_logs_on_old_id", unique: true
    t.index ["owning_organisation_id"], name: "index_lettings_logs_on_owning_organisation_id"
    t.index ["scheme_id"], name: "index_lettings_logs_on_scheme_id"
    t.index ["updated_by_id"], name: "index_lettings_logs_on_updated_by_id"
  end

  create_table "local_authorities", force: :cascade do |t|
    t.string "code", null: false
    t.string "name", null: false
    t.datetime "start_date", null: false
    t.datetime "end_date"
    t.datetime "created_at", null: false
    t.datetime "updated_at", null: false
    t.index ["code"], name: "index_local_authority_code", unique: true
  end

  create_table "local_authority_links", force: :cascade do |t|
    t.bigint "local_authority_id"
    t.bigint "linked_local_authority_id"
    t.datetime "created_at", null: false
    t.datetime "updated_at", null: false
    t.index ["linked_local_authority_id"], name: "index_local_authority_links_on_linked_local_authority_id"
    t.index ["local_authority_id"], name: "index_local_authority_links_on_local_authority_id"
  end

  create_table "location_deactivation_periods", force: :cascade do |t|
    t.datetime "deactivation_date"
    t.datetime "reactivation_date"
    t.bigint "location_id"
    t.datetime "created_at", null: false
    t.datetime "updated_at", null: false
    t.index ["location_id"], name: "index_location_deactivation_periods_on_location_id"
  end

  create_table "locations", force: :cascade do |t|
    t.string "location_code"
    t.string "postcode"
    t.bigint "scheme_id", null: false
    t.string "name"
    t.datetime "created_at", null: false
    t.datetime "updated_at", null: false
    t.integer "units"
    t.integer "type_of_unit"
    t.string "old_id"
    t.string "old_visible_id"
    t.string "mobility_type"
    t.datetime "startdate"
    t.string "location_admin_district"
    t.boolean "confirmed"
    t.boolean "is_la_inferred"
    t.index ["old_id"], name: "index_locations_on_old_id", unique: true
    t.index ["scheme_id"], name: "index_locations_on_scheme_id"
  end

  create_table "logs_exports", force: :cascade do |t|
    t.datetime "created_at", default: -> { "CURRENT_TIMESTAMP" }
    t.datetime "started_at", null: false
    t.integer "base_number", default: 1, null: false
    t.integer "increment_number", default: 1, null: false
    t.boolean "empty_export", default: false, null: false
    t.string "collection"
  end

  create_table "merge_request_organisations", force: :cascade do |t|
    t.integer "merge_request_id"
    t.integer "merging_organisation_id"
    t.datetime "created_at", null: false
    t.datetime "updated_at", null: false
  end

  create_table "merge_requests", force: :cascade do |t|
    t.integer "requesting_organisation_id"
    t.text "other_merging_organisations"
    t.datetime "created_at", null: false
    t.datetime "updated_at", null: false
    t.integer "status"
    t.integer "absorbing_organisation_id"
    t.boolean "new_absorbing_organisation"
    t.boolean "telephone_number_correct"
    t.string "new_telephone_number"
    t.string "new_organisation_name"
    t.string "new_organisation_address_line1"
    t.string "new_organisation_address_line2"
    t.string "new_organisation_postcode"
    t.string "new_organisation_telephone_number"
  end

  create_table "notifications", force: :cascade do |t|
    t.string "title"
    t.string "link_text"
    t.string "page_content"
    t.datetime "start_date"
    t.datetime "end_date"
    t.boolean "show_on_unauthenticated_pages"
    t.datetime "created_at", null: false
    t.datetime "updated_at", null: false
  end

  create_table "organisation_relationships", force: :cascade do |t|
    t.integer "child_organisation_id"
    t.integer "parent_organisation_id"
    t.datetime "created_at", null: false
    t.datetime "updated_at", null: false
    t.index ["child_organisation_id"], name: "index_organisation_relationships_on_child_organisation_id"
    t.index ["parent_organisation_id", "child_organisation_id"], name: "index_org_rel_parent_child_uniq", unique: true
    t.index ["parent_organisation_id"], name: "index_organisation_relationships_on_parent_organisation_id"
  end

  create_table "organisation_rent_periods", force: :cascade do |t|
    t.bigint "organisation_id"
    t.integer "rent_period"
    t.datetime "created_at", null: false
    t.datetime "updated_at", null: false
    t.index ["organisation_id"], name: "index_organisation_rent_periods_on_organisation_id"
  end

  create_table "organisations", force: :cascade do |t|
    t.string "name"
    t.string "phone"
    t.integer "provider_type"
    t.string "address_line1"
    t.string "address_line2"
    t.string "postcode"
    t.boolean "holds_own_stock"
    t.string "other_stock_owners"
    t.string "managing_agents_label"
    t.datetime "created_at", null: false
    t.datetime "updated_at", null: false
    t.boolean "active"
    t.integer "old_association_type"
    t.string "software_supplier_id"
    t.string "housing_management_system"
    t.boolean "choice_based_lettings"
    t.boolean "common_housing_register"
    t.boolean "choice_allocation_policy"
    t.integer "cbl_proportion_percentage"
    t.boolean "enter_affordable_logs"
    t.boolean "owns_affordable_logs"
    t.string "housing_registration_no"
    t.integer "general_needs_units"
    t.integer "supported_housing_units"
    t.integer "unspecified_units"
    t.string "old_org_id"
    t.string "old_visible_id"
    t.datetime "merge_date"
    t.bigint "absorbing_organisation_id"
    t.datetime "available_from"
    t.index ["absorbing_organisation_id"], name: "index_organisations_on_absorbing_organisation_id"
    t.index ["old_visible_id"], name: "index_organisations_on_old_visible_id", unique: true
  end

  create_table "read_marks", force: :cascade do |t|
    t.string "readable_type", null: false
    t.bigint "readable_id"
    t.string "reader_type", null: false
    t.bigint "reader_id"
    t.datetime "timestamp", precision: nil, null: false
    t.datetime "created_at", null: false
    t.datetime "updated_at", null: false
    t.index ["readable_type", "readable_id"], name: "index_read_marks_on_readable_type_and_readable_id"
    t.index ["reader_id", "reader_type", "readable_type", "readable_id"], name: "read_marks_reader_readable_index", unique: true
    t.index ["reader_type", "reader_id"], name: "index_read_marks_on_reader_type_and_reader_id"
  end

  create_table "sales_logs", force: :cascade do |t|
    t.integer "status", default: 0
    t.datetime "saledate"
    t.datetime "created_at", null: false
    t.datetime "updated_at", null: false
    t.bigint "owning_organisation_id"
    t.bigint "created_by_id"
    t.string "purchid"
    t.integer "type"
    t.integer "ownershipsch"
    t.string "othtype"
    t.integer "jointmore"
    t.integer "jointpur"
    t.integer "beds"
    t.integer "companybuy"
    t.integer "age1"
    t.integer "age1_known"
    t.string "sex1"
    t.integer "national"
    t.integer "ethnic"
    t.integer "ethnic_group"
    t.integer "buy1livein"
    t.integer "buylivein"
    t.integer "builtype"
    t.integer "proptype"
    t.integer "age2"
    t.integer "age2_known"
    t.string "relat2"
    t.string "sex2"
    t.integer "noint"
    t.integer "buy2livein"
    t.integer "ecstat2"
    t.integer "privacynotice"
    t.integer "ecstat1"
    t.integer "wheel"
    t.integer "hholdcount"
    t.integer "age3"
    t.integer "age3_known"
    t.string "la"
    t.integer "la_known"
    t.integer "income1"
    t.integer "income1nk"
    t.integer "details_known_2"
    t.integer "details_known_3"
    t.integer "details_known_4"
    t.integer "age4"
    t.integer "age4_known"
    t.integer "age5"
    t.integer "age5_known"
    t.integer "age6"
    t.integer "age6_known"
    t.integer "inc1mort"
    t.integer "income2"
    t.integer "income2nk"
    t.integer "savingsnk"
    t.integer "savings"
    t.integer "prevown"
    t.string "sex3"
    t.bigint "updated_by_id"
    t.integer "income1_value_check"
    t.decimal "mortgage", precision: 10, scale: 2
    t.integer "inc2mort"
    t.integer "mortgage_value_check"
    t.integer "ecstat3"
    t.integer "ecstat4"
    t.integer "ecstat5"
    t.integer "ecstat6"
    t.string "relat3"
    t.string "relat4"
    t.string "relat5"
    t.string "relat6"
    t.integer "hb"
    t.string "sex4"
    t.string "sex5"
    t.string "sex6"
    t.integer "savings_value_check"
    t.integer "deposit_value_check"
    t.integer "frombeds"
    t.integer "staircase"
    t.integer "stairbought"
    t.integer "stairowned"
    t.decimal "mrent", precision: 10, scale: 2
    t.datetime "exdate"
    t.integer "exday"
    t.integer "exmonth"
    t.integer "exyear"
    t.integer "resale"
    t.decimal "deposit", precision: 10, scale: 2
    t.decimal "cashdis", precision: 10, scale: 2
    t.integer "disabled"
    t.integer "lanomagr"
    t.integer "wheel_value_check"
    t.integer "soctenant"
    t.decimal "value", precision: 10, scale: 2
    t.decimal "equity", precision: 10, scale: 2
    t.decimal "discount", precision: 10, scale: 2
    t.decimal "grant", precision: 10, scale: 2
    t.integer "pregyrha"
    t.integer "pregla"
    t.integer "pregghb"
    t.integer "pregother"
    t.string "ppostcode_full"
    t.boolean "is_previous_la_inferred"
    t.integer "ppcodenk"
    t.string "ppostc1"
    t.string "ppostc2"
    t.string "prevloc"
    t.integer "previous_la_known"
    t.integer "hhregres"
    t.integer "hhregresstill"
    t.integer "proplen"
    t.integer "has_mscharge"
    t.decimal "mscharge", precision: 10, scale: 2
    t.integer "prevten"
    t.integer "mortgageused"
    t.integer "wchair"
    t.integer "income2_value_check"
    t.integer "armedforcesspouse"
    t.datetime "hodate"
    t.integer "hoday"
    t.integer "homonth"
    t.integer "hoyear"
    t.integer "fromprop"
    t.integer "socprevten"
    t.integer "mortgagelender"
    t.string "mortgagelenderother"
    t.integer "mortlen"
    t.integer "extrabor"
    t.integer "hhmemb"
    t.integer "totadult"
    t.integer "totchild"
    t.integer "hhtype"
    t.string "pcode1"
    t.string "pcode2"
    t.integer "pcodenk"
    t.string "postcode_full"
    t.boolean "is_la_inferred"
    t.bigint "bulk_upload_id"
    t.integer "retirement_value_check"
    t.integer "hodate_check"
    t.integer "extrabor_value_check"
    t.integer "deposit_and_mortgage_value_check"
    t.integer "shared_ownership_deposit_value_check"
    t.integer "grant_value_check"
    t.integer "value_value_check"
    t.integer "old_persons_shared_ownership_value_check"
    t.integer "staircase_bought_value_check"
    t.integer "monthly_charges_value_check"
    t.integer "details_known_5"
    t.integer "details_known_6"
    t.integer "saledate_check"
    t.integer "prevshared"
    t.integer "staircasesale"
    t.integer "ethnic_group2"
    t.integer "ethnicbuy2"
    t.integer "proplen_asked"
    t.string "old_id"
    t.integer "buy2living"
    t.integer "prevtenbuy2"
    t.integer "pregblank"
    t.string "uprn"
    t.integer "uprn_known"
    t.integer "uprn_confirmed"
    t.string "address_line1"
    t.string "address_line2"
    t.string "town_or_city"
    t.string "county"
    t.integer "nationalbuy2"
    t.integer "discounted_sale_value_check"
    t.integer "student_not_child_value_check"
    t.integer "percentage_discount_value_check"
    t.integer "combined_income_value_check"
    t.integer "buyer_livein_value_check"
    t.integer "status_cache", default: 0, null: false
    t.datetime "discarded_at"
    t.integer "stairowned_value_check"
    t.integer "creation_method", default: 1
    t.integer "old_form_id"
    t.datetime "values_updated_at"
    t.bigint "managing_organisation_id"
    t.integer "duplicate_set_id"
    t.integer "nationality_all"
    t.integer "nationality_all_group"
    t.integer "nationality_all_buyer2"
    t.integer "nationality_all_buyer2_group"
    t.integer "address_selection"
    t.string "address_line1_input"
    t.string "postcode_full_input"
    t.index ["bulk_upload_id"], name: "index_sales_logs_on_bulk_upload_id"
    t.index ["created_by_id"], name: "index_sales_logs_on_created_by_id"
    t.index ["managing_organisation_id"], name: "index_sales_logs_on_managing_organisation_id"
    t.index ["old_id"], name: "index_sales_logs_on_old_id", unique: true
    t.index ["owning_organisation_id"], name: "index_sales_logs_on_owning_organisation_id"
    t.index ["updated_by_id"], name: "index_sales_logs_on_updated_by_id"
  end

  create_table "scheme_deactivation_periods", force: :cascade do |t|
    t.datetime "deactivation_date"
    t.datetime "reactivation_date"
    t.bigint "scheme_id"
    t.datetime "created_at", null: false
    t.datetime "updated_at", null: false
    t.index ["scheme_id"], name: "index_scheme_deactivation_periods_on_scheme_id"
  end

  create_table "schemes", force: :cascade do |t|
    t.string "service_name"
    t.bigint "owning_organisation_id", null: false
    t.datetime "created_at", null: false
    t.datetime "updated_at", null: false
    t.string "primary_client_group"
    t.string "secondary_client_group"
    t.integer "sensitive"
    t.integer "scheme_type"
    t.integer "registered_under_care_act"
    t.integer "support_type"
    t.string "intended_stay"
    t.datetime "end_date"
    t.integer "has_other_client_group"
    t.string "arrangement_type"
    t.string "old_id"
    t.string "old_visible_id"
    t.integer "total_units"
    t.boolean "confirmed"
    t.datetime "startdate"
    t.index ["owning_organisation_id"], name: "index_schemes_on_owning_organisation_id"
  end

  create_table "users", force: :cascade do |t|
    t.string "email", default: "", null: false
    t.string "encrypted_password", default: "", null: false
    t.string "reset_password_token"
    t.datetime "reset_password_sent_at", precision: nil
    t.datetime "remember_created_at", precision: nil
    t.datetime "created_at", null: false
    t.datetime "updated_at", null: false
    t.string "name"
    t.bigint "organisation_id"
    t.integer "sign_in_count", default: 0, null: false
    t.datetime "current_sign_in_at"
    t.datetime "last_sign_in_at"
    t.string "current_sign_in_ip"
    t.string "last_sign_in_ip"
    t.integer "role"
    t.string "old_user_id"
    t.string "phone"
    t.integer "failed_attempts", default: 0
    t.string "unlock_token"
    t.datetime "locked_at"
    t.boolean "is_dpo", default: false
    t.boolean "is_key_contact", default: false
    t.integer "second_factor_attempts_count", default: 0
    t.string "encrypted_otp_secret_key"
    t.string "encrypted_otp_secret_key_iv"
    t.string "encrypted_otp_secret_key_salt"
    t.string "direct_otp"
    t.datetime "direct_otp_sent_at"
    t.datetime "totp_timestamp", precision: nil
    t.boolean "active", default: true
    t.string "confirmation_token"
    t.datetime "confirmed_at"
    t.datetime "confirmation_sent_at"
    t.string "unconfirmed_email"
    t.boolean "initial_confirmation_sent"
    t.index ["confirmation_token"], name: "index_users_on_confirmation_token", unique: true
    t.index ["email"], name: "index_users_on_email", unique: true
    t.index ["encrypted_otp_secret_key"], name: "index_users_on_encrypted_otp_secret_key", unique: true
    t.index ["organisation_id"], name: "index_users_on_organisation_id"
    t.index ["reset_password_token"], name: "index_users_on_reset_password_token", unique: true
    t.index ["unlock_token"], name: "index_users_on_unlock_token", unique: true
  end

  create_table "versions", force: :cascade do |t|
    t.string "item_type", limit: 191, null: false
    t.bigint "item_id", null: false
    t.string "event", null: false
    t.string "whodunnit"
    t.text "object"
    t.datetime "created_at"
    t.text "object_changes"
    t.index ["item_type", "item_id"], name: "index_versions_on_item_type_and_item_id"
  end

  add_foreign_key "lettings_logs", "locations"
  add_foreign_key "lettings_logs", "organisations", column: "owning_organisation_id", on_delete: :cascade
  add_foreign_key "lettings_logs", "schemes"
  add_foreign_key "local_authority_links", "local_authorities"
  add_foreign_key "local_authority_links", "local_authorities", column: "linked_local_authority_id"
  add_foreign_key "locations", "schemes"
  add_foreign_key "organisation_relationships", "organisations", column: "child_organisation_id"
  add_foreign_key "organisation_relationships", "organisations", column: "parent_organisation_id"
  add_foreign_key "organisations", "organisations", column: "absorbing_organisation_id"
  add_foreign_key "sales_logs", "organisations", column: "owning_organisation_id", on_delete: :cascade
  add_foreign_key "schemes", "organisations", column: "owning_organisation_id", on_delete: :cascade
  add_foreign_key "users", "organisations", on_delete: :cascade
end<|MERGE_RESOLUTION|>--- conflicted
+++ resolved
@@ -304,17 +304,13 @@
     t.integer "scharge_value_check"
     t.integer "pscharge_value_check"
     t.integer "duplicate_set_id"
-    t.integer "accessible_register"
     t.integer "nationality_all"
     t.integer "nationality_all_group"
     t.integer "reasonother_value_check"
-<<<<<<< HEAD
-=======
     t.integer "accessible_register"
     t.integer "address_selection"
     t.string "address_line1_input"
     t.string "postcode_full_input"
->>>>>>> 57395be9
     t.index ["bulk_upload_id"], name: "index_lettings_logs_on_bulk_upload_id"
     t.index ["created_by_id"], name: "index_lettings_logs_on_created_by_id"
     t.index ["location_id"], name: "index_lettings_logs_on_location_id"
