--- conflicted
+++ resolved
@@ -10,11 +10,7 @@
 #
 # It's strongly recommended that you check this file into your version control system.
 
-<<<<<<< HEAD
 ActiveRecord::Schema.define(version: 2021_11_26_142105) do
-=======
-ActiveRecord::Schema.define(version: 2021_11_25_154916) do
->>>>>>> fb0f66d7
 
   # These are extensions that must be enabled in order to support this database
   enable_extension "plpgsql"
@@ -169,12 +165,9 @@
     t.string "why_dont_you_know_la"
     t.integer "unitletas"
     t.integer "builtype"
-<<<<<<< HEAD
     t.bigint "owning_organisation_id"
     t.bigint "managing_organisation_id"
-=======
     t.datetime "property_void_date"
->>>>>>> fb0f66d7
     t.index ["discarded_at"], name: "index_case_logs_on_discarded_at"
     t.index ["managing_organisation_id"], name: "index_case_logs_on_managing_organisation_id"
     t.index ["owning_organisation_id"], name: "index_case_logs_on_owning_organisation_id"
