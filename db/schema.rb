--- conflicted
+++ resolved
@@ -10,11 +10,7 @@
 #
 # It's strongly recommended that you check this file into your version control system.
 
-<<<<<<< HEAD
 ActiveRecord::Schema[7.0].define(version: 2023_01_23_160741) do
-=======
-ActiveRecord::Schema[7.0].define(version: 2023_01_18_170602) do
->>>>>>> 4e15a119
   # These are extensions that must be enabled in order to support this database
   enable_extension "plpgsql"
 
@@ -493,15 +489,6 @@
     t.integer "mortlen"
     t.integer "mortgagelender"
     t.string "mortgagelenderother"
-<<<<<<< HEAD
-    t.string "pcode1"
-    t.string "pcode2"
-    t.integer "pcodenk"
-    t.string "postcode_full"
-    t.boolean "is_la_inferred"
-=======
-    t.integer "mortlen"
->>>>>>> 4e15a119
     t.integer "extrabor"
     t.integer "hhmemb"
     t.integer "totadult"
@@ -514,14 +501,10 @@
     t.boolean "is_la_inferred"
     t.bigint "bulk_upload_id"
     t.integer "retirement_value_check"
-<<<<<<< HEAD
-    t.integer "extrabor_value_check"
     t.integer "deposit_and_mortgage_value_check"
     t.integer "grant_value_check"
-=======
     t.integer "hodate_check"
     t.integer "extrabor_value_check"
->>>>>>> 4e15a119
     t.index ["bulk_upload_id"], name: "index_sales_logs_on_bulk_upload_id"
     t.index ["created_by_id"], name: "index_sales_logs_on_created_by_id"
     t.index ["owning_organisation_id"], name: "index_sales_logs_on_owning_organisation_id"
