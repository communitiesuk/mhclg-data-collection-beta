GIT
  remote: https://github.com/baarkerlounger/devise.git
  revision: 9b93eff1be452683b9fed61ec8c350fbc8387e7f
  branch: dluhc-fixes
  specs:
    devise (4.8.1)
      bcrypt (~> 3.0)
      orm_adapter (~> 0.1)
      railties (>= 4.1.0)
      responders
      warden (~> 1.2.3)

GIT
  remote: https://github.com/baarkerlounger/two_factor_authentication.git
  revision: 5fa6ba40d90df9c1711d1b5eeff34686dda133a2
  specs:
    two_factor_authentication (2.2.0)
      devise
      encryptor
      rails (>= 3.1.1)
      randexp
      rotp (>= 4.0.0)

GEM
  remote: https://rubygems.org/
  specs:
    actioncable (7.0.3)
      actionpack (= 7.0.3)
      activesupport (= 7.0.3)
      nio4r (~> 2.0)
      websocket-driver (>= 0.6.1)
    actionmailbox (7.0.3)
      actionpack (= 7.0.3)
      activejob (= 7.0.3)
      activerecord (= 7.0.3)
      activestorage (= 7.0.3)
      activesupport (= 7.0.3)
      mail (>= 2.7.1)
      net-imap
      net-pop
      net-smtp
    actionmailer (7.0.3)
      actionpack (= 7.0.3)
      actionview (= 7.0.3)
      activejob (= 7.0.3)
      activesupport (= 7.0.3)
      mail (~> 2.5, >= 2.5.4)
      net-imap
      net-pop
      net-smtp
      rails-dom-testing (~> 2.0)
    actionpack (7.0.3)
      actionview (= 7.0.3)
      activesupport (= 7.0.3)
      rack (~> 2.0, >= 2.2.0)
      rack-test (>= 0.6.3)
      rails-dom-testing (~> 2.0)
      rails-html-sanitizer (~> 1.0, >= 1.2.0)
    actiontext (7.0.3)
      actionpack (= 7.0.3)
      activerecord (= 7.0.3)
      activestorage (= 7.0.3)
      activesupport (= 7.0.3)
      globalid (>= 0.6.0)
      nokogiri (>= 1.8.5)
    actionview (7.0.3)
      activesupport (= 7.0.3)
      builder (~> 3.1)
      erubi (~> 1.4)
      rails-dom-testing (~> 2.0)
      rails-html-sanitizer (~> 1.1, >= 1.2.0)
    activejob (7.0.3)
      activesupport (= 7.0.3)
      globalid (>= 0.3.6)
    activemodel (7.0.3)
      activesupport (= 7.0.3)
    activerecord (7.0.3)
      activemodel (= 7.0.3)
      activesupport (= 7.0.3)
    activestorage (7.0.3)
      actionpack (= 7.0.3)
      activejob (= 7.0.3)
      activerecord (= 7.0.3)
      activesupport (= 7.0.3)
      marcel (~> 1.0)
      mini_mime (>= 1.1.0)
    activesupport (7.0.3)
      concurrent-ruby (~> 1.0, >= 1.0.2)
      i18n (>= 1.6, < 2)
      minitest (>= 5.1)
      tzinfo (~> 2.0)
    addressable (2.8.0)
      public_suffix (>= 2.0.2, < 5.0)
    ast (2.4.2)
    aws-eventstream (1.2.0)
<<<<<<< HEAD
    aws-partitions (1.584.0)
    aws-sdk-core (3.130.2)
=======
    aws-partitions (1.592.0)
    aws-sdk-core (3.131.1)
>>>>>>> 40b751b9
      aws-eventstream (~> 1, >= 1.0.2)
      aws-partitions (~> 1, >= 1.525.0)
      aws-sigv4 (~> 1.1)
      jmespath (~> 1, >= 1.6.1)
    aws-sdk-kms (1.57.0)
      aws-sdk-core (~> 3, >= 3.127.0)
      aws-sigv4 (~> 1.1)
    aws-sdk-s3 (1.114.0)
      aws-sdk-core (~> 3, >= 3.127.0)
      aws-sdk-kms (~> 1)
      aws-sigv4 (~> 1.4)
    aws-sigv4 (1.5.0)
      aws-eventstream (~> 1, >= 1.0.2)
    bcrypt (3.1.18)
    better_html (1.0.16)
      actionview (>= 4.0)
      activesupport (>= 4.0)
      ast (~> 2.0)
      erubi (~> 1.4)
      html_tokenizer (~> 0.0.6)
      parser (>= 2.4)
      smart_properties
    bindex (0.8.1)
    bootsnap (1.11.1)
      msgpack (~> 1.2)
    builder (3.2.4)
    bundler-audit (0.9.1)
      bundler (>= 1.2.0, < 3)
      thor (~> 1.0)
    byebug (11.1.3)
    capybara (3.37.1)
      addressable
      matrix
      mini_mime (>= 0.1.3)
      nokogiri (~> 1.8)
      rack (>= 1.6.0)
      rack-test (>= 0.6.3)
      regexp_parser (>= 1.5, < 3.0)
      xpath (~> 3.2)
    capybara-lockstep (1.1.1)
      activesupport (>= 3.2)
      capybara (>= 2.0)
      ruby2_keywords
      selenium-webdriver (>= 3)
    chartkick (4.1.3)
    childprocess (4.1.0)
    coderay (1.1.3)
    concurrent-ruby (1.1.10)
    crack (0.4.5)
      rexml
    crass (1.0.6)
    diff-lcs (1.5.0)
    digest (3.1.0)
    docile (1.4.0)
    dotenv (2.7.6)
    dotenv-rails (2.7.6)
      dotenv (= 2.7.6)
      railties (>= 3.2)
    encryptor (3.0.0)
    erb_lint (0.1.1)
      activesupport
      better_html (~> 1.0.7)
      html_tokenizer
      parser (>= 2.7.1.4)
      rainbow
      rubocop
      smart_properties
    erubi (1.10.0)
    excon (0.92.3)
    factory_bot (6.2.1)
      activesupport (>= 5.0.0)
    factory_bot_rails (6.2.0)
      factory_bot (~> 6.2.0)
      railties (>= 5.0.0)
    faker (2.21.0)
      i18n (>= 1.8.11, < 2)
    ffi (1.15.5)
    globalid (1.0.0)
      activesupport (>= 5.0)
    govuk-components (3.0.4)
      activemodel (>= 6.1)
      railties (>= 6.1)
      view_component (~> 2.49.1)
    govuk_design_system_formbuilder (3.0.3)
      actionview (>= 6.1)
      activemodel (>= 6.1)
      activesupport (>= 6.1)
      html-attributes-utils (~> 0.9.0)
    govuk_markdown (1.0.0)
      activesupport
      redcarpet
    hashdiff (1.0.1)
    html-attributes-utils (0.9.0)
      activesupport (>= 6.1.4.4)
    html_tokenizer (0.0.7)
    i18n (1.10.0)
      concurrent-ruby (~> 1.0)
    iniparse (1.5.0)
    jmespath (1.6.1)
    jsbundling-rails (1.0.2)
      railties (>= 6.0.0)
    json-schema (3.0.0)
      addressable (>= 2.8)
    jwt (2.3.0)
    listen (3.7.1)
      rb-fsevent (~> 0.10, >= 0.10.3)
      rb-inotify (~> 0.9, >= 0.9.10)
<<<<<<< HEAD
    loofah (2.17.0)
=======
    loofah (2.18.0)
>>>>>>> 40b751b9
      crass (~> 1.0.2)
      nokogiri (>= 1.5.9)
    mail (2.7.1)
      mini_mime (>= 0.1.1)
    marcel (1.0.2)
    matrix (0.4.2)
    method_source (1.0.0)
    mini_mime (1.1.2)
    minitest (5.15.0)
    msgpack (1.5.1)
    net-imap (0.2.3)
      digest
      net-protocol
      strscan
    net-pop (0.1.1)
      digest
      net-protocol
      timeout
    net-protocol (0.1.3)
      timeout
    net-smtp (0.3.1)
      digest
      net-protocol
      timeout
    nio4r (2.5.8)
    nokogiri (1.13.6-arm64-darwin)
      racc (~> 1.4)
    nokogiri (1.13.6-x86_64-darwin)
      racc (~> 1.4)
    nokogiri (1.13.6-x86_64-linux)
      racc (~> 1.4)
    notifications-ruby-client (5.3.0)
      jwt (>= 1.5, < 3)
    orm_adapter (0.5.0)
    overcommit (0.59.1)
      childprocess (>= 0.6.3, < 5)
      iniparse (~> 1.4)
      rexml (~> 3.2)
    pagy (5.10.1)
      activesupport
    paper_trail (12.3.0)
      activerecord (>= 5.2)
      request_store (~> 1.1)
    paper_trail-globalid (0.2.0)
      globalid
      paper_trail (>= 3.0.0)
    parallel (1.22.1)
    parser (3.1.2.0)
      ast (~> 2.4.1)
    pg (1.3.5)
    postcodes_io (0.4.0)
      excon (~> 0.39)
    propshaft (0.6.4)
      actionpack (>= 7.0.0)
      activesupport (>= 7.0.0)
      rack
      railties (>= 7.0.0)
    pry (0.13.1)
      coderay (~> 1.1)
      method_source (~> 1.0)
    pry-byebug (3.9.0)
      byebug (~> 11.0)
      pry (~> 0.13.0)
    public_suffix (4.0.7)
    puma (5.6.4)
      nio4r (~> 2.0)
    racc (1.6.0)
    rack (2.2.3.1)
    rack-attack (6.6.1)
      rack (>= 1.0, < 3)
    rack-mini-profiler (2.3.4)
      rack (>= 1.2.0)
    rack-test (1.1.0)
      rack (>= 1.0, < 3)
    rails (7.0.3)
      actioncable (= 7.0.3)
      actionmailbox (= 7.0.3)
      actionmailer (= 7.0.3)
      actionpack (= 7.0.3)
      actiontext (= 7.0.3)
      actionview (= 7.0.3)
      activejob (= 7.0.3)
      activemodel (= 7.0.3)
      activerecord (= 7.0.3)
      activestorage (= 7.0.3)
      activesupport (= 7.0.3)
      bundler (>= 1.15.0)
      railties (= 7.0.3)
    rails-dom-testing (2.0.3)
      activesupport (>= 4.2.0)
      nokogiri (>= 1.6)
    rails-html-sanitizer (1.4.2)
      loofah (~> 2.3)
    railties (7.0.3)
      actionpack (= 7.0.3)
      activesupport (= 7.0.3)
      method_source
      rake (>= 12.2)
      thor (~> 1.0)
      zeitwerk (~> 2.5)
    rainbow (3.1.1)
    rake (13.0.6)
    randexp (0.1.7)
    rb-fsevent (0.11.1)
    rb-inotify (0.10.1)
      ffi (~> 1.0)
    redcarpet (3.5.1)
    redis (4.6.0)
    regexp_parser (2.4.0)
    request_store (1.5.1)
      rack (>= 1.4)
    responders (3.0.1)
      actionpack (>= 5.0)
      railties (>= 5.0)
    rexml (3.2.5)
    roo (2.9.0)
      nokogiri (~> 1)
      rubyzip (>= 1.3.0, < 3.0.0)
    rotp (6.2.0)
    rspec-core (3.11.0)
      rspec-support (~> 3.11.0)
    rspec-expectations (3.11.0)
      diff-lcs (>= 1.2.0, < 2.0)
      rspec-support (~> 3.11.0)
    rspec-mocks (3.11.1)
      diff-lcs (>= 1.2.0, < 2.0)
      rspec-support (~> 3.11.0)
    rspec-rails (5.1.2)
      actionpack (>= 5.2)
      activesupport (>= 5.2)
      railties (>= 5.2)
      rspec-core (~> 3.10)
      rspec-expectations (~> 3.10)
      rspec-mocks (~> 3.10)
      rspec-support (~> 3.10)
    rspec-support (3.11.0)
    rubocop (1.25.0)
      parallel (~> 1.10)
      parser (>= 3.1.0.0)
      rainbow (>= 2.2.2, < 4.0)
      regexp_parser (>= 1.8, < 3.0)
      rexml
      rubocop-ast (>= 1.15.1, < 2.0)
      ruby-progressbar (~> 1.7)
      unicode-display_width (>= 1.4.0, < 3.0)
    rubocop-ast (1.15.1)
      parser (>= 3.0.1.1)
    rubocop-govuk (4.3.0)
      rubocop (= 1.25.0)
      rubocop-ast (= 1.15.1)
      rubocop-rails (= 2.13.2)
      rubocop-rake (= 0.6.0)
      rubocop-rspec (= 2.7.0)
    rubocop-performance (1.14.0)
      rubocop (>= 1.7.0, < 2.0)
      rubocop-ast (>= 0.4.0)
    rubocop-rails (2.13.2)
      activesupport (>= 4.2.0)
      rack (>= 1.1)
      rubocop (>= 1.7.0, < 2.0)
    rubocop-rake (0.6.0)
      rubocop (~> 1.0)
    rubocop-rspec (2.7.0)
      rubocop (~> 1.19)
    ruby-progressbar (1.11.0)
    ruby2_keywords (0.0.5)
    rubyzip (2.3.2)
    selenium-webdriver (4.1.0)
      childprocess (>= 0.5, < 5.0)
      rexml (~> 3.2, >= 3.2.5)
      rubyzip (>= 1.2.2)
<<<<<<< HEAD
    sentry-rails (5.3.0)
      railties (>= 5.0)
      sentry-ruby-core (~> 5.3.0)
    sentry-ruby (5.3.0)
      concurrent-ruby (~> 1.0, >= 1.0.2)
      sentry-ruby-core (= 5.3.0)
    sentry-ruby-core (5.3.0)
=======
    sentry-rails (5.3.1)
      railties (>= 5.0)
      sentry-ruby-core (~> 5.3.1)
    sentry-ruby (5.3.1)
      concurrent-ruby (~> 1.0, >= 1.0.2)
      sentry-ruby-core (= 5.3.1)
    sentry-ruby-core (5.3.1)
>>>>>>> 40b751b9
      concurrent-ruby
    simplecov (0.21.2)
      docile (~> 1.1)
      simplecov-html (~> 0.11)
      simplecov_json_formatter (~> 0.1)
    simplecov-html (0.12.3)
    simplecov_json_formatter (0.1.4)
    smart_properties (1.17.0)
    stimulus-rails (1.0.4)
      railties (>= 6.0.0)
    strscan (3.0.3)
    thor (1.2.1)
    timecop (0.9.5)
    timeout (0.3.0)
    tzinfo (2.0.4)
      concurrent-ruby (~> 1.0)
    uk_postcode (2.1.7)
    unicode-display_width (2.1.0)
    view_component (2.49.1)
      activesupport (>= 5.0.0, < 8.0)
      method_source (~> 1.0)
    warden (1.2.9)
      rack (>= 2.0.9)
    web-console (4.2.0)
      actionview (>= 6.0.0)
      activemodel (>= 6.0.0)
      bindex (>= 0.4.0)
      railties (>= 6.0.0)
    webmock (3.14.0)
      addressable (>= 2.8.0)
      crack (>= 0.3.2)
      hashdiff (>= 0.4.0, < 2.0.0)
    websocket-driver (0.7.5)
      websocket-extensions (>= 0.1.0)
    websocket-extensions (0.1.5)
    xpath (3.2.0)
      nokogiri (~> 1.8)
    zeitwerk (2.5.4)

PLATFORMS
  arm64-darwin-21
  x86_64-darwin-19
  x86_64-darwin-20
  x86_64-darwin-21
  x86_64-linux

DEPENDENCIES
  aws-sdk-s3
  bootsnap (>= 1.4.4)
  bundler-audit
  byebug
  capybara
  capybara-lockstep
  chartkick
  devise!
  dotenv-rails
  erb_lint
  factory_bot_rails
  faker
  govuk-components
  govuk_design_system_formbuilder
  govuk_markdown
  jsbundling-rails
  json-schema
  listen (~> 3.3)
  notifications-ruby-client
  overcommit (>= 0.37.0)
  pagy
  paper_trail
  paper_trail-globalid
  pg (~> 1.1)
  postcodes_io
  propshaft
  pry-byebug
  puma (~> 5.0)
  rack-attack
  rack-mini-profiler (~> 2.0)
  rails (~> 7.0.2)
  redis
  roo
  rspec-rails
  rubocop-govuk (= 4.3.0)
  rubocop-performance
  rubocop-rails
  selenium-webdriver
  sentry-rails
  sentry-ruby
  simplecov
  stimulus-rails
  timecop (~> 0.9.4)
  two_factor_authentication!
  tzinfo-data
  uk_postcode
  view_component
  web-console (>= 4.1.0)
  webmock

RUBY VERSION
   ruby 3.1.2p20

BUNDLED WITH
<<<<<<< HEAD
   2.3.12
=======
   2.3.14
>>>>>>> 40b751b9
<|MERGE_RESOLUTION|>--- conflicted
+++ resolved
@@ -93,13 +93,8 @@
       public_suffix (>= 2.0.2, < 5.0)
     ast (2.4.2)
     aws-eventstream (1.2.0)
-<<<<<<< HEAD
-    aws-partitions (1.584.0)
-    aws-sdk-core (3.130.2)
-=======
     aws-partitions (1.592.0)
     aws-sdk-core (3.131.1)
->>>>>>> 40b751b9
       aws-eventstream (~> 1, >= 1.0.2)
       aws-partitions (~> 1, >= 1.525.0)
       aws-sigv4 (~> 1.1)
@@ -207,11 +202,7 @@
     listen (3.7.1)
       rb-fsevent (~> 0.10, >= 0.10.3)
       rb-inotify (~> 0.9, >= 0.9.10)
-<<<<<<< HEAD
-    loofah (2.17.0)
-=======
     loofah (2.18.0)
->>>>>>> 40b751b9
       crass (~> 1.0.2)
       nokogiri (>= 1.5.9)
     mail (2.7.1)
@@ -383,15 +374,6 @@
       childprocess (>= 0.5, < 5.0)
       rexml (~> 3.2, >= 3.2.5)
       rubyzip (>= 1.2.2)
-<<<<<<< HEAD
-    sentry-rails (5.3.0)
-      railties (>= 5.0)
-      sentry-ruby-core (~> 5.3.0)
-    sentry-ruby (5.3.0)
-      concurrent-ruby (~> 1.0, >= 1.0.2)
-      sentry-ruby-core (= 5.3.0)
-    sentry-ruby-core (5.3.0)
-=======
     sentry-rails (5.3.1)
       railties (>= 5.0)
       sentry-ruby-core (~> 5.3.1)
@@ -399,7 +381,6 @@
       concurrent-ruby (~> 1.0, >= 1.0.2)
       sentry-ruby-core (= 5.3.1)
     sentry-ruby-core (5.3.1)
->>>>>>> 40b751b9
       concurrent-ruby
     simplecov (0.21.2)
       docile (~> 1.1)
@@ -501,8 +482,4 @@
    ruby 3.1.2p20
 
 BUNDLED WITH
-<<<<<<< HEAD
-   2.3.12
-=======
-   2.3.14
->>>>>>> 40b751b9
+   2.3.14