--- conflicted
+++ resolved
@@ -373,13 +373,9 @@
     view_component (2.39.0)
       activesupport (>= 5.0.0, < 8.0)
       method_source (~> 1.0)
-<<<<<<< HEAD
     warden (1.2.9)
       rack (>= 2.0.9)
-    web-console (4.1.0)
-=======
     web-console (4.2.0)
->>>>>>> 468ea40a
       actionview (>= 6.0.0)
       activemodel (>= 6.0.0)
       bindex (>= 0.4.0)
@@ -397,10 +393,7 @@
     zeitwerk (2.5.1)
 
 PLATFORMS
-<<<<<<< HEAD
   x86_64-darwin-20
-=======
->>>>>>> 468ea40a
   x86_64-linux
 
 DEPENDENCIES
