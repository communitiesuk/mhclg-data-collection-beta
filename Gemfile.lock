GIT
  remote: https://github.com/baarkerlounger/devise.git
  revision: 9b93eff1be452683b9fed61ec8c350fbc8387e7f
  branch: dluhc-fixes
  specs:
    devise (4.8.1)
      bcrypt (~> 3.0)
      orm_adapter (~> 0.1)
      railties (>= 4.1.0)
      responders
      warden (~> 1.2.3)

GEM
  remote: https://rubygems.org/
  specs:
    actioncable (7.0.4)
      actionpack (= 7.0.4)
      activesupport (= 7.0.4)
      nio4r (~> 2.0)
      websocket-driver (>= 0.6.1)
    actionmailbox (7.0.4)
      actionpack (= 7.0.4)
      activejob (= 7.0.4)
      activerecord (= 7.0.4)
      activestorage (= 7.0.4)
      activesupport (= 7.0.4)
      mail (>= 2.7.1)
      net-imap
      net-pop
      net-smtp
    actionmailer (7.0.4)
      actionpack (= 7.0.4)
      actionview (= 7.0.4)
      activejob (= 7.0.4)
      activesupport (= 7.0.4)
      mail (~> 2.5, >= 2.5.4)
      net-imap
      net-pop
      net-smtp
      rails-dom-testing (~> 2.0)
    actionpack (7.0.4)
      actionview (= 7.0.4)
      activesupport (= 7.0.4)
      rack (~> 2.0, >= 2.2.0)
      rack-test (>= 0.6.3)
      rails-dom-testing (~> 2.0)
      rails-html-sanitizer (~> 1.0, >= 1.2.0)
    actiontext (7.0.4)
      actionpack (= 7.0.4)
      activerecord (= 7.0.4)
      activestorage (= 7.0.4)
      activesupport (= 7.0.4)
      globalid (>= 0.6.0)
      nokogiri (>= 1.8.5)
    actionview (7.0.4)
      activesupport (= 7.0.4)
      builder (~> 3.1)
      erubi (~> 1.4)
      rails-dom-testing (~> 2.0)
      rails-html-sanitizer (~> 1.1, >= 1.2.0)
    activejob (7.0.4)
      activesupport (= 7.0.4)
      globalid (>= 0.3.6)
    activemodel (7.0.4)
      activesupport (= 7.0.4)
    activerecord (7.0.4)
      activemodel (= 7.0.4)
      activesupport (= 7.0.4)
    activestorage (7.0.4)
      actionpack (= 7.0.4)
      activejob (= 7.0.4)
      activerecord (= 7.0.4)
      activesupport (= 7.0.4)
      marcel (~> 1.0)
      mini_mime (>= 1.1.0)
    activesupport (7.0.4)
      concurrent-ruby (~> 1.0, >= 1.0.2)
      i18n (>= 1.6, < 2)
      minitest (>= 5.1)
      tzinfo (~> 2.0)
    addressable (2.8.1)
      public_suffix (>= 2.0.2, < 6.0)
    ast (2.4.2)
    auto_strip_attributes (2.6.0)
      activerecord (>= 4.0)
    aws-eventstream (1.2.0)
    aws-partitions (1.635.0)
    aws-sdk-core (3.153.0)
      aws-eventstream (~> 1, >= 1.0.2)
      aws-partitions (~> 1, >= 1.525.0)
      aws-sigv4 (~> 1.1)
      jmespath (~> 1, >= 1.6.1)
    aws-sdk-kms (1.58.0)
      aws-sdk-core (~> 3, >= 3.127.0)
      aws-sigv4 (~> 1.1)
    aws-sdk-s3 (1.114.0)
      aws-sdk-core (~> 3, >= 3.127.0)
      aws-sdk-kms (~> 1)
      aws-sigv4 (~> 1.4)
    aws-sigv4 (1.5.1)
      aws-eventstream (~> 1, >= 1.0.2)
    bcrypt (3.1.18)
    better_html (2.0.1)
      actionview (>= 6.0)
      activesupport (>= 6.0)
      ast (~> 2.0)
      erubi (~> 1.4)
      parser (>= 2.4)
      smart_properties
    bindex (0.8.1)
    bootsnap (1.13.0)
      msgpack (~> 1.2)
    builder (3.2.4)
    bullet (7.0.3)
      activesupport (>= 3.0.0)
      uniform_notifier (~> 1.11)
    bundler-audit (0.9.1)
      bundler (>= 1.2.0, < 3)
      thor (~> 1.0)
    byebug (11.1.3)
    capybara (3.37.1)
      addressable
      matrix
      mini_mime (>= 0.1.3)
      nokogiri (~> 1.8)
      rack (>= 1.6.0)
      rack-test (>= 0.6.3)
      regexp_parser (>= 1.5, < 3.0)
      xpath (~> 3.2)
    capybara-lockstep (1.2.1)
      activesupport (>= 3.2)
      capybara (>= 2.0)
      ruby2_keywords
      selenium-webdriver (>= 3)
    childprocess (4.1.0)
    coderay (1.1.3)
    concurrent-ruby (1.1.10)
    connection_pool (2.3.0)
    crack (0.4.5)
      rexml
    crass (1.0.6)
    devise_two_factor_authentication (3.0.0)
      devise
      encryptor
      rails (>= 3.1.1)
      randexp
      rotp (>= 4.0.0)
    diff-lcs (1.5.0)
    digest (3.1.0)
    docile (1.4.0)
    dotenv (2.8.1)
    dotenv-rails (2.8.1)
      dotenv (= 2.8.1)
      railties (>= 3.2)
    encryptor (3.0.0)
    erb_lint (0.2.0)
      activesupport
      better_html (>= 2.0.1)
      parser (>= 2.7.1.4)
      rainbow
      rubocop
      smart_properties
    erubi (1.11.0)
    excon (0.92.5)
    factory_bot (6.2.1)
      activesupport (>= 5.0.0)
    factory_bot_rails (6.2.0)
      factory_bot (~> 6.2.0)
      railties (>= 5.0.0)
    faker (2.23.0)
      i18n (>= 1.8.11, < 2)
    ffi (1.15.5)
    flamegraph (0.9.5)
    globalid (1.0.0)
      activesupport (>= 5.0)
    govuk-components (3.2.1)
      actionpack (>= 6.1)
      activemodel (>= 6.1)
      html-attributes-utils (~> 0.9, >= 0.9.2)
      pagy (~> 5.10.1)
      railties (>= 6.1)
      view_component (~> 2.69.0)
    govuk_design_system_formbuilder (3.1.2)
      actionview (>= 6.1)
      activemodel (>= 6.1)
      activesupport (>= 6.1)
      html-attributes-utils (~> 0.9, >= 0.9.2)
    govuk_markdown (1.0.0)
      activesupport
      redcarpet
    hashdiff (1.0.1)
    html-attributes-utils (0.9.2)
      activesupport (>= 6.1.4.4)
    i18n (1.12.0)
      concurrent-ruby (~> 1.0)
    iniparse (1.5.0)
    jmespath (1.6.1)
    jsbundling-rails (1.0.3)
      railties (>= 6.0.0)
    json-schema (3.0.0)
      addressable (>= 2.8)
    jwt (2.5.0)
    listen (3.7.1)
      rb-fsevent (~> 0.10, >= 0.10.3)
      rb-inotify (~> 0.9, >= 0.9.10)
    loofah (2.19.0)
      crass (~> 1.0.2)
      nokogiri (>= 1.5.9)
    mail (2.7.1)
      mini_mime (>= 0.1.1)
    marcel (1.0.2)
    matrix (0.4.2)
    memory_profiler (1.0.0)
    method_source (1.0.0)
    mini_mime (1.1.2)
    minitest (5.16.3)
    mono_logger (1.1.1)
    msgpack (1.5.6)
    multi_json (1.15.0)
    mustermann (3.0.0)
      ruby2_keywords (~> 0.0.1)
    net-imap (0.2.3)
      digest
      net-protocol
      strscan
    net-pop (0.1.1)
      digest
      net-protocol
      timeout
    net-protocol (0.1.3)
      timeout
    net-smtp (0.3.1)
      digest
      net-protocol
      timeout
    nio4r (2.5.8)
    nokogiri (1.13.8-arm64-darwin)
      racc (~> 1.4)
    nokogiri (1.13.8-x86_64-darwin)
      racc (~> 1.4)
    nokogiri (1.13.8-x86_64-linux)
      racc (~> 1.4)
    notifications-ruby-client (5.3.0)
      jwt (>= 1.5, < 3)
    orm_adapter (0.5.0)
    overcommit (0.59.1)
      childprocess (>= 0.6.3, < 5)
      iniparse (~> 1.4)
      rexml (~> 3.2)
    pagy (5.10.1)
      activesupport
    paper_trail (13.0.0)
      activerecord (>= 5.2)
      request_store (~> 1.1)
    paper_trail-globalid (0.2.0)
      globalid
      paper_trail (>= 3.0.0)
    parallel (1.22.1)
    parser (3.1.2.1)
      ast (~> 2.4.1)
    pg (1.4.3)
    possessive (1.0.1)
    postcodes_io (0.4.0)
      excon (~> 0.39)
    propshaft (0.6.4)
      actionpack (>= 7.0.0)
      activesupport (>= 7.0.0)
      rack
      railties (>= 7.0.0)
    pry (0.14.1)
      coderay (~> 1.1)
      method_source (~> 1.0)
    pry-byebug (3.10.1)
      byebug (~> 11.0)
      pry (>= 0.13, < 0.15)
    public_suffix (5.0.0)
    puma (5.6.5)
      nio4r (~> 2.0)
    racc (1.6.0)
    rack (2.2.4)
    rack-attack (6.6.1)
      rack (>= 1.0, < 3)
    rack-mini-profiler (2.3.4)
      rack (>= 1.2.0)
    rack-protection (3.0.1)
      rack
    rack-test (2.0.2)
      rack (>= 1.3)
    rails (7.0.4)
      actioncable (= 7.0.4)
      actionmailbox (= 7.0.4)
      actionmailer (= 7.0.4)
      actionpack (= 7.0.4)
      actiontext (= 7.0.4)
      actionview (= 7.0.4)
      activejob (= 7.0.4)
      activemodel (= 7.0.4)
      activerecord (= 7.0.4)
      activestorage (= 7.0.4)
      activesupport (= 7.0.4)
      bundler (>= 1.15.0)
      railties (= 7.0.4)
    rails-dom-testing (2.0.3)
      activesupport (>= 4.2.0)
      nokogiri (>= 1.6)
    rails-html-sanitizer (1.4.3)
      loofah (~> 2.3)
    railties (7.0.4)
      actionpack (= 7.0.4)
      activesupport (= 7.0.4)
      method_source
      rake (>= 12.2)
      thor (~> 1.0)
      zeitwerk (~> 2.5)
    rainbow (3.1.1)
    rake (13.0.6)
    randexp (0.1.7)
    rb-fsevent (0.11.2)
    rb-inotify (0.10.1)
      ffi (~> 1.0)
    redcarpet (3.5.1)
    redis (5.0.5)
      redis-client (>= 0.9.0)
    redis-client (0.9.0)
      connection_pool
    redis-namespace (1.9.0)
      redis (>= 4)
    regexp_parser (2.5.0)
    request_store (1.5.1)
      rack (>= 1.4)
    responders (3.0.1)
      actionpack (>= 5.0)
      railties (>= 5.0)
    resque (2.4.0)
      mono_logger (~> 1.0)
      multi_json (~> 1.0)
      redis-namespace (~> 1.6)
      sinatra (>= 0.9.2)
    rexml (3.2.5)
    roo (2.9.0)
      nokogiri (~> 1)
      rubyzip (>= 1.3.0, < 3.0.0)
    rotp (6.2.0)
    rspec-core (3.11.0)
      rspec-support (~> 3.11.0)
    rspec-expectations (3.11.1)
      diff-lcs (>= 1.2.0, < 2.0)
      rspec-support (~> 3.11.0)
    rspec-mocks (3.11.1)
      diff-lcs (>= 1.2.0, < 2.0)
      rspec-support (~> 3.11.0)
    rspec-rails (5.1.2)
      actionpack (>= 5.2)
      activesupport (>= 5.2)
      railties (>= 5.2)
      rspec-core (~> 3.10)
      rspec-expectations (~> 3.10)
      rspec-mocks (~> 3.10)
      rspec-support (~> 3.10)
    rspec-support (3.11.1)
    rubocop (1.25.0)
      parallel (~> 1.10)
      parser (>= 3.1.0.0)
      rainbow (>= 2.2.2, < 4.0)
      regexp_parser (>= 1.8, < 3.0)
      rexml
      rubocop-ast (>= 1.15.1, < 2.0)
      ruby-progressbar (~> 1.7)
      unicode-display_width (>= 1.4.0, < 3.0)
    rubocop-ast (1.15.1)
      parser (>= 3.0.1.1)
    rubocop-govuk (4.3.0)
      rubocop (= 1.25.0)
      rubocop-ast (= 1.15.1)
      rubocop-rails (= 2.13.2)
      rubocop-rake (= 0.6.0)
      rubocop-rspec (= 2.7.0)
    rubocop-performance (1.15.0)
      rubocop (>= 1.7.0, < 2.0)
      rubocop-ast (>= 0.4.0)
    rubocop-rails (2.13.2)
      activesupport (>= 4.2.0)
      rack (>= 1.1)
      rubocop (>= 1.7.0, < 2.0)
    rubocop-rake (0.6.0)
      rubocop (~> 1.0)
    rubocop-rspec (2.7.0)
      rubocop (~> 1.19)
    ruby-progressbar (1.11.0)
    ruby2_keywords (0.0.5)
    rubyzip (2.3.2)
    selenium-webdriver (4.4.0)
      childprocess (>= 0.5, < 5.0)
      rexml (~> 3.2, >= 3.2.5)
      rubyzip (>= 1.2.2, < 3.0)
      websocket (~> 1.0)
    sentry-rails (5.4.2)
      railties (>= 5.0)
      sentry-ruby (~> 5.4.2)
    sentry-ruby (5.4.2)
      concurrent-ruby (~> 1.0, >= 1.0.2)
    sidekiq (6.5.5)
      connection_pool (>= 2.2.2)
      rack (~> 2.0)
      redis (>= 4.5.0)
    simplecov (0.21.2)
      docile (~> 1.1)
      simplecov-html (~> 0.11)
      simplecov_json_formatter (~> 0.1)
    simplecov-html (0.12.3)
    simplecov_json_formatter (0.1.4)
    sinatra (3.0.1)
      mustermann (~> 3.0)
      rack (~> 2.2, >= 2.2.4)
      rack-protection (= 3.0.1)
      tilt (~> 2.0)
    smart_properties (1.17.0)
    stackprof (0.2.21)
    stimulus-rails (1.1.0)
      railties (>= 6.0.0)
    strscan (3.0.4)
    thor (1.2.1)
    tilt (2.0.11)
    timecop (0.9.5)
    timeout (0.3.0)
    tzinfo (2.0.5)
      concurrent-ruby (~> 1.0)
    uk_postcode (2.1.8)
<<<<<<< HEAD
    unicode-display_width (2.2.0)
    uniform_notifier (1.16.0)
=======
    unicode-display_width (2.3.0)
>>>>>>> cc93afa4
    view_component (2.69.0)
      activesupport (>= 5.0.0, < 8.0)
      concurrent-ruby (~> 1.0)
      method_source (~> 1.0)
    warden (1.2.9)
      rack (>= 2.0.9)
    web-console (4.2.0)
      actionview (>= 6.0.0)
      activemodel (>= 6.0.0)
      bindex (>= 0.4.0)
      railties (>= 6.0.0)
    webmock (3.18.1)
      addressable (>= 2.8.0)
      crack (>= 0.3.2)
      hashdiff (>= 0.4.0, < 2.0.0)
    websocket (1.2.9)
    websocket-driver (0.7.5)
      websocket-extensions (>= 0.1.0)
    websocket-extensions (0.1.5)
    wisper (2.0.1)
    wisper-rspec (1.1.0)
    xpath (3.2.0)
      nokogiri (~> 1.8)
    zeitwerk (2.6.0)

PLATFORMS
  arm64-darwin-21
  x86_64-darwin-19
  x86_64-darwin-20
  x86_64-darwin-21
  x86_64-linux

DEPENDENCIES
  auto_strip_attributes
  aws-sdk-s3
  bootsnap (>= 1.4.4)
  bullet
  bundler-audit
  byebug
  capybara
  capybara-lockstep
  devise!
  devise_two_factor_authentication
  dotenv-rails
  erb_lint
  factory_bot_rails
  faker
  flamegraph
  govuk-components
  govuk_design_system_formbuilder
  govuk_markdown
  jsbundling-rails
  json-schema
  listen (~> 3.3)
  memory_profiler
  notifications-ruby-client
  overcommit (>= 0.37.0)
  paper_trail
  paper_trail-globalid
  pg (~> 1.1)
  possessive
  postcodes_io
  propshaft
  pry-byebug
  puma (~> 5.0)
  rack-attack
  rack-mini-profiler
  rails (~> 7.0.2)
  redis
  resque (~> 2.4)
  roo
  rspec-rails
  rubocop-govuk (= 4.3.0)
  rubocop-performance
  rubocop-rails
  selenium-webdriver
  sentry-rails
  sentry-ruby
  sidekiq
  simplecov
  stackprof
  stimulus-rails
  timecop (~> 0.9.4)
  tzinfo-data
  uk_postcode
  view_component
  web-console (>= 4.1.0)
  webmock
  wisper (~> 2.0)
  wisper-rspec

RUBY VERSION
   ruby 3.1.2p20

BUNDLED WITH
   2.3.14<|MERGE_RESOLUTION|>--- conflicted
+++ resolved
@@ -84,8 +84,8 @@
     auto_strip_attributes (2.6.0)
       activerecord (>= 4.0)
     aws-eventstream (1.2.0)
-    aws-partitions (1.635.0)
-    aws-sdk-core (3.153.0)
+    aws-partitions (1.638.0)
+    aws-sdk-core (3.156.0)
       aws-eventstream (~> 1, >= 1.0.2)
       aws-partitions (~> 1, >= 1.525.0)
       aws-sigv4 (~> 1.1)
@@ -214,11 +214,7 @@
     method_source (1.0.0)
     mini_mime (1.1.2)
     minitest (5.16.3)
-    mono_logger (1.1.1)
     msgpack (1.5.6)
-    multi_json (1.15.0)
-    mustermann (3.0.0)
-      ruby2_keywords (~> 0.0.1)
     net-imap (0.2.3)
       digest
       net-protocol
@@ -229,16 +225,10 @@
       timeout
     net-protocol (0.1.3)
       timeout
-    net-smtp (0.3.1)
-      digest
+    net-smtp (0.3.2)
       net-protocol
-      timeout
     nio4r (2.5.8)
-    nokogiri (1.13.8-arm64-darwin)
-      racc (~> 1.4)
     nokogiri (1.13.8-x86_64-darwin)
-      racc (~> 1.4)
-    nokogiri (1.13.8-x86_64-linux)
       racc (~> 1.4)
     notifications-ruby-client (5.3.0)
       jwt (>= 1.5, < 3)
@@ -280,10 +270,8 @@
     rack (2.2.4)
     rack-attack (6.6.1)
       rack (>= 1.0, < 3)
-    rack-mini-profiler (2.3.4)
+    rack-mini-profiler (3.0.0)
       rack (>= 1.2.0)
-    rack-protection (3.0.1)
-      rack
     rack-test (2.0.2)
       rack (>= 1.3)
     rails (7.0.4)
@@ -323,19 +311,12 @@
       redis-client (>= 0.9.0)
     redis-client (0.9.0)
       connection_pool
-    redis-namespace (1.9.0)
-      redis (>= 4)
-    regexp_parser (2.5.0)
+    regexp_parser (2.6.0)
     request_store (1.5.1)
       rack (>= 1.4)
     responders (3.0.1)
       actionpack (>= 5.0)
       railties (>= 5.0)
-    resque (2.4.0)
-      mono_logger (~> 1.0)
-      multi_json (~> 1.0)
-      redis-namespace (~> 1.6)
-      sinatra (>= 0.9.2)
     rexml (3.2.5)
     roo (2.9.0)
       nokogiri (~> 1)
@@ -409,29 +390,19 @@
       simplecov_json_formatter (~> 0.1)
     simplecov-html (0.12.3)
     simplecov_json_formatter (0.1.4)
-    sinatra (3.0.1)
-      mustermann (~> 3.0)
-      rack (~> 2.2, >= 2.2.4)
-      rack-protection (= 3.0.1)
-      tilt (~> 2.0)
     smart_properties (1.17.0)
     stackprof (0.2.21)
     stimulus-rails (1.1.0)
       railties (>= 6.0.0)
     strscan (3.0.4)
     thor (1.2.1)
-    tilt (2.0.11)
     timecop (0.9.5)
     timeout (0.3.0)
     tzinfo (2.0.5)
       concurrent-ruby (~> 1.0)
     uk_postcode (2.1.8)
-<<<<<<< HEAD
-    unicode-display_width (2.2.0)
+    unicode-display_width (2.3.0)
     uniform_notifier (1.16.0)
-=======
-    unicode-display_width (2.3.0)
->>>>>>> cc93afa4
     view_component (2.69.0)
       activesupport (>= 5.0.0, < 8.0)
       concurrent-ruby (~> 1.0)
@@ -458,11 +429,7 @@
     zeitwerk (2.6.0)
 
 PLATFORMS
-  arm64-darwin-21
-  x86_64-darwin-19
-  x86_64-darwin-20
   x86_64-darwin-21
-  x86_64-linux
 
 DEPENDENCIES
   auto_strip_attributes
@@ -501,7 +468,6 @@
   rack-mini-profiler
   rails (~> 7.0.2)
   redis
-  resque (~> 2.4)
   roo
   rspec-rails
   rubocop-govuk (= 4.3.0)
@@ -527,4 +493,4 @@
    ruby 3.1.2p20
 
 BUNDLED WITH
-   2.3.14+   2.3.22